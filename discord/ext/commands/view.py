--- conflicted
+++ resolved
@@ -154,11 +154,7 @@
         if not current:
             if is_quoted:
                 # unexpected EOF
-<<<<<<< HEAD
-                raise ArgumentParseFailure('Expected closing "')
-=======
-                raise BadArgument('Expected closing {}.'.format(close_quote))
->>>>>>> 8ba78168
+                raise ArgumentParseFailure('Expected closing {}.'.format(close_quote))
             return ''.join(result)
 
         # currently we accept strings in the format of "hello world"
@@ -169,11 +165,7 @@
                 # string ends with \ and no character after it
                 if is_quoted:
                     # if we're quoted then we're expecting a closing quote
-<<<<<<< HEAD
-                    raise ArgumentParseFailure('Expected closing "')
-=======
-                    raise BadArgument('Expected closing {}.'.format(close_quote))
->>>>>>> 8ba78168
+                    raise ArgumentParseFailure('Expected closing {}.'.format(close_quote))
                 # if we aren't then we just let it through
                 return ''.join(result)
 
@@ -188,29 +180,17 @@
 
         if not is_quoted and current in _all_quotes:
             # we aren't quoted
-            raise BadArgument('Unexpected quote mark in non-quoted string')
+            raise ArgumentParseFailure('Unexpected quote mark in non-quoted string')
 
         # closing quote
         if is_quoted and current == close_quote:
             next_char = view.get()
             valid_eof = not next_char or next_char.isspace()
-<<<<<<< HEAD
-            if is_quoted:
-                if not valid_eof:
-                    raise ArgumentParseFailure('Expected space after closing quotation')
-
-                # we're quoted so it's okay
-                return ''.join(result)
-            else:
-                # we aren't quoted
-                raise ArgumentParseFailure('Unexpected quote mark in non-quoted string')
-=======
             if not valid_eof:
-                raise BadArgument('Expected space after closing quotation')
+                raise ArgumentParseFailure('Expected space after closing quotation')
 
             # we're quoted so it's okay
             return ''.join(result)
->>>>>>> 8ba78168
 
         if current.isspace() and not is_quoted:
             # end of word found
