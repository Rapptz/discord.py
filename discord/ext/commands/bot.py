"""
The MIT License (MIT)

Copyright (c) 2015-present Rapptz

Permission is hereby granted, free of charge, to any person obtaining a
copy of this software and associated documentation files (the "Software"),
to deal in the Software without restriction, including without limitation
the rights to use, copy, modify, merge, publish, distribute, sublicense,
and/or sell copies of the Software, and to permit persons to whom the
Software is furnished to do so, subject to the following conditions:

The above copyright notice and this permission notice shall be included in
all copies or substantial portions of the Software.

THE SOFTWARE IS PROVIDED "AS IS", WITHOUT WARRANTY OF ANY KIND, EXPRESS
OR IMPLIED, INCLUDING BUT NOT LIMITED TO THE WARRANTIES OF MERCHANTABILITY,
FITNESS FOR A PARTICULAR PURPOSE AND NONINFRINGEMENT. IN NO EVENT SHALL THE
AUTHORS OR COPYRIGHT HOLDERS BE LIABLE FOR ANY CLAIM, DAMAGES OR OTHER
LIABILITY, WHETHER IN AN ACTION OF CONTRACT, TORT OR OTHERWISE, ARISING
FROM, OUT OF OR IN CONNECTION WITH THE SOFTWARE OR THE USE OR OTHER
DEALINGS IN THE SOFTWARE.
"""

from __future__ import annotations


import asyncio
import collections
import collections.abc
import inspect
import importlib.util
import sys
import traceback
import types
from typing import Any, Callable, Mapping, List, Dict, TYPE_CHECKING, Optional, TypeVar, Type, Union

import discord

from .core import GroupMixin
from .view import StringView
from .context import Context
from . import errors
from .help import HelpCommand, DefaultHelpCommand
from .cog import Cog

if TYPE_CHECKING:
    import importlib.machinery

    from discord.message import Message
    from ._types import (
        Check,
        CoroFunc,
    )

__all__ = (
    'when_mentioned',
    'when_mentioned_or',
    'Bot',
    'AutoShardedBot',
)

MISSING: Any = discord.utils.MISSING

T = TypeVar('T')
CFT = TypeVar('CFT', bound='CoroFunc')
CXT = TypeVar('CXT', bound='Context')

def when_mentioned(bot: Union[Bot, AutoShardedBot], msg: Message) -> List[str]:
    """A callable that implements a command prefix equivalent to being mentioned.

    These are meant to be passed into the :attr:`.Bot.command_prefix` attribute.
    """
    return [f'<@{bot.user.id}> ', f'<@!{bot.user.id}> ']  # type: ignore

def when_mentioned_or(*prefixes: str) -> Callable[[Union[Bot, AutoShardedBot], Message], List[str]]:
    """A callable that implements when mentioned or other prefixes provided.

    These are meant to be passed into the :attr:`.Bot.command_prefix` attribute.

    Example
    --------

    .. code-block:: python3

        bot = commands.Bot(command_prefix=commands.when_mentioned_or('!'))


    .. note::

        This callable returns another callable, so if this is done inside a custom
        callable, you must call the returned callable, for example:

        .. code-block:: python3

            async def get_prefix(bot, message):
                extras = await prefixes_for(message.guild) # returns a list
                return commands.when_mentioned_or(*extras)(bot, message)


    See Also
    ----------
    :func:`.when_mentioned`
    """
    def inner(bot, msg):
        r = list(prefixes)
        r = when_mentioned(bot, msg) + r
        return r

    return inner

def _is_submodule(parent: str, child: str) -> bool:
    return parent == child or child.startswith(parent + ".")

class _DefaultRepr:
    def __repr__(self):
        return '<default-help-command>'

_default = _DefaultRepr()

class BotBase(GroupMixin):
    def __init__(self, command_prefix, help_command=_default, description=None, **options):
        super().__init__(**options)
        self.command_prefix = command_prefix
        self.extra_events: Dict[str, List[CoroFunc]] = {}
        self.__cogs: Dict[str, Cog] = {}
        self.__extensions: Dict[str, types.ModuleType] = {}
        self._checks: List[Check] = []
        self._check_once = []
        self._before_invoke = None
        self._after_invoke = None
        self._help_command = None
        self.description = inspect.cleandoc(description) if description else ''
        self.owner_id = options.get('owner_id')
        self.owner_ids = options.get('owner_ids', set())
        self.strip_after_prefix = options.get('strip_after_prefix', False)

        if self.owner_id and self.owner_ids:
            raise TypeError('Both owner_id and owner_ids are set.')

        if self.owner_ids and not isinstance(self.owner_ids, collections.abc.Collection):
            raise TypeError(f'owner_ids must be a collection not {self.owner_ids.__class__!r}')

        if help_command is _default:
            self.help_command = DefaultHelpCommand()
        else:
            self.help_command = help_command

    # internal helpers

    def dispatch(self, event_name: str, *args: Any, **kwargs: Any) -> None:
        super().dispatch(event_name, *args, **kwargs)  # type: ignore
        ev = 'on_' + event_name
        for event in self.extra_events.get(ev, []):
            self._schedule_event(event, ev, *args, **kwargs)  # type: ignore

    async def close(self) -> None:
        for extension in tuple(self.__extensions):
            try:
                self.unload_extension(extension)
            except Exception:
                pass

        for cog in tuple(self.__cogs):
            try:
                self.remove_cog(cog)
            except Exception:
                pass

        await super().close()  # type: ignore

    async def on_command_error(self, context: Context, exception: errors.CommandError) -> None:
        """|coro|

        The default command error handler provided by the bot.

        By default this prints to :data:`sys.stderr` however it could be
        overridden to have a different implementation.

        This only fires if you do not specify any listeners for command error.
        """
        if self.extra_events.get('on_command_error', None):
            return

        command = context.command
        if command and command.has_error_handler():
            return

        cog = context.cog
        if cog and cog.has_error_handler():
            return

        print(f'Ignoring exception in command {context.command}:', file=sys.stderr)
        traceback.print_exception(type(exception), exception, exception.__traceback__, file=sys.stderr)

    # global check registration

    def check(self, func: T) -> T:
        r"""A decorator that adds a global check to the bot.

        A global check is similar to a :func:`.check` that is applied
        on a per command basis except it is run before any command checks
        have been verified and applies to every command the bot has.

        .. note::

            This function can either be a regular function or a coroutine.

        Similar to a command :func:`.check`\, this takes a single parameter
        of type :class:`.Context` and can only raise exceptions inherited from
        :exc:`.CommandError`.

        Example
        ---------

        .. code-block:: python3

            @bot.check
            def check_commands(ctx):
                return ctx.command.qualified_name in allowed_commands

        """
        self.add_check(func)  # type: ignore
        return func

    def add_check(self, func: Check, *, call_once: bool = False) -> None:
        """Adds a global check to the bot.

        This is the non-decorator interface to :meth:`.check`
        and :meth:`.check_once`.

        Parameters
        -----------
        func
            The function that was used as a global check.
        call_once: :class:`bool`
            If the function should only be called once per
            :meth:`.invoke` call.
        """

        if call_once:
            self._check_once.append(func)
        else:
            self._checks.append(func)

    def remove_check(self, func: Check, *, call_once: bool = False) -> None:
        """Removes a global check from the bot.

        This function is idempotent and will not raise an exception
        if the function is not in the global checks.

        Parameters
        -----------
        func
            The function to remove from the global checks.
        call_once: :class:`bool`
            If the function was added with ``call_once=True`` in
            the :meth:`.Bot.add_check` call or using :meth:`.check_once`.
        """
        l = self._check_once if call_once else self._checks

        try:
            l.remove(func)
        except ValueError:
            pass

    def check_once(self, func: CFT) -> CFT:
        r"""A decorator that adds a "call once" global check to the bot.

        Unlike regular global checks, this one is called only once
        per :meth:`.invoke` call.

        Regular global checks are called whenever a command is called
        or :meth:`.Command.can_run` is called. This type of check
        bypasses that and ensures that it's called only once, even inside
        the default help command.

        .. note::

            When using this function the :class:`.Context` sent to a group subcommand
            may only parse the parent command and not the subcommands due to it
            being invoked once per :meth:`.Bot.invoke` call.

        .. note::

            This function can either be a regular function or a coroutine.

        Similar to a command :func:`.check`\, this takes a single parameter
        of type :class:`.Context` and can only raise exceptions inherited from
        :exc:`.CommandError`.

        Example
        ---------

        .. code-block:: python3

            @bot.check_once
            def whitelist(ctx):
                return ctx.message.author.id in my_whitelist

        """
        self.add_check(func, call_once=True)
        return func

    async def can_run(self, ctx: Context, *, call_once: bool = False) -> bool:
        data = self._check_once if call_once else self._checks

        if len(data) == 0:
            return True

        return await discord.utils.async_all(f(ctx) for f in data)  # type: ignore

    async def is_owner(self, user: discord.User) -> bool:
        """|coro|

        Checks if a :class:`~discord.User` or :class:`~discord.Member` is the owner of
        this bot.

        If an :attr:`owner_id` is not set, it is fetched automatically
        through the use of :meth:`~.Bot.application_info`.

        .. versionchanged:: 1.3
            The function also checks if the application is team-owned if
            :attr:`owner_ids` is not set.

        Parameters
        -----------
        user: :class:`.abc.User`
            The user to check for.

        Returns
        --------
        :class:`bool`
            Whether the user is the owner.
        """

        if self.owner_id:
            return user.id == self.owner_id
        elif self.owner_ids:
            return user.id in self.owner_ids
        else:
            app = await self.application_info()  # type: ignore
            if app.team:
                self.owner_ids = ids = {m.id for m in app.team.members}
                return user.id in ids
            else:
                self.owner_id = owner_id = app.owner.id
                return user.id == owner_id

    def before_invoke(self, coro: CFT) -> CFT:
        """A decorator that registers a coroutine as a pre-invoke hook.

        A pre-invoke hook is called directly before the command is
        called. This makes it a useful function to set up database
        connections or any type of set up required.

        This pre-invoke hook takes a sole parameter, a :class:`.Context`.

        .. note::

            The :meth:`~.Bot.before_invoke` and :meth:`~.Bot.after_invoke` hooks are
            only called if all checks and argument parsing procedures pass
            without error. If any check or argument parsing procedures fail
            then the hooks are not called.

        Parameters
        -----------
        coro: :ref:`coroutine <coroutine>`
            The coroutine to register as the pre-invoke hook.

        Raises
        -------
        TypeError
            The coroutine passed is not actually a coroutine.
        """
        if not asyncio.iscoroutinefunction(coro):
            raise TypeError('The pre-invoke hook must be a coroutine.')

        self._before_invoke = coro
        return coro

    def after_invoke(self, coro: CFT) -> CFT:
        r"""A decorator that registers a coroutine as a post-invoke hook.

        A post-invoke hook is called directly after the command is
        called. This makes it a useful function to clean-up database
        connections or any type of clean up required.

        This post-invoke hook takes a sole parameter, a :class:`.Context`.

        .. note::

            Similar to :meth:`~.Bot.before_invoke`\, this is not called unless
            checks and argument parsing procedures succeed. This hook is,
            however, **always** called regardless of the internal command
            callback raising an error (i.e. :exc:`.CommandInvokeError`\).
            This makes it ideal for clean-up scenarios.

        Parameters
        -----------
        coro: :ref:`coroutine <coroutine>`
            The coroutine to register as the post-invoke hook.

        Raises
        -------
        TypeError
            The coroutine passed is not actually a coroutine.
        """
        if not asyncio.iscoroutinefunction(coro):
            raise TypeError('The post-invoke hook must be a coroutine.')

        self._after_invoke = coro
        return coro

    # listener registration

    def add_listener(self, func: CoroFunc, name: str = MISSING) -> None:
        """The non decorator alternative to :meth:`.listen`.

        Parameters
        -----------
        func: :ref:`coroutine <coroutine>`
            The function to call.
        name: :class:`str`
            The name of the event to listen for. Defaults to ``func.__name__``.

        Example
        --------

        .. code-block:: python3

            async def on_ready(): pass
            async def my_message(message): pass

            bot.add_listener(on_ready)
            bot.add_listener(my_message, 'on_message')

        """
        name = func.__name__ if name is MISSING else name

        if not asyncio.iscoroutinefunction(func):
            raise TypeError('Listeners must be coroutines')

        if name in self.extra_events:
            self.extra_events[name].append(func)
        else:
            self.extra_events[name] = [func]

    def remove_listener(self, func: CoroFunc, name: str = MISSING) -> None:
        """Removes a listener from the pool of listeners.

        Parameters
        -----------
        func
            The function that was used as a listener to remove.
        name: :class:`str`
            The name of the event we want to remove. Defaults to
            ``func.__name__``.
        """

        name = func.__name__ if name is MISSING else name

        if name in self.extra_events:
            try:
                self.extra_events[name].remove(func)
            except ValueError:
                pass

    def listen(self, name: str = MISSING) -> Callable[[CFT], CFT]:
        """A decorator that registers another function as an external
        event listener. Basically this allows you to listen to multiple
        events from different places e.g. such as :func:`.on_ready`

        The functions being listened to must be a :ref:`coroutine <coroutine>`.

        Example
        --------

        .. code-block:: python3

            @bot.listen()
            async def on_message(message):
                print('one')

            # in some other file...

            @bot.listen('on_message')
            async def my_message(message):
                print('two')

        Would print one and two in an unspecified order.

        Raises
        -------
        TypeError
            The function being listened to is not a coroutine.
        """

        def decorator(func: CFT) -> CFT:
            self.add_listener(func, name)
            return func

        return decorator

    # cogs

    def add_cog(self, cog: Cog, *, override: bool = False) -> None:
        """Adds a "cog" to the bot.

        A cog is a class that has its own event listeners and commands.

        .. versionchanged:: 2.0

            :exc:`.ClientException` is raised when a cog with the same name
            is already loaded.

        Parameters
        -----------
        cog: :class:`.Cog`
            The cog to register to the bot.
        override: :class:`bool`
            If a previously loaded cog with the same name should be ejected
            instead of raising an error.

            .. versionadded:: 2.0

        Raises
        -------
        TypeError
            The cog does not inherit from :class:`.Cog`.
        CommandError
            An error happened during loading.
        .ClientException
            A cog with the same name is already loaded.
        """

        if not isinstance(cog, Cog):
            raise TypeError('cogs must derive from Cog')

        cog_name = cog.__cog_name__
        existing = self.__cogs.get(cog_name)

        if existing is not None:
            if not override:
                raise discord.ClientException(f'Cog named {cog_name!r} already loaded')
            self.remove_cog(cog_name)

        cog = cog._inject(self)
        self.__cogs[cog_name] = cog

    def get_cog(self, name: str) -> Optional[Cog]:
        """Gets the cog instance requested.

        If the cog is not found, ``None`` is returned instead.

        Parameters
        -----------
        name: :class:`str`
            The name of the cog you are requesting.
            This is equivalent to the name passed via keyword
            argument in class creation or the class name if unspecified.

        Returns
        --------
        Optional[:class:`Cog`]
            The cog that was requested. If not found, returns ``None``.
        """
        return self.__cogs.get(name)

<<<<<<< HEAD
    def remove_cog(self, name: str) -> None:
        """Removes a cog from the bot.
=======
    def remove_cog(self, name):
        """Removes a cog from the bot and returns it.
>>>>>>> e79a6489

        All registered commands and event listeners that the
        cog has registered will be removed as well.

        If no cog is found then this method has no effect.

        Parameters
        -----------
        name: :class:`str`
            The name of the cog to remove.

        Returns
        -------
        Optional[:class:`.Cog`]
             The cog that was removed. ``None`` if not found.
        """

        cog = self.__cogs.pop(name, None)
        if cog is None:
            return

        help_command = self._help_command
        if help_command and help_command.cog is cog:
            help_command.cog = None
        cog._eject(self)

        return cog

    @property
    def cogs(self) -> Mapping[str, Cog]:
        """Mapping[:class:`str`, :class:`Cog`]: A read-only mapping of cog name to cog."""
        return types.MappingProxyType(self.__cogs)

    # extensions

    def _remove_module_references(self, name: str) -> None:
        # find all references to the module
        # remove the cogs registered from the module
        for cogname, cog in self.__cogs.copy().items():
            if _is_submodule(name, cog.__module__):
                self.remove_cog(cogname)

        # remove all the commands from the module
        for cmd in self.all_commands.copy().values():
            if cmd.module is not None and _is_submodule(name, cmd.module):
                if isinstance(cmd, GroupMixin):
                    cmd.recursively_remove_all_commands()
                self.remove_command(cmd.name)

        # remove all the listeners from the module
        for event_list in self.extra_events.copy().values():
            remove = []
            for index, event in enumerate(event_list):
                if event.__module__ is not None and _is_submodule(name, event.__module__):
                    remove.append(index)

            for index in reversed(remove):
                del event_list[index]

    def _call_module_finalizers(self, lib: types.ModuleType, key: str) -> None:
        try:
            func = getattr(lib, 'teardown')
        except AttributeError:
            pass
        else:
            try:
                func(self)
            except Exception:
                pass
        finally:
            self.__extensions.pop(key, None)
            sys.modules.pop(key, None)
            name = lib.__name__
            for module in list(sys.modules.keys()):
                if _is_submodule(name, module):
                    del sys.modules[module]

    def _load_from_module_spec(self, spec: importlib.machinery.ModuleSpec, key: str) -> None:
        # precondition: key not in self.__extensions
        lib = importlib.util.module_from_spec(spec)
        sys.modules[key] = lib
        try:
            spec.loader.exec_module(lib)  # type: ignore
        except Exception as e:
            del sys.modules[key]
            raise errors.ExtensionFailed(key, e) from e

        try:
            setup = getattr(lib, 'setup')
        except AttributeError:
            del sys.modules[key]
            raise errors.NoEntryPointError(key)

        try:
            setup(self)
        except Exception as e:
            del sys.modules[key]
            self._remove_module_references(lib.__name__)
            self._call_module_finalizers(lib, key)
            raise errors.ExtensionFailed(key, e) from e
        else:
            self.__extensions[key] = lib

    def _resolve_name(self, name: str, package: Optional[str]) -> str:
        try:
            return importlib.util.resolve_name(name, package)
        except ImportError:
            raise errors.ExtensionNotFound(name)

    def load_extension(self, name: str, *, package: Optional[str] = None) -> None:
        """Loads an extension.

        An extension is a python module that contains commands, cogs, or
        listeners.

        An extension must have a global function, ``setup`` defined as
        the entry point on what to do when the extension is loaded. This entry
        point must have a single argument, the ``bot``.

        Parameters
        ------------
        name: :class:`str`
            The extension name to load. It must be dot separated like
            regular Python imports if accessing a sub-module. e.g.
            ``foo.test`` if you want to import ``foo/test.py``.
        package: Optional[:class:`str`]
            The package name to resolve relative imports with.
            This is required when loading an extension using a relative path, e.g ``.foo.test``.
            Defaults to ``None``.

            .. versionadded:: 1.7

        Raises
        --------
        ExtensionNotFound
            The extension could not be imported.
            This is also raised if the name of the extension could not
            be resolved using the provided ``package`` parameter.
        ExtensionAlreadyLoaded
            The extension is already loaded.
        NoEntryPointError
            The extension does not have a setup function.
        ExtensionFailed
            The extension or its setup function had an execution error.
        """

        name = self._resolve_name(name, package)
        if name in self.__extensions:
            raise errors.ExtensionAlreadyLoaded(name)

        spec = importlib.util.find_spec(name)
        if spec is None:
            raise errors.ExtensionNotFound(name)

        self._load_from_module_spec(spec, name)

    def unload_extension(self, name: str, *, package: Optional[str] = None) -> None:
        """Unloads an extension.

        When the extension is unloaded, all commands, listeners, and cogs are
        removed from the bot and the module is un-imported.

        The extension can provide an optional global function, ``teardown``,
        to do miscellaneous clean-up if necessary. This function takes a single
        parameter, the ``bot``, similar to ``setup`` from
        :meth:`~.Bot.load_extension`.

        Parameters
        ------------
        name: :class:`str`
            The extension name to unload. It must be dot separated like
            regular Python imports if accessing a sub-module. e.g.
            ``foo.test`` if you want to import ``foo/test.py``.
        package: Optional[:class:`str`]
            The package name to resolve relative imports with.
            This is required when unloading an extension using a relative path, e.g ``.foo.test``.
            Defaults to ``None``.

            .. versionadded:: 1.7

        Raises
        -------
        ExtensionNotFound
            The name of the extension could not
            be resolved using the provided ``package`` parameter.
        ExtensionNotLoaded
            The extension was not loaded.
        """

        name = self._resolve_name(name, package)
        lib = self.__extensions.get(name)
        if lib is None:
            raise errors.ExtensionNotLoaded(name)

        self._remove_module_references(lib.__name__)
        self._call_module_finalizers(lib, name)

    def reload_extension(self, name: str, *, package: Optional[str] = None) -> None:
        """Atomically reloads an extension.

        This replaces the extension with the same extension, only refreshed. This is
        equivalent to a :meth:`unload_extension` followed by a :meth:`load_extension`
        except done in an atomic way. That is, if an operation fails mid-reload then
        the bot will roll-back to the prior working state.

        Parameters
        ------------
        name: :class:`str`
            The extension name to reload. It must be dot separated like
            regular Python imports if accessing a sub-module. e.g.
            ``foo.test`` if you want to import ``foo/test.py``.
        package: Optional[:class:`str`]
            The package name to resolve relative imports with.
            This is required when reloading an extension using a relative path, e.g ``.foo.test``.
            Defaults to ``None``.

            .. versionadded:: 1.7

        Raises
        -------
        ExtensionNotLoaded
            The extension was not loaded.
        ExtensionNotFound
            The extension could not be imported.
            This is also raised if the name of the extension could not
            be resolved using the provided ``package`` parameter.
        NoEntryPointError
            The extension does not have a setup function.
        ExtensionFailed
            The extension setup function had an execution error.
        """

        name = self._resolve_name(name, package)
        lib = self.__extensions.get(name)
        if lib is None:
            raise errors.ExtensionNotLoaded(name)

        # get the previous module states from sys modules
        modules = {
            name: module
            for name, module in sys.modules.items()
            if _is_submodule(lib.__name__, name)
        }

        try:
            # Unload and then load the module...
            self._remove_module_references(lib.__name__)
            self._call_module_finalizers(lib, name)
            self.load_extension(name)
        except Exception:
            # if the load failed, the remnants should have been
            # cleaned from the load_extension function call
            # so let's load it from our old compiled library.
            lib.setup(self)  # type: ignore
            self.__extensions[name] = lib

            # revert sys.modules back to normal and raise back to caller
            sys.modules.update(modules)
            raise

    @property
    def extensions(self) -> Mapping[str, types.ModuleType]:
        """Mapping[:class:`str`, :class:`py:types.ModuleType`]: A read-only mapping of extension name to extension."""
        return types.MappingProxyType(self.__extensions)

    # help command stuff

    @property
    def help_command(self) -> Optional[HelpCommand]:
        return self._help_command

    @help_command.setter
    def help_command(self, value: Optional[HelpCommand]) -> None:
        if value is not None:
            if not isinstance(value, HelpCommand):
                raise TypeError('help_command must be a subclass of HelpCommand')
            if self._help_command is not None:
                self._help_command._remove_from_bot(self)
            self._help_command = value
            value._add_to_bot(self)
        elif self._help_command is not None:
            self._help_command._remove_from_bot(self)
            self._help_command = None
        else:
            self._help_command = None

    # command processing

    async def get_prefix(self, message: Message) -> Union[List[str], str]:
        """|coro|

        Retrieves the prefix the bot is listening to
        with the message as a context.

        Parameters
        -----------
        message: :class:`discord.Message`
            The message context to get the prefix of.

        Returns
        --------
        Union[List[:class:`str`], :class:`str`]
            A list of prefixes or a single prefix that the bot is
            listening for.
        """
        prefix = ret = self.command_prefix
        if callable(prefix):
            ret = await discord.utils.maybe_coroutine(prefix, self, message)

        if not isinstance(ret, str):
            try:
                ret = list(ret)
            except TypeError:
                # It's possible that a generator raised this exception.  Don't
                # replace it with our own error if that's the case.
                if isinstance(ret, collections.abc.Iterable):
                    raise

                raise TypeError("command_prefix must be plain string, iterable of strings, or callable "
                                f"returning either of these, not {ret.__class__.__name__}")

            if not ret:
                raise ValueError("Iterable command_prefix must contain at least one prefix")

        return ret

    async def get_context(self, message: Message, *, cls: Type[CXT] = Context) -> CXT:
        r"""|coro|

        Returns the invocation context from the message.

        This is a more low-level counter-part for :meth:`.process_commands`
        to allow users more fine grained control over the processing.

        The returned context is not guaranteed to be a valid invocation
        context, :attr:`.Context.valid` must be checked to make sure it is.
        If the context is not valid then it is not a valid candidate to be
        invoked under :meth:`~.Bot.invoke`.

        Parameters
        -----------
        message: :class:`discord.Message`
            The message to get the invocation context from.
        cls
            The factory class that will be used to create the context.
            By default, this is :class:`.Context`. Should a custom
            class be provided, it must be similar enough to :class:`.Context`\'s
            interface.

        Returns
        --------
        :class:`.Context`
            The invocation context. The type of this can change via the
            ``cls`` parameter.
        """

        view = StringView(message.content)
        ctx = cls(prefix=None, view=view, bot=self, message=message)

        if message.author.id == self.user.id:  # type: ignore
            return ctx

        prefix = await self.get_prefix(message)
        invoked_prefix = prefix

        if isinstance(prefix, str):
            if not view.skip_string(prefix):
                return ctx
        else:
            try:
                # if the context class' __init__ consumes something from the view this
                # will be wrong.  That seems unreasonable though.
                if message.content.startswith(tuple(prefix)):
                    invoked_prefix = discord.utils.find(view.skip_string, prefix)
                else:
                    return ctx

            except TypeError:
                if not isinstance(prefix, list):
                    raise TypeError("get_prefix must return either a string or a list of string, "
                                    f"not {prefix.__class__.__name__}")

                # It's possible a bad command_prefix got us here.
                for value in prefix:
                    if not isinstance(value, str):
                        raise TypeError("Iterable command_prefix or list returned from get_prefix must "
                                        f"contain only strings, not {value.__class__.__name__}")

                # Getting here shouldn't happen
                raise

        if self.strip_after_prefix:
            view.skip_ws()

        invoker = view.get_word()
        ctx.invoked_with = invoker
        ctx.prefix = invoked_prefix  # type: ignore
        ctx.command = self.all_commands.get(invoker)
        return ctx

    async def invoke(self, ctx: Context) -> None:
        """|coro|

        Invokes the command given under the invocation context and
        handles all the internal event dispatch mechanisms.

        Parameters
        -----------
        ctx: :class:`.Context`
            The invocation context to invoke.
        """
        if ctx.command is not None:
            self.dispatch('command', ctx)
            try:
                if await self.can_run(ctx, call_once=True):
                    await ctx.command.invoke(ctx)
                else:
                    raise errors.CheckFailure('The global check once functions failed.')
            except errors.CommandError as exc:
                await ctx.command.dispatch_error(ctx, exc)
            else:
                self.dispatch('command_completion', ctx)
        elif ctx.invoked_with:
            exc = errors.CommandNotFound(f'Command "{ctx.invoked_with}" is not found')
            self.dispatch('command_error', ctx, exc)

    async def process_commands(self, message: Message) -> None:
        """|coro|

        This function processes the commands that have been registered
        to the bot and other groups. Without this coroutine, none of the
        commands will be triggered.

        By default, this coroutine is called inside the :func:`.on_message`
        event. If you choose to override the :func:`.on_message` event, then
        you should invoke this coroutine as well.

        This is built using other low level tools, and is equivalent to a
        call to :meth:`~.Bot.get_context` followed by a call to :meth:`~.Bot.invoke`.

        This also checks if the message's author is a bot and doesn't
        call :meth:`~.Bot.get_context` or :meth:`~.Bot.invoke` if so.

        Parameters
        -----------
        message: :class:`discord.Message`
            The message to process commands for.
        """
        if message.author.bot:
            return

        ctx = await self.get_context(message)
        await self.invoke(ctx)

    async def on_message(self, message):
        await self.process_commands(message)

class Bot(BotBase, discord.Client):
    """Represents a discord bot.

    This class is a subclass of :class:`discord.Client` and as a result
    anything that you can do with a :class:`discord.Client` you can do with
    this bot.

    This class also subclasses :class:`.GroupMixin` to provide the functionality
    to manage commands.

    Attributes
    -----------
    command_prefix
        The command prefix is what the message content must contain initially
        to have a command invoked. This prefix could either be a string to
        indicate what the prefix should be, or a callable that takes in the bot
        as its first parameter and :class:`discord.Message` as its second
        parameter and returns the prefix. This is to facilitate "dynamic"
        command prefixes. This callable can be either a regular function or
        a coroutine.

        An empty string as the prefix always matches, enabling prefix-less
        command invocation. While this may be useful in DMs it should be avoided
        in servers, as it's likely to cause performance issues and unintended
        command invocations.

        The command prefix could also be an iterable of strings indicating that
        multiple checks for the prefix should be used and the first one to
        match will be the invocation prefix. You can get this prefix via
        :attr:`.Context.prefix`. To avoid confusion empty iterables are not
        allowed.

        .. note::

            When passing multiple prefixes be careful to not pass a prefix
            that matches a longer prefix occurring later in the sequence.  For
            example, if the command prefix is ``('!', '!?')``  the ``'!?'``
            prefix will never be matched to any message as the previous one
            matches messages starting with ``!?``. This is especially important
            when passing an empty string, it should always be last as no prefix
            after it will be matched.
    case_insensitive: :class:`bool`
        Whether the commands should be case insensitive. Defaults to ``False``. This
        attribute does not carry over to groups. You must set it to every group if
        you require group commands to be case insensitive as well.
    description: :class:`str`
        The content prefixed into the default help message.
    help_command: Optional[:class:`.HelpCommand`]
        The help command implementation to use. This can be dynamically
        set at runtime. To remove the help command pass ``None``. For more
        information on implementing a help command, see :ref:`ext_commands_help_command`.
    owner_id: Optional[:class:`int`]
        The user ID that owns the bot. If this is not set and is then queried via
        :meth:`.is_owner` then it is fetched automatically using
        :meth:`~.Bot.application_info`.
    owner_ids: Optional[Collection[:class:`int`]]
        The user IDs that owns the bot. This is similar to :attr:`owner_id`.
        If this is not set and the application is team based, then it is
        fetched automatically using :meth:`~.Bot.application_info`.
        For performance reasons it is recommended to use a :class:`set`
        for the collection. You cannot set both ``owner_id`` and ``owner_ids``.

        .. versionadded:: 1.3
    strip_after_prefix: :class:`bool`
        Whether to strip whitespace characters after encountering the command
        prefix. This allows for ``!   hello`` and ``!hello`` to both work if
        the ``command_prefix`` is set to ``!``. Defaults to ``False``.

        .. versionadded:: 1.7
    """
    pass

class AutoShardedBot(BotBase, discord.AutoShardedClient):
    """This is similar to :class:`.Bot` except that it is inherited from
    :class:`discord.AutoShardedClient` instead.
    """
    pass<|MERGE_RESOLUTION|>--- conflicted
+++ resolved
@@ -567,13 +567,8 @@
         """
         return self.__cogs.get(name)
 
-<<<<<<< HEAD
-    def remove_cog(self, name: str) -> None:
-        """Removes a cog from the bot.
-=======
-    def remove_cog(self, name):
+    def remove_cog(self, name: str) -> Optional[Cog]:
         """Removes a cog from the bot and returns it.
->>>>>>> e79a6489
 
         All registered commands and event listeners that the
         cog has registered will be removed as well.
