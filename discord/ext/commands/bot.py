--- conflicted
+++ resolved
@@ -966,13 +966,8 @@
     """
     pass
 
-<<<<<<< HEAD
 class AutoShardedBot(BotBase[_CT], discord.AutoShardedClient):
-    """This is similar to :class:`.Bot` except that it is derived from
-=======
-class AutoShardedBot(BotBase, discord.AutoShardedClient):
     """This is similar to :class:`.Bot` except that it is inherited from
->>>>>>> c30a3661
     :class:`discord.AutoShardedClient` instead.
     """
     pass