# -*- coding: utf-8 -*-

"""
The MIT License (MIT)

Copyright (c) 2015-2019 Rapptz

Permission is hereby granted, free of charge, to any person obtaining a
copy of this software and associated documentation files (the "Software"),
to deal in the Software without restriction, including without limitation
the rights to use, copy, modify, merge, publish, distribute, sublicense,
and/or sell copies of the Software, and to permit persons to whom the
Software is furnished to do so, subject to the following conditions:

The above copyright notice and this permission notice shall be included in
all copies or substantial portions of the Software.

THE SOFTWARE IS PROVIDED "AS IS", WITHOUT WARRANTY OF ANY KIND, EXPRESS
OR IMPLIED, INCLUDING BUT NOT LIMITED TO THE WARRANTIES OF MERCHANTABILITY,
FITNESS FOR A PARTICULAR PURPOSE AND NONINFRINGEMENT. IN NO EVENT SHALL THE
AUTHORS OR COPYRIGHT HOLDERS BE LIABLE FOR ANY CLAIM, DAMAGES OR OTHER
LIABILITY, WHETHER IN AN ACTION OF CONTRACT, TORT OR OTHERWISE, ARISING
FROM, OUT OF OR IN CONNECTION WITH THE SOFTWARE OR THE USE OR OTHER
DEALINGS IN THE SOFTWARE.
"""

import asyncio
import datetime

from .errors import NoMoreItems
from .utils import DISCORD_EPOCH, time_snowflake, maybe_coroutine
from .object import Object
from .audit_logs import AuditLogEntry

<<<<<<< HEAD
from typing import TYPE_CHECKING, Generic, TypeVar

if TYPE_CHECKING:
    from .message import Message

_IT = TypeVar('_IT')

class _AsyncIterator(Generic[_IT]):
=======
OLDEST_OBJECT = Object(id=0)

class _AsyncIterator:
>>>>>>> 61ee88b0
    __slots__ = ()

    def get(self, **attrs):
        def predicate(elem):
            for attr, val in attrs.items():
                nested = attr.split('__')
                obj = elem
                for attribute in nested:
                    obj = getattr(obj, attribute)

                if obj != val:
                    return False
            return True

        return self.find(predicate)

    async def find(self, predicate):
        while True:
            try:
                elem = await self.next()
            except NoMoreItems:
                return None

            ret = await maybe_coroutine(predicate, elem)
            if ret:
                return elem

    def map(self, func):
        return _MappedAsyncIterator(self, func)

    def filter(self, predicate):
        return _FilteredAsyncIterator(self, predicate)

    async def flatten(self):
        ret = []
        while True:
            try:
                item = await self.next()
            except NoMoreItems:
                return ret
            else:
                ret.append(item)

    def __aiter__(self):
        return self

    async def __anext__(self):
        try:
            msg = await self.next()
        except NoMoreItems:
            raise StopAsyncIteration()
        else:
            return msg

def _identity(x):
    return x

class _MappedAsyncIterator(_AsyncIterator[_IT]):
    def __init__(self, iterator, func):
        self.iterator = iterator
        self.func = func

    async def next(self):
        # this raises NoMoreItems and will propagate appropriately
        item = await self.iterator.next()
        return await maybe_coroutine(self.func, item)

class _FilteredAsyncIterator(_AsyncIterator[_IT]):
    def __init__(self, iterator, predicate):
        self.iterator = iterator

        if predicate is None:
            predicate = _identity

        self.predicate = predicate

    async def next(self):
        getter = self.iterator.next
        pred = self.predicate
        while True:
            # propagate NoMoreItems similar to _MappedAsyncIterator
            item = await getter()
            ret = await maybe_coroutine(pred, item)
            if ret:
                return item

class ReactionIterator(_AsyncIterator[_IT]):
    def __init__(self, message, emoji, limit=100, after=None):
        self.message = message
        self.limit = limit
        self.after = after
        state = message._state
        self.getter = state.http.get_reaction_users
        self.state = state
        self.emoji = emoji
        self.guild = message.guild
        self.channel_id = message.channel.id
        self.users = asyncio.Queue(loop=state.loop)

    async def next(self):
        if self.users.empty():
            await self.fill_users()

        try:
            return self.users.get_nowait()
        except asyncio.QueueEmpty:
            raise NoMoreItems()

    async def fill_users(self):
        # this is a hack because >circular imports<
        from .user import User

        if self.limit > 0:
            retrieve = self.limit if self.limit <= 100 else 100

            after = self.after.id if self.after else None
            data = await self.getter(self.message.id, self.channel_id, self.emoji, retrieve, after=after)

            if data:
                self.limit -= retrieve
                self.after = Object(id=int(data[-1]['id']))

            if self.guild is None:
                for element in reversed(data):
                    await self.users.put(User(state=self.state, data=element))
            else:
                for element in reversed(data):
                    member_id = int(element['id'])
                    member = self.guild.get_member(member_id)
                    if member is not None:
                        await self.users.put(member)
                    else:
                        await self.users.put(User(state=self.state, data=element))

class HistoryIterator(_AsyncIterator['Message']):
    """Iterator for receiving a channel's message history.

    The messages endpoint has two behaviours we care about here:
    If `before` is specified, the messages endpoint returns the `limit`
    newest messages before `before`, sorted with newest first. For filling over
    100 messages, update the `before` parameter to the oldest message received.
    Messages will be returned in order by time.
    If `after` is specified, it returns the `limit` oldest messages after
    `after`, sorted with newest first. For filling over 100 messages, update the
    `after` parameter to the newest message received. If messages are not
    reversed, they will be out of order (99-0, 199-100, so on)

    A note that if both before and after are specified, before is ignored by the
    messages endpoint.

    Parameters
    -----------
    messageable: :class:`abc.Messageable`
        Messageable class to retrieve message history from.
    limit: :class:`int`
        Maximum number of messages to retrieve
    before: :class:`abc.Snowflake`
        Message before which all messages must be.
    after: :class:`abc.Snowflake`
        Message after which all messages must be.
    around: :class:`abc.Snowflake`
        Message around which all messages must be. Limit max 101. Note that if
        limit is an even number, this will return at most limit+1 messages.
    oldest_first: :class:`bool`
        If set to true, return messages in oldest->newest order. Defaults to 
        True if ``after`` is specified, otherwise False.
    """

    def __init__(self, messageable, limit,
                 before=None, after=None, around=None, oldest_first=None):

        if isinstance(before, datetime.datetime):
            before = Object(id=time_snowflake(before, high=False))
        if isinstance(after, datetime.datetime):
            after = Object(id=time_snowflake(after, high=True))
        if isinstance(around, datetime.datetime):
            around = Object(id=time_snowflake(around))

        if oldest_first is None:
            self.reverse = after is not None
        else:
            self.reverse = oldest_first

        self.messageable = messageable
        self.limit = limit
        self.before = before
        self.after = after or OLDEST_OBJECT
        self.around = around

        self._filter = None  # message dict -> bool

        self.state = self.messageable._state
        self.logs_from = self.state.http.logs_from
        self.messages = asyncio.Queue(loop=self.state.loop)

        if self.around:
            if self.limit is None:
                raise ValueError('history does not support around with limit=None')
            if self.limit > 101:
                raise ValueError("history max limit 101 when specifying around parameter")
            elif self.limit == 101:
                self.limit = 100  # Thanks discord
            elif self.limit == 1:
                raise ValueError("Use fetch_message.")

            self._retrieve_messages = self._retrieve_messages_around_strategy
            if self.before and self.after:
                self._filter = lambda m: self.after.id < int(m['id']) < self.before.id
            elif self.before:
                self._filter = lambda m: int(m['id']) < self.before.id
            elif self.after:
                self._filter = lambda m: self.after.id < int(m['id'])
        else:
            if self.reverse:
                self._retrieve_messages = self._retrieve_messages_after_strategy
                if (self.before):
                    self._filter = lambda m: int(m['id']) < self.before.id
            else:
                self._retrieve_messages = self._retrieve_messages_before_strategy
                if (self.after and self.after != OLDEST_OBJECT):
                    self._filter = lambda m: int(m['id']) > self.after.id

    async def next(self):
        if self.messages.empty():
            await self.fill_messages()

        try:
            return self.messages.get_nowait()
        except asyncio.QueueEmpty:
            raise NoMoreItems()

    def _get_retrieve(self):
        l = self.limit
        if l is None:
            r = 100
        elif l <= 100:
            r = l
        else:
            r = 100

        self.retrieve = r
        return r > 0

    async def flatten(self):
        # this is similar to fill_messages except it uses a list instead
        # of a queue to place the messages in.
        result = []
        channel = await self.messageable._get_channel()
        self.channel = channel
        while self._get_retrieve():
            data = await self._retrieve_messages(self.retrieve)
            if len(data) < 100:
                self.limit = 0 # terminate the infinite loop

            if self.reverse:
                data = reversed(data)
            if self._filter:
                data = filter(self._filter, data)

            for element in data:
                result.append(self.state.create_message(channel=channel, data=element))
        return result

    async def fill_messages(self):
        if not hasattr(self, 'channel'):
            # do the required set up
            channel = await self.messageable._get_channel()
            self.channel = channel

        if self._get_retrieve():
            data = await self._retrieve_messages(self.retrieve)
            if len(data) < 100:
                self.limit = 0 # terminate the infinite loop

            if self.reverse:
                data = reversed(data)
            if self._filter:
                data = filter(self._filter, data)

            channel = self.channel
            for element in data:
                await self.messages.put(self.state.create_message(channel=channel, data=element))

    async def _retrieve_messages(self, retrieve):
        """Retrieve messages and update next parameters."""
        pass

    async def _retrieve_messages_before_strategy(self, retrieve):
        """Retrieve messages using before parameter."""
        before = self.before.id if self.before else None
        data = await self.logs_from(self.channel.id, retrieve, before=before)
        if len(data):
            if self.limit is not None:
                self.limit -= retrieve
            self.before = Object(id=int(data[-1]['id']))
        return data

    async def _retrieve_messages_after_strategy(self, retrieve):
        """Retrieve messages using after parameter."""
        after = self.after.id if self.after else None
        data = await self.logs_from(self.channel.id, retrieve, after=after)
        if len(data):
            if self.limit is not None:
                self.limit -= retrieve
            self.after = Object(id=int(data[0]['id']))
        return data

    async def _retrieve_messages_around_strategy(self, retrieve):
        """Retrieve messages using around parameter."""
        if self.around:
            around = self.around.id if self.around else None
            data = await self.logs_from(self.channel.id, retrieve, around=around)
            self.around = None
            return data
        return []

<<<<<<< HEAD
class AuditLogIterator(_AsyncIterator[AuditLogEntry]):
    def __init__(self, guild, limit=None, before=None, after=None, reverse=None, user_id=None, action_type=None):
=======
class AuditLogIterator(_AsyncIterator):
    def __init__(self, guild, limit=None, before=None, after=None, oldest_first=None, user_id=None, action_type=None):
>>>>>>> 61ee88b0
        if isinstance(before, datetime.datetime):
            before = Object(id=time_snowflake(before, high=False))
        if isinstance(after, datetime.datetime):
            after = Object(id=time_snowflake(after, high=True))


        if oldest_first is None:
            self.reverse = after is not None
        else:
            self.reverse = oldest_first

        self.guild = guild
        self.loop = guild._state.loop
        self.request = guild._state.http.get_audit_logs
        self.limit = limit
        self.before = before
        self.user_id = user_id
        self.action_type = action_type
        self.after = OLDEST_OBJECT
        self._users = {}
        self._state = guild._state


        self._filter = None  # entry dict -> bool

        self.entries = asyncio.Queue(loop=self.loop)

        
        if self.reverse:
            self._strategy = self._after_strategy
            if self.before:
                self._filter = lambda m: int(m['id']) < self.before.id
        else:
            self._strategy = self._before_strategy
            if self.after and self.after != OLDEST_OBJECT:
                self._filter = lambda m: int(m['id']) > self.after.id

    async def _before_strategy(self, retrieve):
        before = self.before.id if self.before else None
        data = await self.request(self.guild.id, limit=retrieve, user_id=self.user_id,
                                  action_type=self.action_type, before=before)

        entries = data.get('audit_log_entries', [])
        if len(data) and entries:
            if self.limit is not None:
                self.limit -= retrieve
            self.before = Object(id=int(entries[-1]['id']))
        return data.get('users', []), entries

    async def _after_strategy(self, retrieve):
        after = self.after.id if self.after else None
        data = await self.request(self.guild.id, limit=retrieve, user_id=self.user_id,
                                  action_type=self.action_type, after=after)
        entries = data.get('audit_log_entries', [])
        if len(data) and entries:
            if self.limit is not None:
                self.limit -= retrieve
            self.after = Object(id=int(entries[0]['id']))
        return data.get('users', []), entries

    async def next(self):
        if self.entries.empty():
            await self._fill()

        try:
            return self.entries.get_nowait()
        except asyncio.QueueEmpty:
            raise NoMoreItems()

    def _get_retrieve(self):
        l = self.limit
        if l is None:
            r = 100
        elif l <= 100:
            r = l
        else:
            r = 100

        self.retrieve = r
        return r > 0

    async def _fill(self):
        from .user import User

        if self._get_retrieve():
            users, data = await self._strategy(self.retrieve)
            if len(data) < 100:
                self.limit = 0 # terminate the infinite loop

            if self.reverse:
                data = reversed(data)
            if self._filter:
                data = filter(self._filter, data)

            for user in users:
                u = User(data=user, state=self._state)
                self._users[u.id] = u

            for element in data:
                # TODO: remove this if statement later
                if element['action_type'] is None:
                    continue

                await self.entries.put(AuditLogEntry(data=element, users=self._users, guild=self.guild))


class GuildIterator(_AsyncIterator):
    """Iterator for receiving the client's guilds.

    The guilds endpoint has the same two behaviours as described
    in :class:`HistoryIterator`:
    If `before` is specified, the guilds endpoint returns the `limit`
    newest guilds before `before`, sorted with newest first. For filling over
    100 guilds, update the `before` parameter to the oldest guild received.
    Guilds will be returned in order by time.
    If `after` is specified, it returns the `limit` oldest guilds after `after`,
    sorted with newest first. For filling over 100 guilds, update the `after`
    parameter to the newest guild received, If guilds are not reversed, they
    will be out of order (99-0, 199-100, so on)

    Not that if both before and after are specified, before is ignored by the
    guilds endpoint.

    Parameters
    -----------
    bot: :class:`discord.Client`
        The client to retrieve the guilds from.
    limit: :class:`int`
        Maximum number of guilds to retrieve.
    before: :class:`Snowflake`
        Object before which all guilds must be.
    after: :class:`Snowflake`
        Object after which all guilds must be.
    """
    def __init__(self, bot, limit, before=None, after=None):

        if isinstance(before, datetime.datetime):
            before = Object(id=time_snowflake(before, high=False))
        if isinstance(after, datetime.datetime):
            after = Object(id=time_snowflake(after, high=True))

        self.bot = bot
        self.limit = limit
        self.before = before
        self.after = after

        self._filter = None

        self.state = self.bot._connection
        self.get_guilds = self.bot.http.get_guilds
        self.guilds = asyncio.Queue(loop=self.state.loop)

        if self.before and self.after:
            self._retrieve_guilds = self._retrieve_guilds_before_strategy
            self._filter = lambda m: int(m['id']) > self.after.id
        elif self.after:
            self._retrieve_guilds = self._retrieve_guilds_after_strategy
        else:
            self._retrieve_guilds = self._retrieve_guilds_before_strategy

    async def next(self):
        if self.guilds.empty():
            await self.fill_guilds()

        try:
            return self.guilds.get_nowait()
        except asyncio.QueueEmpty:
            raise NoMoreItems()

    def _get_retrieve(self):
        l = self.limit
        if l is None:
            r = 100
        elif l <= 100:
            r = l
        else:
            r = 100

        self.retrieve = r
        return r > 0

    def create_guild(self, data):
        from .guild import Guild
        return Guild(state=self.state, data=data)

    async def flatten(self):
        result = []
        while self._get_retrieve():
            data = await self._retrieve_guilds(self.retrieve)
            if len(data) < 100:
                self.limit = 0

            if self._filter:
                data = filter(self._filter, data)

            for element in data:
                result.append(self.create_guild(element))
        return result

    async def fill_guilds(self):
        if self._get_retrieve():
            data = await self._retrieve_guilds(self.retrieve)
            if self.limit is None or len(data) < 100:
                self.limit = 0

            if self._filter:
                data = filter(self._filter, data)

            for element in data:
                await self.guilds.put(self.create_guild(element))

    async def _retrieve_guilds(self, retrieve):
        """Retrieve guilds and update next parameters."""
        pass

    async def _retrieve_guilds_before_strategy(self, retrieve):
        """Retrieve guilds using before parameter."""
        before = self.before.id if self.before else None
        data = await self.get_guilds(retrieve, before=before)
        if len(data):
            if self.limit is not None:
                self.limit -= retrieve
            self.before = Object(id=int(data[-1]['id']))
        return data

    async def _retrieve_guilds_after_strategy(self, retrieve):
        """Retrieve guilds using after parameter."""
        after = self.after.id if self.after else None
        data = await self.get_guilds(retrieve, after=after)
        if len(data):
            if self.limit is not None:
                self.limit -= retrieve
            self.after = Object(id=int(data[0]['id']))
        return data<|MERGE_RESOLUTION|>--- conflicted
+++ resolved
@@ -32,20 +32,16 @@
 from .object import Object
 from .audit_logs import AuditLogEntry
 
-<<<<<<< HEAD
 from typing import TYPE_CHECKING, Generic, TypeVar
 
 if TYPE_CHECKING:
     from .message import Message
 
+OLDEST_OBJECT = Object(id=0)
+
 _IT = TypeVar('_IT')
 
 class _AsyncIterator(Generic[_IT]):
-=======
-OLDEST_OBJECT = Object(id=0)
-
-class _AsyncIterator:
->>>>>>> 61ee88b0
     __slots__ = ()
 
     def get(self, **attrs):
@@ -362,13 +358,8 @@
             return data
         return []
 
-<<<<<<< HEAD
 class AuditLogIterator(_AsyncIterator[AuditLogEntry]):
-    def __init__(self, guild, limit=None, before=None, after=None, reverse=None, user_id=None, action_type=None):
-=======
-class AuditLogIterator(_AsyncIterator):
     def __init__(self, guild, limit=None, before=None, after=None, oldest_first=None, user_id=None, action_type=None):
->>>>>>> 61ee88b0
         if isinstance(before, datetime.datetime):
             before = Object(id=time_snowflake(before, high=False))
         if isinstance(after, datetime.datetime):
