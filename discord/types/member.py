"""
The MIT License (MIT)

Copyright (c) 2015-present Rapptz

Permission is hereby granted, free of charge, to any person obtaining a
copy of this software and associated documentation files (the "Software"),
to deal in the Software without restriction, including without limitation
the rights to use, copy, modify, merge, publish, distribute, sublicense,
and/or sell copies of the Software, and to permit persons to whom the
Software is furnished to do so, subject to the following conditions:

The above copyright notice and this permission notice shall be included in
all copies or substantial portions of the Software.

THE SOFTWARE IS PROVIDED "AS IS", WITHOUT WARRANTY OF ANY KIND, EXPRESS
OR IMPLIED, INCLUDING BUT NOT LIMITED TO THE WARRANTIES OF MERCHANTABILITY,
FITNESS FOR A PARTICULAR PURPOSE AND NONINFRINGEMENT. IN NO EVENT SHALL THE
AUTHORS OR COPYRIGHT HOLDERS BE LIABLE FOR ANY CLAIM, DAMAGES OR OTHER
LIABILITY, WHETHER IN AN ACTION OF CONTRACT, TORT OR OTHERWISE, ARISING
FROM, OUT OF OR IN CONNECTION WITH THE SOFTWARE OR THE USE OR OTHER
DEALINGS IN THE SOFTWARE.
"""

from typing import Optional, TypedDict, Literal, List
from .snowflake import SnowflakeList, Snowflake
from .user import User, AvatarDecorationData
from typing_extensions import NotRequired

JoinType = Literal[0, 3, 5]

class Nickname(TypedDict):
    nick: str


class PartialMember(TypedDict):
    roles: SnowflakeList
    joined_at: str
    deaf: bool
    mute: bool
    flags: int


class Member(PartialMember, total=False):
    avatar: str
    user: User
    nick: str
    premium_since: Optional[str]
    pending: bool
    permissions: str
    communication_disabled_until: str
<<<<<<< HEAD
=======
    banner: NotRequired[Optional[str]]
    avatar_decoration_data: NotRequired[AvatarDecorationData]
>>>>>>> ff638d39


class _OptionalMemberWithUser(PartialMember, total=False):
    avatar: str
    nick: str
    premium_since: Optional[str]
    pending: bool
    permissions: str
    communication_disabled_until: str
    avatar_decoration_data: NotRequired[AvatarDecorationData]


class MemberWithUser(_OptionalMemberWithUser):
    user: User


class UserWithMember(User, total=False):
    member: _OptionalMemberWithUser


class MemberSearch(TypedDict):
    member: MemberWithUser
    source_invite_code: Optional[str]
    join_source_type: JoinType
    inviter_id: Optional[Snowflake]


class MemberSearchResults(TypedDict):
    guild_id: Snowflake
    members: List[MemberSearch]
    page_result_count: int
    total_result_count: int<|MERGE_RESOLUTION|>--- conflicted
+++ resolved
@@ -49,11 +49,7 @@
     pending: bool
     permissions: str
     communication_disabled_until: str
-<<<<<<< HEAD
-=======
     banner: NotRequired[Optional[str]]
-    avatar_decoration_data: NotRequired[AvatarDecorationData]
->>>>>>> ff638d39
 
 
 class _OptionalMemberWithUser(PartialMember, total=False):
