--- conflicted
+++ resolved
@@ -45,11 +45,8 @@
 from .threads import Thread, ThreadMember
 from .scheduled_event import GuildScheduledEvent
 from .audit_log import AuditLogEntry
-<<<<<<< HEAD
+from .soundboard import SoundboardSound
 from .subscription import Subscription
-=======
-from .soundboard import SoundboardSound
->>>>>>> 0ce75f3f
 
 
 class SessionStartLimit(TypedDict):
