--- conflicted
+++ resolved
@@ -24,11 +24,7 @@
 
 from __future__ import annotations
 
-<<<<<<< HEAD
-from typing import TypedDict, Optional
-=======
 from typing import Optional, TypedDict
->>>>>>> 0f2dda9d
 from .snowflake import Snowflake
 
 
