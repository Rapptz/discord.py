--- conflicted
+++ resolved
@@ -43,7 +43,7 @@
 from ..user import BaseUser, User
 from ..flags import MessageFlags
 from ..asset import Asset
-from ..http import Route, handle_message_parameters, MultipartParameters, HTTPClient
+from ..http import Route, handle_message_parameters, HTTPClient
 from ..mixins import Hashable
 from ..channel import PartialMessageable
 from ..file import File
@@ -69,7 +69,6 @@
     from ..guild import Guild
     from ..channel import TextChannel
     from ..abc import Snowflake
-    from ..ui.view import View
     import datetime
     from ..types.webhook import (
         Webhook as WebhookPayload,
@@ -78,12 +77,6 @@
     from ..types.message import (
         Message as MessagePayload,
     )
-<<<<<<< HEAD
-    from ..guild import Guild
-    from ..channel import TextChannel
-    from ..abc import Snowflake
-    import datetime
-=======
     from ..types.user import (
         User as UserPayload,
         PartialUser as PartialUserPayload,
@@ -94,7 +87,6 @@
 
     BE = TypeVar('BE', bound=BaseException)
     _State = Union[ConnectionState, '_WebhookState']
->>>>>>> 181fc42b
 
 MISSING: Any = utils.MISSING
 
@@ -376,188 +368,6 @@
         route = Route('GET', '/webhooks/{webhook_id}/{webhook_token}', webhook_id=webhook_id, webhook_token=token)
         return self.request(route, session=session)
 
-<<<<<<< HEAD
-=======
-    def create_interaction_response(
-        self,
-        interaction_id: int,
-        token: str,
-        *,
-        session: aiohttp.ClientSession,
-        params: MultipartParameters,
-    ) -> Response[None]:
-        route = Route(
-            'POST',
-            '/interactions/{webhook_id}/{webhook_token}/callback',
-            webhook_id=interaction_id,
-            webhook_token=token,
-        )
-
-        if params.files:
-            return self.request(route, session=session, files=params.files, multipart=params.multipart)
-        else:
-            return self.request(route, session=session, payload=params.payload)
-
-    def get_original_interaction_response(
-        self,
-        application_id: int,
-        token: str,
-        *,
-        session: aiohttp.ClientSession,
-    ) -> Response[MessagePayload]:
-        r = Route(
-            'GET',
-            '/webhooks/{webhook_id}/{webhook_token}/messages/@original',
-            webhook_id=application_id,
-            webhook_token=token,
-        )
-        return self.request(r, session=session)
-
-    def edit_original_interaction_response(
-        self,
-        application_id: int,
-        token: str,
-        *,
-        session: aiohttp.ClientSession,
-        payload: Optional[Dict[str, Any]] = None,
-        multipart: Optional[List[Dict[str, Any]]] = None,
-        files: Optional[Sequence[File]] = None,
-    ) -> Response[MessagePayload]:
-        r = Route(
-            'PATCH',
-            '/webhooks/{webhook_id}/{webhook_token}/messages/@original',
-            webhook_id=application_id,
-            webhook_token=token,
-        )
-        return self.request(r, session, payload=payload, multipart=multipart, files=files)
-
-    def delete_original_interaction_response(
-        self,
-        application_id: int,
-        token: str,
-        *,
-        session: aiohttp.ClientSession,
-    ) -> Response[None]:
-        r = Route(
-            'DELETE',
-            '/webhooks/{webhook_id}/{webhook_token}/messages/@original',
-            webhook_id=application_id,
-            webhook_token=token,
-        )
-        return self.request(r, session=session)
-
->>>>>>> 181fc42b
-
-def interaction_response_params(type: int, data: Optional[Dict[str, Any]] = None) -> MultipartParameters:
-    payload: Dict[str, Any] = {
-        'type': type,
-    }
-    if data is not None:
-        payload['data'] = data
-
-    return MultipartParameters(payload=payload, multipart=None, files=None)
-
-
-# This is a subset of handle_message_parameters
-def interaction_message_response_params(
-    *,
-    type: int,
-    content: Optional[str] = MISSING,
-    tts: bool = False,
-    flags: MessageFlags = MISSING,
-    file: File = MISSING,
-    files: Sequence[File] = MISSING,
-    embed: Optional[Embed] = MISSING,
-<<<<<<< HEAD
-    embeds: List[Embed] = MISSING,
-    attachments: List[Union[Attachment, File]] = MISSING,
-=======
-    embeds: Sequence[Embed] = MISSING,
-    attachments: Sequence[Union[Attachment, File]] = MISSING,
-    view: Optional[View] = MISSING,
->>>>>>> 181fc42b
-    allowed_mentions: Optional[AllowedMentions] = MISSING,
-    previous_allowed_mentions: Optional[AllowedMentions] = None,
-) -> MultipartParameters:
-    if files is not MISSING and file is not MISSING:
-        raise TypeError('Cannot mix file and files keyword arguments.')
-    if embeds is not MISSING and embed is not MISSING:
-        raise TypeError('Cannot mix embed and embeds keyword arguments.')
-
-    if file is not MISSING:
-        files = [file]
-
-    if attachments is not MISSING and files is not MISSING:
-        raise TypeError('Cannot mix attachments and files keyword arguments.')
-
-    data: Optional[Dict[str, Any]] = {
-        'tts': tts,
-    }
-
-    if embeds is not MISSING:
-        if len(embeds) > 10:
-            raise ValueError('embeds has a maximum of 10 elements.')
-        data['embeds'] = [e.to_dict() for e in embeds]
-
-    if embed is not MISSING:
-        if embed is None:
-            data['embeds'] = []
-        else:
-            data['embeds'] = [embed.to_dict()]
-
-    if content is not MISSING:
-        if content is not None:
-            data['content'] = str(content)
-        else:
-            data['content'] = None
-
-    if flags is not MISSING:
-        data['flags'] = flags.value
-
-    if allowed_mentions:
-        if previous_allowed_mentions is not None:
-            data['allowed_mentions'] = previous_allowed_mentions.merge(allowed_mentions).to_dict()
-        else:
-            data['allowed_mentions'] = allowed_mentions.to_dict()
-    elif previous_allowed_mentions is not None:
-        data['allowed_mentions'] = previous_allowed_mentions.to_dict()
-
-    if attachments is MISSING:
-        attachments = files
-    else:
-        files = [a for a in attachments if isinstance(a, File)]
-
-    if attachments is not MISSING:
-        file_index = 0
-        attachments_payload = []
-        for attachment in attachments:
-            if isinstance(attachment, File):
-                attachments_payload.append(attachment.to_dict(file_index))
-                file_index += 1
-            else:
-                attachments_payload.append(attachment.to_dict())
-
-        data['attachments'] = attachments_payload
-
-    multipart = []
-    if files:
-        data = {'type': type, 'data': data}
-        multipart.append({'name': 'payload_json', 'value': utils._to_json(data)})
-        data = None
-        for index, file in enumerate(files):
-            multipart.append(
-                {
-                    'name': f'files[{index}]',
-                    'value': file.fp,
-                    'filename': file.filename,
-                    'content_type': 'application/octet-stream',
-                }
-            )
-    else:
-        data = {'type': type, 'data': data}
-
-    return MultipartParameters(payload=data, multipart=multipart, files=files)
-
 
 async_context: ContextVar[AsyncWebhookAdapter] = ContextVar('async_webhook_context', default=AsyncWebhookAdapter())
 
@@ -692,12 +502,7 @@
         content: Optional[str] = MISSING,
         embeds: Sequence[Embed] = MISSING,
         embed: Optional[Embed] = MISSING,
-<<<<<<< HEAD
-        attachments: List[Union[Attachment, File]] = MISSING,
-=======
         attachments: Sequence[Union[Attachment, File]] = MISSING,
-        view: Optional[View] = MISSING,
->>>>>>> 181fc42b
         allowed_mentions: Optional[AllowedMentions] = None,
     ) -> WebhookMessage:
         """|coro|
@@ -1487,19 +1292,6 @@
         if self.type is WebhookType.application:
             wait = True
 
-<<<<<<< HEAD
-=======
-        if view is not MISSING:
-            if isinstance(self._state, _WebhookState):
-                raise ValueError('Webhook views require an associated state with the webhook')
-
-            if not hasattr(view, '__discord_ui_view__'):
-                raise TypeError(f'expected view parameter to be of type View not {view.__class__!r}')
-
-            if ephemeral is True and view.timeout is None:
-                view.timeout = 15 * 60.0
-
->>>>>>> 181fc42b
         params = handle_message_parameters(
             content=content,
             username=username,
@@ -1590,12 +1382,7 @@
         content: Optional[str] = MISSING,
         embeds: Sequence[Embed] = MISSING,
         embed: Optional[Embed] = MISSING,
-<<<<<<< HEAD
-        attachments: List[Union[Attachment, File]] = MISSING,
-=======
         attachments: Sequence[Union[Attachment, File]] = MISSING,
-        view: Optional[View] = MISSING,
->>>>>>> 181fc42b
         allowed_mentions: Optional[AllowedMentions] = None,
         thread: Snowflake = MISSING,
     ) -> WebhookMessage:
@@ -1634,19 +1421,10 @@
         allowed_mentions: :class:`AllowedMentions`
             Controls the mentions being processed in this message.
             See :meth:`.abc.Messageable.send` for more information.
-<<<<<<< HEAD
-=======
-        view: Optional[:class:`~discord.ui.View`]
-            The updated view to update this message with. If ``None`` is passed then
-            the view is removed. The webhook must have state attached, similar to
-            :meth:`send`.
-
-            .. versionadded:: 2.0
         thread: :class:`~discord.abc.Snowflake`
             The thread the webhook message belongs to.
 
             .. versionadded:: 2.0
->>>>>>> 181fc42b
 
         Raises
         -------
@@ -1696,13 +1474,7 @@
             thread_id=thread_id,
         )
 
-<<<<<<< HEAD
-        message = self._create_message(data)
-=======
         message = self._create_message(data, thread=thread)
-        if view and not view.is_finished():
-            self._state.store_view(view, message_id)
->>>>>>> 181fc42b
         return message
 
     async def delete_message(self, message_id: int, /, *, thread: Snowflake = MISSING) -> None:
