"""
The MIT License (MIT)

Copyright (c) 2015-present Rapptz

Permission is hereby granted, free of charge, to any person obtaining a
copy of this software and associated documentation files (the "Software"),
to deal in the Software without restriction, including without limitation
the rights to use, copy, modify, merge, publish, distribute, sublicense,
and/or sell copies of the Software, and to permit persons to whom the
Software is furnished to do so, subject to the following conditions:

The above copyright notice and this permission notice shall be included in
all copies or substantial portions of the Software.

THE SOFTWARE IS PROVIDED "AS IS", WITHOUT WARRANTY OF ANY KIND, EXPRESS
OR IMPLIED, INCLUDING BUT NOT LIMITED TO THE WARRANTIES OF MERCHANTABILITY,
FITNESS FOR A PARTICULAR PURPOSE AND NONINFRINGEMENT. IN NO EVENT SHALL THE
AUTHORS OR COPYRIGHT HOLDERS BE LIABLE FOR ANY CLAIM, DAMAGES OR OTHER
LIABILITY, WHETHER IN AN ACTION OF CONTRACT, TORT OR OTHERWISE, ARISING
FROM, OUT OF OR IN CONNECTION WITH THE SOFTWARE OR THE USE OR OTHER
DEALINGS IN THE SOFTWARE.

If you're wondering why this is essentially copy pasted from the async_.py
file, then it's due to needing two separate types to make the typing shenanigans
a bit easier to write. It's an unfortunate design. Originally, these types were
merged and an adapter was used to differentiate between the async and sync versions.
However, this proved to be difficult to provide typings for, so here we are.
"""

from __future__ import annotations

import threading
import logging
import json
import time
import re

from urllib.parse import quote as urlquote
from typing import Any, Dict, List, Literal, Optional, TYPE_CHECKING, Tuple, Union, overload
<<<<<<< HEAD
import weakref
=======
>>>>>>> 0f2dda9d

from .. import utils
from ..errors import HTTPException, Forbidden, NotFound, DiscordServerError
from ..message import Message, MessageFlags
from ..http import Route, handle_message_parameters
from ..channel import PartialMessageable

from .async_ import BaseWebhook, _WebhookState

__all__ = (
    'SyncWebhook',
    'SyncWebhookMessage',
)

_log = logging.getLogger(__name__)

if TYPE_CHECKING:
    from ..file import File
    from ..embeds import Embed
    from ..mentions import AllowedMentions
    from ..message import Attachment
    from ..types.webhook import (
        Webhook as WebhookPayload,
    )
    from ..abc import Snowflake

    try:
        from requests import Session, Response
    except ModuleNotFoundError:
        pass

MISSING = utils.MISSING


class DeferredLock:
    def __init__(self, lock: threading.Lock):
        self.lock = lock
        self.delta: Optional[float] = None

    def __enter__(self):
        self.lock.acquire()
        return self

    def delay_by(self, delta: float) -> None:
        self.delta = delta

    def __exit__(self, type, value, traceback):
        if self.delta:
            time.sleep(self.delta)
        self.lock.release()


class WebhookAdapter:
    def __init__(self):
        self._locks: weakref.WeakValueDictionary[Any, threading.Lock] = weakref.WeakValueDictionary()

    def request(
        self,
        route: Route,
        session: Session,
        *,
        payload: Optional[Dict[str, Any]] = None,
        multipart: Optional[List[Dict[str, Any]]] = None,
        files: Optional[List[File]] = None,
        reason: Optional[str] = None,
        auth_token: Optional[str] = None,
        params: Optional[Dict[str, Any]] = None,
    ) -> Any:
        headers: Dict[str, str] = {}
        files = files or []
        to_send: Optional[Union[str, Dict[str, Any]]] = None
        bucket = (route.webhook_id, route.webhook_token)

        try:
            lock = self._locks[bucket]
        except KeyError:
            self._locks[bucket] = lock = threading.Lock()

        if payload is not None:
            headers['Content-Type'] = 'application/json'
            to_send = utils._to_json(payload)

        if auth_token is not None:  # TODO: is this possible with users?
            headers['Authorization'] = f'{auth_token}'

        if reason is not None:
            headers['X-Audit-Log-Reason'] = urlquote(reason)

        response: Optional[Response] = None
        data: Optional[Union[Dict[str, Any], str]] = None
        file_data: Optional[Dict[str, Any]] = None
        method = route.method
        url = route.url
        webhook_id = route.webhook_id

        with DeferredLock(lock) as lock:
            for attempt in range(5):
                for file in files:
                    file.reset(seek=attempt)

                if multipart:
                    file_data = {}
                    for p in multipart:
                        name = p['name']
                        if name == 'payload_json':
                            to_send = {'payload_json': p['value']}
                        else:
                            file_data[name] = (p['filename'], p['value'], p['content_type'])

                try:
                    with session.request(
                        method, url, data=to_send, files=file_data, headers=headers, params=params
                    ) as response:
                        _log.debug(
                            'Webhook ID %s with %s %s has returned status code %s.',
                            webhook_id,
                            method,
                            url,
                            response.status_code,
                        )
                        response.encoding = 'utf-8'
                        # Compatibility with aiohttp
                        response.status = response.status_code  # type: ignore

                        data = response.text or None
                        if data and response.headers['Content-Type'] == 'application/json':
                            data = json.loads(data)

                        remaining = response.headers.get('X-Ratelimit-Remaining')
                        if remaining == '0' and response.status_code != 429:
                            delta = utils._parse_ratelimit_header(response)
                            _log.debug(
                                'Webhook ID %s has been pre-emptively rate limited, waiting %.2f seconds.', webhook_id, delta
                            )
                            lock.delay_by(delta)

                        if 300 > response.status_code >= 200:
                            return data

                        if response.status_code == 429:
                            if not response.headers.get('Via'):
                                raise HTTPException(response, data)

                            retry_after: float = data['retry_after']  # type: ignore
                            _log.warning('Webhook ID %s is rate limited. Retrying in %.2f seconds.', webhook_id, retry_after)
                            time.sleep(retry_after)
                            continue

                        if response.status_code >= 500:
                            time.sleep(1 + attempt * 2)
                            continue

                        if response.status_code == 403:
                            raise Forbidden(response, data)
                        elif response.status_code == 404:
                            raise NotFound(response, data)
                        else:
                            raise HTTPException(response, data)

                except OSError as e:
                    if attempt < 4 and e.errno in (54, 10054):
                        time.sleep(1 + attempt * 2)
                        continue
                    raise

            if response:
                if response.status_code >= 500:
                    raise DiscordServerError(response, data)
                raise HTTPException(response, data)

            raise RuntimeError('Unreachable code in HTTP handling.')

    def delete_webhook(
        self,
        webhook_id: int,
        *,
        token: Optional[str] = None,
        session: Session,
        reason: Optional[str] = None,
    ):
        route = Route('DELETE', '/webhooks/{webhook_id}', webhook_id=webhook_id)
        return self.request(route, session, reason=reason, auth_token=token)

    def delete_webhook_with_token(
        self,
        webhook_id: int,
        token: str,
        *,
        session: Session,
        reason: Optional[str] = None,
    ):
        route = Route('DELETE', '/webhooks/{webhook_id}/{webhook_token}', webhook_id=webhook_id, webhook_token=token)
        return self.request(route, session, reason=reason)

    def edit_webhook(
        self,
        webhook_id: int,
        token: str,
        payload: Dict[str, Any],
        *,
        session: Session,
        reason: Optional[str] = None,
    ):
        route = Route('PATCH', '/webhooks/{webhook_id}', webhook_id=webhook_id)
        return self.request(route, session, reason=reason, payload=payload, auth_token=token)

    def edit_webhook_with_token(
        self,
        webhook_id: int,
        token: str,
        payload: Dict[str, Any],
        *,
        session: Session,
        reason: Optional[str] = None,
    ):
        route = Route('PATCH', '/webhooks/{webhook_id}/{webhook_token}', webhook_id=webhook_id, webhook_token=token)
        return self.request(route, session, reason=reason, payload=payload)

    def execute_webhook(
        self,
        webhook_id: int,
        token: str,
        *,
        session: Session,
        payload: Optional[Dict[str, Any]] = None,
        multipart: Optional[List[Dict[str, Any]]] = None,
        files: Optional[List[File]] = None,
        thread_id: Optional[int] = None,
        wait: bool = False,
    ):
        params = {'wait': int(wait)}
        if thread_id:
            params['thread_id'] = thread_id
        route = Route('POST', '/webhooks/{webhook_id}/{webhook_token}', webhook_id=webhook_id, webhook_token=token)
        return self.request(route, session, payload=payload, multipart=multipart, files=files, params=params)

    def get_webhook_message(
        self,
        webhook_id: int,
        token: str,
        message_id: int,
        *,
        session: Session,
    ):
        route = Route(
            'GET',
            '/webhooks/{webhook_id}/{webhook_token}/messages/{message_id}',
            webhook_id=webhook_id,
            webhook_token=token,
            message_id=message_id,
        )
        return self.request(route, session)

    def edit_webhook_message(
        self,
        webhook_id: int,
        token: str,
        message_id: int,
        *,
        session: Session,
        payload: Optional[Dict[str, Any]] = None,
        multipart: Optional[List[Dict[str, Any]]] = None,
        files: Optional[List[File]] = None,
    ):
        route = Route(
            'PATCH',
            '/webhooks/{webhook_id}/{webhook_token}/messages/{message_id}',
            webhook_id=webhook_id,
            webhook_token=token,
            message_id=message_id,
        )
        return self.request(route, session, payload=payload, multipart=multipart, files=files)

    def delete_webhook_message(
        self,
        webhook_id: int,
        token: str,
        message_id: int,
        *,
        session: Session,
    ):
        route = Route(
            'DELETE',
            '/webhooks/{webhook_id}/{webhook_token}/messages/{message_id}',
            webhook_id=webhook_id,
            webhook_token=token,
            message_id=message_id,
        )
        return self.request(route, session)

    def fetch_webhook(
        self,
        webhook_id: int,
        token: str,
        *,
        session: Session,
    ):
        route = Route('GET', '/webhooks/{webhook_id}', webhook_id=webhook_id)
        return self.request(route, session=session, auth_token=token)

    def fetch_webhook_with_token(
        self,
        webhook_id: int,
        token: str,
        *,
        session: Session,
    ):
        route = Route('GET', '/webhooks/{webhook_id}/{webhook_token}', webhook_id=webhook_id, webhook_token=token)
        return self.request(route, session=session)


class _WebhookContext(threading.local):
    adapter: Optional[WebhookAdapter] = None


_context = _WebhookContext()


def _get_webhook_adapter() -> WebhookAdapter:
    if _context.adapter is None:
        _context.adapter = WebhookAdapter()
    return _context.adapter


class SyncWebhookMessage(Message):
    """Represents a message sent from your webhook.

    This allows you to edit or delete a message sent by your
    webhook.

    This inherits from :class:`discord.Message` with changes to
    :meth:`edit` and :meth:`delete` to work.

    .. versionadded:: 2.0
    """

    _state: _WebhookState

    def edit(
        self,
        content: Optional[str] = MISSING,
        embeds: List[Embed] = MISSING,
        embed: Optional[Embed] = MISSING,
        attachments: List[Union[Attachment, File]] = MISSING,
        allowed_mentions: Optional[AllowedMentions] = None,
    ) -> SyncWebhookMessage:
        """Edits the message.

        .. versionchanged:: 2.0
            This function no-longer raises ``InvalidArgument`` instead raising
            :exc:`ValueError` or :exc:`TypeError` in various cases.

        Parameters
        ------------
        content: Optional[:class:`str`]
            The content to edit the message with or ``None`` to clear it.
        embeds: List[:class:`Embed`]
            A list of embeds to edit the message with.
        embed: Optional[:class:`Embed`]
            The embed to edit the message with. ``None`` suppresses the embeds.
            This should not be mixed with the ``embeds`` parameter.
        attachments: List[Union[:class:`Attachment`, :class:`File`]]
            A list of attachments to keep in the message as well as new files to upload. If ``[]`` is passed
            then all attachments are removed.

            .. note::

                New files will always appear after current attachments.

            .. versionadded:: 2.0
        allowed_mentions: :class:`AllowedMentions`
            Controls the mentions being processed in this message.
            See :meth:`.abc.Messageable.send` for more information.

        Raises
        -------
        HTTPException
            Editing the message failed.
        Forbidden
            Edited a message that is not yours.
        TypeError
            You specified both ``embed`` and ``embeds``
        ValueError
            The length of ``embeds`` was invalid or
            there was no token associated with this webhook.

        Returns
        --------
        :class:`SyncWebhookMessage`
            The newly edited message.
        """
        return self._state._webhook.edit_message(
            self.id,
            content=content,
            embeds=embeds,
            embed=embed,
            attachments=attachments,
            allowed_mentions=allowed_mentions,
        )

    def add_files(self, *files: File) -> SyncWebhookMessage:
        r"""Adds new files to the end of the message attachments.

        .. versionadded:: 2.0

        Parameters
        -----------
        \*files: :class:`File`
            New files to add to the message.

        Raises
        -------
        HTTPException
            Editing the message failed.
        Forbidden
            Tried to edit a message that isn't yours.

        Returns
        --------
        :class:`SyncWebhookMessage`
            The newly edited message.
        """
        return self.edit(attachments=[*self.attachments, *files])

    def remove_attachments(self, *attachments: Attachment) -> SyncWebhookMessage:
        r"""Removes attachments from the message.

        .. versionadded:: 2.0

        Parameters
        -----------
        \*attachments: :class:`Attachment`
            Attachments to remove from the message.

        Raises
        -------
        HTTPException
            Editing the message failed.
        Forbidden
            Tried to edit a message that isn't yours.

        Returns
        --------
        :class:`SyncWebhookMessage`
            The newly edited message.
        """
        return self.edit(attachments=[a for a in self.attachments if a not in attachments])

    def delete(self, *, delay: Optional[float] = None) -> None:
        """Deletes the message.

        Parameters
        -----------
        delay: Optional[:class:`float`]
            If provided, the number of seconds to wait before deleting the message.
            This blocks the thread.

        Raises
        ------
        Forbidden
            You do not have proper permissions to delete the message.
        NotFound
            The message was deleted already.
        HTTPException
            Deleting the message failed.
        """

        if delay is not None:
            time.sleep(delay)
        self._state._webhook.delete_message(self.id)


class SyncWebhook(BaseWebhook):
    """Represents a synchronous Discord webhook.

    For an asynchronous counterpart, see :class:`Webhook`.

    .. container:: operations

        .. describe:: x == y

            Checks if two webhooks are equal.

        .. describe:: x != y

            Checks if two webhooks are not equal.

        .. describe:: hash(x)

            Returns the webhooks's hash.

    .. versionchanged:: 1.4
        Webhooks are now comparable and hashable.

    Attributes
    ------------
    id: :class:`int`
        The webhook's ID
    type: :class:`WebhookType`
        The type of the webhook.

        .. versionadded:: 1.3

    token: Optional[:class:`str`]
        The authentication token of the webhook. If this is ``None``
        then the webhook cannot be used to make requests.
    guild_id: Optional[:class:`int`]
        The guild ID this webhook is for.
    channel_id: Optional[:class:`int`]
        The channel ID this webhook is for.
    user: Optional[:class:`abc.User`]
        The user this webhook was created by. If the webhook was
        received without authentication then this will be ``None``.
    name: Optional[:class:`str`]
        The default name of the webhook.
    source_guild: Optional[:class:`PartialWebhookGuild`]
        The guild of the channel that this webhook is following.
        Only given if :attr:`type` is :attr:`WebhookType.channel_follower`.

        .. versionadded:: 2.0

    source_channel: Optional[:class:`PartialWebhookChannel`]
        The channel that this webhook is following.
        Only given if :attr:`type` is :attr:`WebhookType.channel_follower`.

        .. versionadded:: 2.0
    """

    __slots__: Tuple[str, ...] = ('session',)

    def __init__(self, data: WebhookPayload, session: Session, token: Optional[str] = None, state=None):
        super().__init__(data, token, state)
        self.session = session

    def __repr__(self):
        return f'<Webhook id={self.id!r}>'

    @property
    def url(self) -> str:
        """:class:`str` : Returns the webhook's url."""
        return f'https://discord.com/api/webhooks/{self.id}/{self.token}'

    @classmethod
    def partial(cls, id: int, token: str, *, session: Session = MISSING, bot_token: Optional[str] = None) -> SyncWebhook:
        """Creates a partial :class:`Webhook`.

        Parameters
        -----------
        id: :class:`int`
            The ID of the webhook.
        token: :class:`str`
            The authentication token of the webhook.
        session: :class:`requests.Session`
            The session to use to send requests with. Note
            that the library does not manage the session and
            will not close it. If not given, the ``requests``
            auto session creation functions are used instead.
        bot_token: Optional[:class:`str`]
            The bot authentication token for authenticated requests
            involving the webhook.

        Returns
        --------
        :class:`Webhook`
            A partial :class:`Webhook`.
            A partial webhook is just a webhook object with an ID and a token.
        """
        data: WebhookPayload = {
            'id': id,
            'type': 1,
            'token': token,
        }
        import requests

        if session is not MISSING:
            if not isinstance(session, requests.Session):
                raise TypeError(f'expected requests.Session not {session.__class__!r}')
        else:
            session = requests  # type: ignore
        return cls(data, session, token=bot_token)

    @classmethod
    def from_url(cls, url: str, *, session: Session = MISSING, bot_token: Optional[str] = None) -> SyncWebhook:
        """Creates a partial :class:`Webhook` from a webhook URL.

        Parameters
        ------------
        url: :class:`str`
            The URL of the webhook.
        session: :class:`requests.Session`
            The session to use to send requests with. Note
            that the library does not manage the session and
            will not close it. If not given, the ``requests``
            auto session creation functions are used instead.
        bot_token: Optional[:class:`str`]
            The bot authentication token for authenticated requests
            involving the webhook.

        Raises
        -------
        ValueError
            The URL is invalid.

        Returns
        --------
        :class:`Webhook`
            A partial :class:`Webhook`.
            A partial webhook is just a webhook object with an ID and a token.
        """
        m = re.search(r'discord(?:app)?.com/api/webhooks/(?P<id>[0-9]{17,20})/(?P<token>[A-Za-z0-9\.\-\_]{60,68})', url)
        if m is None:
            raise ValueError('Invalid webhook URL given.')

        data: Dict[str, Any] = m.groupdict()
        data['type'] = 1
        import requests

        if session is not MISSING:
            if not isinstance(session, requests.Session):
                raise TypeError(f'expected requests.Session not {session.__class__!r}')
        else:
            session = requests  # type: ignore
        return cls(data, session, token=bot_token)  # type: ignore

    def fetch(self, *, prefer_auth: bool = True) -> SyncWebhook:
        """Fetches the current webhook.

        This could be used to get a full webhook from a partial webhook.

        .. note::

            When fetching with an unauthenticated webhook, i.e.
            :meth:`is_authenticated` returns ``False``, then the
            returned webhook does not contain any user information.

        Parameters
        -----------
        prefer_auth: :class:`bool`
            Whether to use the bot token over the webhook token
            if available. Defaults to ``True``.

        Raises
        -------
        HTTPException
            Could not fetch the webhook
        NotFound
            Could not find the webhook by this ID
        ValueError
            This webhook does not have a token associated with it.

        Returns
        --------
        :class:`SyncWebhook`
            The fetched webhook.
        """
        adapter: WebhookAdapter = _get_webhook_adapter()

        if prefer_auth and self.auth_token:
            data = adapter.fetch_webhook(self.id, self.auth_token, session=self.session)
        elif self.token:
            data = adapter.fetch_webhook_with_token(self.id, self.token, session=self.session)
        else:
            raise ValueError('This webhook does not have a token associated with it')

        return SyncWebhook(data, self.session, token=self.auth_token, state=self._state)

    def delete(self, *, reason: Optional[str] = None, prefer_auth: bool = True) -> None:
        """Deletes this Webhook.

        Parameters
        ------------
        reason: Optional[:class:`str`]
            The reason for deleting this webhook. Shows up on the audit log.

            .. versionadded:: 1.4
        prefer_auth: :class:`bool`
            Whether to use the bot token over the webhook token
            if available. Defaults to ``True``.

        Raises
        -------
        HTTPException
            Deleting the webhook failed.
        NotFound
            This webhook does not exist.
        Forbidden
            You do not have permissions to delete this webhook.
        ValueError
            This webhook does not have a token associated with it.
        """
        if self.token is None and self.auth_token is None:
            raise ValueError('This webhook does not have a token associated with it')

        adapter: WebhookAdapter = _get_webhook_adapter()

        if prefer_auth and self.auth_token:
            adapter.delete_webhook(self.id, token=self.auth_token, session=self.session, reason=reason)
        elif self.token:
            adapter.delete_webhook_with_token(self.id, self.token, session=self.session, reason=reason)

    def edit(
        self,
        *,
        reason: Optional[str] = None,
        name: Optional[str] = MISSING,
        avatar: Optional[bytes] = MISSING,
        channel: Optional[Snowflake] = None,
        prefer_auth: bool = True,
    ) -> SyncWebhook:
        """Edits this Webhook.

        Parameters
        ------------
        name: Optional[:class:`str`]
            The webhook's new default name.
        avatar: Optional[:class:`bytes`]
            A :term:`py:bytes-like object` representing the webhook's new default avatar.
        channel: Optional[:class:`abc.Snowflake`]
            The webhook's new channel. This requires an authenticated webhook.
        reason: Optional[:class:`str`]
            The reason for editing this webhook. Shows up on the audit log.

            .. versionadded:: 1.4
        prefer_auth: :class:`bool`
            Whether to use the bot token over the webhook token
            if available. Defaults to ``True``.

        Raises
        -------
        HTTPException
            Editing the webhook failed.
        NotFound
            This webhook does not exist.
        ValueError
            This webhook does not have a token associated with it
            or it tried editing a channel without authentication.

        Returns
        --------
        :class:`SyncWebhook`
            The newly edited webhook.
        """
        if self.token is None and self.auth_token is None:
            raise ValueError('This webhook does not have a token associated with it')

        payload = {}
        if name is not MISSING:
            payload['name'] = str(name) if name is not None else None

        if avatar is not MISSING:
            payload['avatar'] = utils._bytes_to_base64_data(avatar) if avatar is not None else None

        adapter: WebhookAdapter = _get_webhook_adapter()

        data: Optional[WebhookPayload] = None
        # If a channel is given, always use the authenticated endpoint
        if channel is not None:
            if self.auth_token is None:
                raise ValueError('Editing channel requires authenticated webhook')

            payload['channel_id'] = channel.id
            data = adapter.edit_webhook(self.id, self.auth_token, payload=payload, session=self.session, reason=reason)

        if prefer_auth and self.auth_token:
            data = adapter.edit_webhook(self.id, self.auth_token, payload=payload, session=self.session, reason=reason)
        elif self.token:
            data = adapter.edit_webhook_with_token(self.id, self.token, payload=payload, session=self.session, reason=reason)

        if data is None:
            raise RuntimeError('Unreachable code hit: data was not assigned')

        return SyncWebhook(data=data, session=self.session, token=self.auth_token, state=self._state)

    def _create_message(self, data):
        state = _WebhookState(self, parent=self._state)
        # state may be artificial (unlikely at this point...)
        channel = self.channel or PartialMessageable(state=self._state, id=int(data['channel_id']))  # type: ignore
        # state is artificial
        return SyncWebhookMessage(data=data, state=state, channel=channel)  # type: ignore

    @overload
    def send(
        self,
        content: str = MISSING,
        *,
        username: str = MISSING,
        avatar_url: Any = MISSING,
        tts: bool = MISSING,
        file: File = MISSING,
        files: List[File] = MISSING,
        embed: Embed = MISSING,
        embeds: List[Embed] = MISSING,
        allowed_mentions: AllowedMentions = MISSING,
        wait: Literal[True],
        suppress_embeds: bool = MISSING,
    ) -> SyncWebhookMessage:
        ...

    @overload
    def send(
        self,
        content: str = MISSING,
        *,
        username: str = MISSING,
        avatar_url: Any = MISSING,
        tts: bool = MISSING,
        file: File = MISSING,
        files: List[File] = MISSING,
        embed: Embed = MISSING,
        embeds: List[Embed] = MISSING,
        allowed_mentions: AllowedMentions = MISSING,
        wait: Literal[False] = ...,
        suppress_embeds: bool = MISSING,
    ) -> None:
        ...

    def send(
        self,
        content: str = MISSING,
        *,
        username: str = MISSING,
        avatar_url: Any = MISSING,
        tts: bool = False,
        file: File = MISSING,
        files: List[File] = MISSING,
        embed: Embed = MISSING,
        embeds: List[Embed] = MISSING,
        allowed_mentions: AllowedMentions = MISSING,
        thread: Snowflake = MISSING,
        wait: bool = False,
        suppress_embeds: bool = False,
    ) -> Optional[SyncWebhookMessage]:
        """Sends a message using the webhook.

        The content must be a type that can convert to a string through ``str(content)``.

        To upload a single file, the ``file`` parameter should be used with a
        single :class:`File` object.

        If the ``embed`` parameter is provided, it must be of type :class:`Embed` and
        it must be a rich embed type. You cannot mix the ``embed`` parameter with the
        ``embeds`` parameter, which must be a :class:`list` of :class:`Embed` objects to send.

        Parameters
        ------------
        content: :class:`str`
            The content of the message to send.
        wait: :class:`bool`
            Whether the server should wait before sending a response. This essentially
            means that the return type of this function changes from ``None`` to
            a :class:`WebhookMessage` if set to ``True``.
        username: :class:`str`
            The username to send with this message. If no username is provided
            then the default username for the webhook is used.
        avatar_url: :class:`str`
            The avatar URL to send with this message. If no avatar URL is provided
            then the default avatar for the webhook is used. If this is not a
            string then it is explicitly cast using ``str``.
        tts: :class:`bool`
            Indicates if the message should be sent using text-to-speech.
        file: :class:`File`
            The file to upload. This cannot be mixed with ``files`` parameter.
        files: List[:class:`File`]
            A list of files to send with the content. This cannot be mixed with the
            ``file`` parameter.
        embed: :class:`Embed`
            The rich embed for the content to send. This cannot be mixed with
            ``embeds`` parameter.
        embeds: List[:class:`Embed`]
            A list of embeds to send with the content. Maximum of 10. This cannot
            be mixed with the ``embed`` parameter.
        allowed_mentions: :class:`AllowedMentions`
            Controls the mentions being processed in this message.

            .. versionadded:: 1.4
        thread: :class:`~discord.abc.Snowflake`
            The thread to send this message to.

            .. versionadded:: 2.0
        suppress_embeds: :class:`bool`
            Whether to suppress embeds for the message. This sends the message without any embeds if set to ``True``.

            .. versionadded:: 2.0

        Raises
        --------
        HTTPException
            Sending the message failed.
        NotFound
            This webhook was not found.
        Forbidden
            The authorization token for the webhook is incorrect.
        TypeError
            You specified both ``embed`` and ``embeds`` or ``file`` and ``files``
        ValueError
            The length of ``embeds`` was invalid or
            there was no token associated with this webhook.

        Returns
        ---------
        Optional[:class:`SyncWebhookMessage`]
            If ``wait`` is ``True`` then the message that was sent, otherwise ``None``.
        """

        if self.token is None:
            raise ValueError('This webhook does not have a token associated with it')

        previous_mentions: Optional[AllowedMentions] = getattr(self._state, 'allowed_mentions', None)
        if content is None:
            content = MISSING

        if suppress_embeds:
            flags = MessageFlags._from_value(4)
        else:
            flags = MISSING

        params = handle_message_parameters(
            content=content,
            username=username,
            avatar_url=avatar_url,
            tts=tts,
            file=file,
            files=files,
            embed=embed,
            embeds=embeds,
            allowed_mentions=allowed_mentions,
            previous_allowed_mentions=previous_mentions,
            flags=flags,
        )
        adapter: WebhookAdapter = _get_webhook_adapter()
        thread_id: Optional[int] = None
        if thread is not MISSING:
            thread_id = thread.id

        data = adapter.execute_webhook(
            self.id,
            self.token,
            session=self.session,
            payload=params.payload,
            multipart=params.multipart,
            files=params.files,
            thread_id=thread_id,
            wait=wait,
        )
        if wait:
            return self._create_message(data)

    def fetch_message(self, id: int, /) -> SyncWebhookMessage:
        """Retrieves a single :class:`~discord.SyncWebhookMessage` owned by this webhook.

        .. versionadded:: 2.0

        Parameters
        ------------
        id: :class:`int`
            The message ID to look for.

        Raises
        --------
        ~discord.NotFound
            The specified message was not found.
        ~discord.Forbidden
            You do not have the permissions required to get a message.
        ~discord.HTTPException
            Retrieving the message failed.
        ValueError
            There was no token associated with this webhook.

        Returns
        --------
        :class:`~discord.SyncWebhookMessage`
            The message asked for.
        """

        if self.token is None:
            raise ValueError('This webhook does not have a token associated with it')

        adapter: WebhookAdapter = _get_webhook_adapter()
        data = adapter.get_webhook_message(
            self.id,
            self.token,
            id,
            session=self.session,
        )
        return self._create_message(data)

    def edit_message(
        self,
        message_id: int,
        *,
        content: Optional[str] = MISSING,
        embeds: List[Embed] = MISSING,
        embed: Optional[Embed] = MISSING,
        attachments: List[Union[Attachment, File]] = MISSING,
        allowed_mentions: Optional[AllowedMentions] = None,
    ) -> SyncWebhookMessage:
        """Edits a message owned by this webhook.

        This is a lower level interface to :meth:`WebhookMessage.edit` in case
        you only have an ID.

        .. versionadded:: 1.6

        Parameters
        ------------
        message_id: :class:`int`
            The message ID to edit.
        content: Optional[:class:`str`]
            The content to edit the message with or ``None`` to clear it.
        embeds: List[:class:`Embed`]
            A list of embeds to edit the message with.
        embed: Optional[:class:`Embed`]
            The embed to edit the message with. ``None`` suppresses the embeds.
            This should not be mixed with the ``embeds`` parameter.
        attachments: List[Union[:class:`Attachment`, :class:`File`]]
            A list of attachments to keep in the message as well as new files to upload. If ``[]`` is passed
            then all attachments are removed.

            .. versionadded:: 2.0
        allowed_mentions: :class:`AllowedMentions`
            Controls the mentions being processed in this message.
            See :meth:`.abc.Messageable.send` for more information.

        Raises
        -------
        HTTPException
            Editing the message failed.
        Forbidden
            Edited a message that is not yours.
        TypeError
            You specified both ``embed`` and ``embeds``
        ValueError
            The length of ``embeds`` was invalid or
            there was no token associated with this webhook.
        """

        if self.token is None:
            raise ValueError('This webhook does not have a token associated with it')

        previous_mentions: Optional[AllowedMentions] = getattr(self._state, 'allowed_mentions', None)
        params = handle_message_parameters(
            content=content,
            attachments=attachments,
            embed=embed,
            embeds=embeds,
            allowed_mentions=allowed_mentions,
            previous_allowed_mentions=previous_mentions,
        )
        adapter: WebhookAdapter = _get_webhook_adapter()
        data = adapter.edit_webhook_message(
            self.id,
            self.token,
            message_id,
            session=self.session,
            payload=params.payload,
            multipart=params.multipart,
            files=params.files,
        )
        return self._create_message(data)

    def delete_message(self, message_id: int, /) -> None:
        """Deletes a message owned by this webhook.

        This is a lower level interface to :meth:`WebhookMessage.delete` in case
        you only have an ID.

        .. versionadded:: 1.6

        Parameters
        ------------
        message_id: :class:`int`
            The message ID to delete.

        Raises
        -------
        HTTPException
            Deleting the message failed.
        Forbidden
            Deleted a message that is not yours.
        ValueError
            This webhook does not have a token associated with it.
        """
        if self.token is None:
            raise ValueError('This webhook does not have a token associated with it')

        adapter: WebhookAdapter = _get_webhook_adapter()
        adapter.delete_webhook_message(
            self.id,
            self.token,
            message_id,
            session=self.session,
        )<|MERGE_RESOLUTION|>--- conflicted
+++ resolved
@@ -38,10 +38,7 @@
 
 from urllib.parse import quote as urlquote
 from typing import Any, Dict, List, Literal, Optional, TYPE_CHECKING, Tuple, Union, overload
-<<<<<<< HEAD
 import weakref
-=======
->>>>>>> 0f2dda9d
 
 from .. import utils
 from ..errors import HTTPException, Forbidden, NotFound, DiscordServerError
@@ -653,7 +650,7 @@
         """
         m = re.search(r'discord(?:app)?.com/api/webhooks/(?P<id>[0-9]{17,20})/(?P<token>[A-Za-z0-9\.\-\_]{60,68})', url)
         if m is None:
-            raise ValueError('Invalid webhook URL given.')
+            raise ValueError('Invalid webhook URL given')
 
         data: Dict[str, Any] = m.groupdict()
         data['type'] = 1
