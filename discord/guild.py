--- conflicted
+++ resolved
@@ -204,13 +204,13 @@
     verification_level: :class:`VerificationLevel`
         The guild's verification level.
     vanity_url_code: Optional[:class:`str`]
-<<<<<<< HEAD
+
         The guild's vanity url code, if any
 
-=======
+
         The guild's vanity url code, if any.
-        
->>>>>>> 4cf94a92
+
+
         .. versionadded:: 2.0
     explicit_content_filter: :class:`ContentFilter`
         The guild's explicit content filter.
