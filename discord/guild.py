# -*- coding: utf-8 -*-

"""
The MIT License (MIT)

Copyright (c) 2015-2020 Rapptz

Permission is hereby granted, free of charge, to any person obtaining a
copy of this software and associated documentation files (the "Software"),
to deal in the Software without restriction, including without limitation
the rights to use, copy, modify, merge, publish, distribute, sublicense,
and/or sell copies of the Software, and to permit persons to whom the
Software is furnished to do so, subject to the following conditions:

The above copyright notice and this permission notice shall be included in
all copies or substantial portions of the Software.

THE SOFTWARE IS PROVIDED "AS IS", WITHOUT WARRANTY OF ANY KIND, EXPRESS
OR IMPLIED, INCLUDING BUT NOT LIMITED TO THE WARRANTIES OF MERCHANTABILITY,
FITNESS FOR A PARTICULAR PURPOSE AND NONINFRINGEMENT. IN NO EVENT SHALL THE
AUTHORS OR COPYRIGHT HOLDERS BE LIABLE FOR ANY CLAIM, DAMAGES OR OTHER
LIABILITY, WHETHER IN AN ACTION OF CONTRACT, TORT OR OTHERWISE, ARISING
FROM, OUT OF OR IN CONNECTION WITH THE SOFTWARE OR THE USE OR OTHER
DEALINGS IN THE SOFTWARE.
"""

import copy
from collections import namedtuple

from . import utils
from .role import Role
from .member import Member, VoiceState
from .emoji import Emoji
from .errors import InvalidData
from .permissions import PermissionOverwrite
from .colour import Colour
from .errors import InvalidArgument, ClientException
from .channel import *
from .enums import VoiceRegion, ChannelType, try_enum, VerificationLevel, ContentFilter, NotificationLevel
from .mixins import Hashable
from .user import User
from .invite import Invite
from .iterators import AuditLogIterator, MemberIterator
from .widget import Widget
from .asset import Asset
from .flags import SystemChannelFlags
from .integrations import Integration


BanEntry = namedtuple('BanEntry', 'reason user')
_GuildLimit = namedtuple('_GuildLimit', 'emoji bitrate filesize')


class Guild(Hashable):
    """Represents a Discord guild.

    This is referred to as a "server" in the official Discord UI.

    .. container:: operations

        .. describe:: x == y

            Checks if two guilds are equal.

        .. describe:: x != y

            Checks if two guilds are not equal.

        .. describe:: hash(x)

            Returns the guild's hash.

        .. describe:: str(x)

            Returns the guild's name.

    Attributes
    ----------
    name: :class:`str`
        The guild name.
    emojis: Tuple[:class:`Emoji`, ...]
        All emojis that the guild owns.
    region: :class:`VoiceRegion`
        The region the guild belongs on. There is a chance that the region
        will be a :class:`str` if the value is not recognised by the enumerator.
    afk_timeout: :class:`int`
        The timeout to get sent to the AFK channel.
    afk_channel: Optional[:class:`VoiceChannel`]
        The channel that denotes the AFK channel. ``None`` if it doesn't exist.
    icon: Optional[:class:`str`]
        The guild's icon.
    id: :class:`int`
        The guild's ID.
    owner_id: :class:`int`
        The guild owner's ID. Use :attr:`Guild.owner` instead.
    unavailable: :class:`bool`
        Indicates if the guild is unavailable. If this is ``True`` then the
        reliability of other attributes outside of :meth:`Guild.id` is slim and they might
        all be ``None``. It is best to not do anything with the guild if it is unavailable.

        Check the :func:`on_guild_unavailable` and :func:`on_guild_available` events.
    max_presences: Optional[:class:`int`]
        The maximum amount of presences for the guild.
    max_members: Optional[:class:`int`]
        The maximum amount of members for the guild.

        .. note::

            This attribute is only available via :meth:`.Client.fetch_guild`.
    max_video_channel_users: Optional[:class:`int`]
        The maximum amount of users in a video channel.

        .. versionadded:: 1.4
    banner: Optional[:class:`str`]
        The guild's banner.
    description: Optional[:class:`str`]
        The guild's description.
    mfa_level: :class:`int`
        Indicates the guild's two factor authorisation level. If this value is 0 then
        the guild does not require 2FA for their administrative members. If the value is
        1 then they do.
    verification_level: :class:`VerificationLevel`
        The guild's verification level.
    explicit_content_filter: :class:`ContentFilter`
        The guild's explicit content filter.
    default_notifications: :class:`NotificationLevel`
        The guild's notification settings.
    features: List[:class:`str`]
        A list of features that the guild has. They are currently as follows:

        - ``VIP_REGIONS``: Guild has VIP voice regions
        - ``VANITY_URL``: Guild can have a vanity invite URL (e.g. discord.gg/discord-api)
        - ``INVITE_SPLASH``: Guild's invite page can have a special splash.
        - ``VERIFIED``: Guild is a verified server.
        - ``PARTNERED``: Guild is a partnered server.
        - ``MORE_EMOJI``: Guild is allowed to have more than 50 custom emoji.
        - ``DISCOVERABLE``: Guild shows up in Server Discovery.
        - ``FEATURABLE``: Guild is able to be featured in Server Discovery.
        - ``COMMUNITY``: Guild is a community server.
        - ``COMMERCE``: Guild can sell things using store channels.
        - ``PUBLIC``: Guild is a public guild.
        - ``NEWS``: Guild can create news channels.
        - ``BANNER``: Guild can upload and use a banner (i.e. :meth:`banner_url`).
        - ``ANIMATED_ICON``: Guild can upload an animated icon.
        - ``PUBLIC_DISABLED``: Guild cannot be public.
        - ``WELCOME_SCREEN_ENABLED``: Guild has enabled the welcome screen
        - ``MEMBER_VERIFICATION_GATE_ENABLED``: Guild has Membership Screening enabled.
        - ``PREVIEW_ENABLED``: Guild can be viewed before being accepted via Membership Screening.

    splash: Optional[:class:`str`]
        The guild's invite splash.
    premium_tier: :class:`int`
        The premium tier for this guild. Corresponds to "Nitro Server" in the official UI.
        The number goes from 0 to 3 inclusive.
    premium_subscription_count: :class:`int`
        The number of "boosts" this guild currently has.
    preferred_locale: Optional[:class:`str`]
        The preferred locale for the guild. Used when filtering Server Discovery
        results to a specific language.
    discovery_splash: :class:`str`
        The guild's discovery splash.

        .. versionadded:: 1.3
    """

    __slots__ = ('afk_timeout', 'afk_channel', '_members', '_channels', 'icon',
                 'name', 'id', 'unavailable', 'banner', 'region', '_state',
                 '_roles', '_member_count', '_large',
                 'owner_id', 'mfa_level', 'emojis', 'features',
                 'verification_level', 'explicit_content_filter', 'splash',
                 '_voice_states', '_system_channel_id', 'default_notifications',
                 'description', 'max_presences', 'max_members', 'max_video_channel_users',
                 'premium_tier', 'premium_subscription_count', '_system_channel_flags',
                 'preferred_locale', 'discovery_splash', '_rules_channel_id',
                 '_public_updates_channel_id')

    _PREMIUM_GUILD_LIMITS = {
        None: _GuildLimit(emoji=50, bitrate=96e3, filesize=8388608),
        0: _GuildLimit(emoji=50, bitrate=96e3, filesize=8388608),
        1: _GuildLimit(emoji=100, bitrate=128e3, filesize=8388608),
        2: _GuildLimit(emoji=150, bitrate=256e3, filesize=52428800),
        3: _GuildLimit(emoji=250, bitrate=384e3, filesize=104857600),
    }

    def __init__(self, *, data, state):
        self._channels = {}
        self._members = {}
        self._voice_states = {}
        self._state = state
        self._from_data(data)

    def _add_channel(self, channel):
        self._channels[channel.id] = channel

    def _remove_channel(self, channel):
        self._channels.pop(channel.id, None)

    def _voice_state_for(self, user_id):
        return self._voice_states.get(user_id)

    def _add_member(self, member):
        self._members[member.id] = member

    def _remove_member(self, member):
        self._members.pop(member.id, None)

    def __str__(self):
        return self.name

    def __repr__(self):
        attrs = (
            'id', 'name', 'shard_id', 'chunked'
        )
        resolved = ['%s=%r' % (attr, getattr(self, attr)) for attr in attrs]
        resolved.append('member_count=%r' % getattr(self, '_member_count', None))
        return '<Guild %s>' % ' '.join(resolved)

    def _update_voice_state(self, data, channel_id):
        user_id = int(data['user_id'])
        channel = self.get_channel(channel_id)
        try:
            # check if we should remove the voice state from cache
            if channel is None:
                after = self._voice_states.pop(user_id)
            else:
                after = self._voice_states[user_id]

            before = copy.copy(after)
            after._update(data, channel)
        except KeyError:
            # if we're here then we're getting added into the cache
            after = VoiceState(data=data, channel=channel)
            before = VoiceState(data=data, channel=None)
            self._voice_states[user_id] = after

        member = self.get_member(user_id)
        if member is None:
            try:
                member = Member(data=data['member'], state=self._state, guild=self)
            except KeyError:
                member = None

        return member, before, after

    def _add_role(self, role):
        # roles get added to the bottom (position 1, pos 0 is @everyone)
        # so since self.roles has the @everyone role, we can't increment
        # its position because it's stuck at position 0. Luckily x += False
        # is equivalent to adding 0. So we cast the position to a bool and
        # increment it.
        for r in self._roles.values():
            r.position += (not r.is_default())

        self._roles[role.id] = role

    def _remove_role(self, role_id):
        # this raises KeyError if it fails..
        role = self._roles.pop(role_id)

        # since it didn't, we can change the positions now
        # basically the same as above except we only decrement
        # the position if we're above the role we deleted.
        for r in self._roles.values():
            r.position -= r.position > role.position

        return role

    def _from_data(self, guild):
        # according to Stan, this is always available even if the guild is unavailable
        # I don't have this guarantee when someone updates the guild.
        member_count = guild.get('member_count', None)
        if member_count is not None:
            self._member_count = member_count

        self.name = guild.get('name')
        self.region = try_enum(VoiceRegion, guild.get('region'))
        self.verification_level = try_enum(VerificationLevel, guild.get('verification_level'))
        self.default_notifications = try_enum(NotificationLevel, guild.get('default_message_notifications'))
        self.explicit_content_filter = try_enum(ContentFilter, guild.get('explicit_content_filter', 0))
        self.afk_timeout = guild.get('afk_timeout')
        self.icon = guild.get('icon')
        self.banner = guild.get('banner')
        self.unavailable = guild.get('unavailable', False)
        self.id = int(guild['id'])
        self._roles = {}
        state = self._state # speed up attribute access
        for r in guild.get('roles', []):
            role = Role(guild=self, data=r, state=state)
            self._roles[role.id] = role

        self.mfa_level = guild.get('mfa_level')
        self.emojis = tuple(map(lambda d: state.store_emoji(self, d), guild.get('emojis', [])))
        self.features = guild.get('features', [])
        self.splash = guild.get('splash')
        self._system_channel_id = utils._get_as_snowflake(guild, 'system_channel_id')
        self.description = guild.get('description')
        self.max_presences = guild.get('max_presences')
        self.max_members = guild.get('max_members')
        self.max_video_channel_users = guild.get('max_video_channel_users')
        self.premium_tier = guild.get('premium_tier', 0)
        self.premium_subscription_count = guild.get('premium_subscription_count') or 0
        self._system_channel_flags = guild.get('system_channel_flags', 0)
        self.preferred_locale = guild.get('preferred_locale')
        self.discovery_splash = guild.get('discovery_splash')
        self._rules_channel_id = utils._get_as_snowflake(guild, 'rules_channel_id')
        self._public_updates_channel_id = utils._get_as_snowflake(guild, 'public_updates_channel_id')

        cache_online_members = self._state.member_cache_flags.online
        cache_joined = self._state.member_cache_flags.joined
        self_id = self._state.self_id
        for mdata in guild.get('members', []):
            member = Member(data=mdata, guild=self, state=state)
            if cache_joined or (cache_online_members and member.raw_status != 'offline') or member.id == self_id:
                self._add_member(member)

        self._sync(guild)
        self._large = None if member_count is None else self._member_count >= 250

        self.owner_id = utils._get_as_snowflake(guild, 'owner_id')
        self.afk_channel = self.get_channel(utils._get_as_snowflake(guild, 'afk_channel_id'))

        for obj in guild.get('voice_states', []):
            self._update_voice_state(obj, int(obj['channel_id']))

    def _sync(self, data):
        try:
            self._large = data['large']
        except KeyError:
            pass

        empty_tuple = tuple()
        for presence in data.get('presences', []):
            user_id = int(presence['user']['id'])
            member = self.get_member(user_id)
            if member is not None:
                member._presence_update(presence, empty_tuple)

        if 'channels' in data:
            channels = data['channels']
            for c in channels:
                factory, ch_type = _channel_factory(c['type'])
                if factory:
                    self._add_channel(factory(guild=self, data=c, state=self._state))

    @property
    def channels(self):
        """List[:class:`abc.GuildChannel`]: A list of channels that belongs to this guild."""
        return list(self._channels.values())

    @property
    def large(self):
        """:class:`bool`: Indicates if the guild is a 'large' guild.

        A large guild is defined as having more than ``large_threshold`` count
        members, which for this library is set to the maximum of 250.
        """
        if self._large is None:
            try:
                return self._member_count >= 250
            except AttributeError:
                return len(self._members) >= 250
        return self._large

    @property
    def voice_channels(self):
        """List[:class:`VoiceChannel`]: A list of voice channels that belongs to this guild.

        This is sorted by the position and are in UI order from top to bottom.
        """
        r = [ch for ch in self._channels.values() if isinstance(ch, VoiceChannel)]
        r.sort(key=lambda c: (c.position, c.id))
        return r

    @property
    def me(self):
        """:class:`Member`: Similar to :attr:`Client.user` except an instance of :class:`Member`.
        This is essentially used to get the member version of yourself.
        """
        self_id = self._state.user.id
        return self.get_member(self_id)

    @property
    def voice_client(self):
        """Optional[:class:`VoiceProtocol`]: Returns the :class:`VoiceProtocol` associated with this guild, if any."""
        return self._state._get_voice_client(self.id)

    @property
    def text_channels(self):
        """List[:class:`TextChannel`]: A list of text channels that belongs to this guild.

        This is sorted by the position and are in UI order from top to bottom.
        """
        r = [ch for ch in self._channels.values() if isinstance(ch, TextChannel)]
        r.sort(key=lambda c: (c.position, c.id))
        return r

    @property
    def categories(self):
        """List[:class:`CategoryChannel`]: A list of categories that belongs to this guild.

        This is sorted by the position and are in UI order from top to bottom.
        """
        r = [ch for ch in self._channels.values() if isinstance(ch, CategoryChannel)]
        r.sort(key=lambda c: (c.position, c.id))
        return r

    def by_category(self):
        """Returns every :class:`CategoryChannel` and their associated channels.

        These channels and categories are sorted in the official Discord UI order.

        If the channels do not have a category, then the first element of the tuple is
        ``None``.

        Returns
        --------
        List[Tuple[Optional[:class:`CategoryChannel`], List[:class:`abc.GuildChannel`]]]:
            The categories and their associated channels.
        """
        grouped = {}
        for channel in self._channels.values():
            if isinstance(channel, CategoryChannel):
                grouped.setdefault(channel.id, [])
                continue

            try:
                grouped[channel.category_id].append(channel)
            except KeyError:
                grouped[channel.category_id] = [channel]

        def key(t):
            k, v = t
            return ((k.position, k.id) if k else (-1, -1), v)

        _get = self._channels.get
        as_list = [(_get(k), v) for k, v in grouped.items()]
        as_list.sort(key=key)
        for _, channels in as_list:
            channels.sort(key=lambda c: (c._sorting_bucket, c.position, c.id))
        return as_list

    def get_channel(self, channel_id):
        """Returns a channel with the given ID.

        Parameters
        -----------
        channel_id: :class:`int`
            The ID to search for.

        Returns
        --------
        Optional[:class:`.abc.GuildChannel`]
            The returned channel or ``None`` if not found.
        """
        return self._channels.get(channel_id)

    @property
    def system_channel(self):
        """Optional[:class:`TextChannel`]: Returns the guild's channel used for system messages.

        If no channel is set, then this returns ``None``.
        """
        channel_id = self._system_channel_id
        return channel_id and self._channels.get(channel_id)

    @property
    def system_channel_flags(self):
        """:class:`SystemChannelFlags`: Returns the guild's system channel settings."""
        return SystemChannelFlags._from_value(self._system_channel_flags)

    @property
    def rules_channel(self):
        """Optional[:class:`TextChannel`]: Return's the guild's channel used for the rules.
        The guild must be a Community guild.

        If no channel is set, then this returns ``None``.

        .. versionadded:: 1.3
        """
        channel_id = self._rules_channel_id
        return channel_id and self._channels.get(channel_id)

    @property
    def public_updates_channel(self):
        """Optional[:class:`TextChannel`]: Return's the guild's channel where admins and
        moderators of the guilds receive notices from Discord. The guild must be a
        Community guild.

        If no channel is set, then this returns ``None``.

        .. versionadded:: 1.4
        """
        channel_id = self._public_updates_channel_id
        return channel_id and self._channels.get(channel_id)

    @property
    def emoji_limit(self):
        """:class:`int`: The maximum number of emoji slots this guild has."""
        more_emoji = 200 if 'MORE_EMOJI' in self.features else 50
        return max(more_emoji, self._PREMIUM_GUILD_LIMITS[self.premium_tier].emoji)

    @property
    def bitrate_limit(self):
        """:class:`float`: The maximum bitrate for voice channels this guild can have."""
        vip_guild = self._PREMIUM_GUILD_LIMITS[1].bitrate if 'VIP_REGIONS' in self.features else 96e3
        return max(vip_guild, self._PREMIUM_GUILD_LIMITS[self.premium_tier].bitrate)

    @property
    def filesize_limit(self):
        """:class:`int`: The maximum number of bytes files can have when uploaded to this guild."""
        return self._PREMIUM_GUILD_LIMITS[self.premium_tier].filesize

    @property
    def members(self):
        """List[:class:`Member`]: A list of members that belong to this guild."""
        return list(self._members.values())

    def get_member(self, user_id):
        """Returns a member with the given ID.

        Parameters
        -----------
        user_id: :class:`int`
            The ID to search for.

        Returns
        --------
        Optional[:class:`Member`]
            The member or ``None`` if not found.
        """
        return self._members.get(user_id)

    @property
    def premium_subscribers(self):
        """List[:class:`Member`]: A list of members who have "boosted" this guild."""
        return [member for member in self.members if member.premium_since is not None]

    @property
    def roles(self):
        """List[:class:`Role`]: Returns a :class:`list` of the guild's roles in hierarchy order.

        The first element of this list will be the lowest role in the
        hierarchy.
        """
        return sorted(self._roles.values())

    def get_role(self, role_id):
        """Returns a role with the given ID.

        Parameters
        -----------
        role_id: :class:`int`
            The ID to search for.

        Returns
        --------
        Optional[:class:`Role`]
            The role or ``None`` if not found.
        """
        return self._roles.get(role_id)

    @property
    def default_role(self):
        """:class:`Role`: Gets the @everyone role that all members have by default."""
        return self.get_role(self.id)

    @property
    def premium_subscriber_role(self):
        """Optional[:class:`Role`]: Gets the premium subscriber role, AKA "boost" role, in this guild.

        .. versionadded:: 1.6
        """
        for role in self._roles.values():
            if role.is_premium_subscriber():
                return role
        return None

    @property
    def self_role(self):
        """Optional[:class:`Role`]: Gets the role associated with this client's user, if any.

        .. versionadded:: 1.6
        """
        self_id = self._state.self_id
        for role in self._roles.values():
            tags = role.tags
            if tags and tags.bot_id == self_id:
                return role
        return None

    @property
    def owner(self):
        """Optional[:class:`Member`]: The member that owns the guild."""
        return self.get_member(self.owner_id)

    @property
    def icon_url(self):
        """:class:`Asset`: Returns the guild's icon asset."""
        return self.icon_url_as()

    def is_icon_animated(self):
        """:class:`bool`: Returns True if the guild has an animated icon."""
        return bool(self.icon and self.icon.startswith('a_'))

    def icon_url_as(self, *, format=None, static_format='webp', size=1024):
        """Returns an :class:`Asset` for the guild's icon.

        The format must be one of 'webp', 'jpeg', 'jpg', 'png' or 'gif', and
        'gif' is only valid for animated avatars. The size must be a power of 2
        between 16 and 4096.

        Parameters
        -----------
        format: Optional[:class:`str`]
            The format to attempt to convert the icon to.
            If the format is ``None``, then it is automatically
            detected into either 'gif' or static_format depending on the
            icon being animated or not.
        static_format: Optional[:class:`str`]
            Format to attempt to convert only non-animated icons to.
        size: :class:`int`
            The size of the image to display.

        Raises
        ------
        InvalidArgument
            Bad image format passed to ``format`` or invalid ``size``.

        Returns
        --------
        :class:`Asset`
            The resulting CDN asset.
        """
        return Asset._from_guild_icon(self._state, self, format=format, static_format=static_format, size=size)

    @property
    def banner_url(self):
        """:class:`Asset`: Returns the guild's banner asset."""
        return self.banner_url_as()

    def banner_url_as(self, *, format='webp', size=2048):
        """Returns an :class:`Asset` for the guild's banner.

        The format must be one of 'webp', 'jpeg', or 'png'. The
        size must be a power of 2 between 16 and 4096.

        Parameters
        -----------
        format: :class:`str`
            The format to attempt to convert the banner to.
        size: :class:`int`
            The size of the image to display.

        Raises
        ------
        InvalidArgument
            Bad image format passed to ``format`` or invalid ``size``.

        Returns
        --------
        :class:`Asset`
            The resulting CDN asset.
        """
        return Asset._from_guild_image(self._state, self.id, self.banner, 'banners', format=format, size=size)

    @property
    def splash_url(self):
        """:class:`Asset`: Returns the guild's invite splash asset."""
        return self.splash_url_as()

    def splash_url_as(self, *, format='webp', size=2048):
        """Returns an :class:`Asset` for the guild's invite splash.

        The format must be one of 'webp', 'jpeg', 'jpg', or 'png'. The
        size must be a power of 2 between 16 and 4096.

        Parameters
        -----------
        format: :class:`str`
            The format to attempt to convert the splash to.
        size: :class:`int`
            The size of the image to display.

        Raises
        ------
        InvalidArgument
            Bad image format passed to ``format`` or invalid ``size``.

        Returns
        --------
        :class:`Asset`
            The resulting CDN asset.
        """
        return Asset._from_guild_image(self._state, self.id, self.splash, 'splashes', format=format, size=size)

    @property
    def discovery_splash_url(self):
        """:class:`Asset`: Returns the guild's discovery splash asset.

        .. versionadded:: 1.3
        """
        return self.discovery_splash_url_as()

    def discovery_splash_url_as(self, *, format='webp', size=2048):
        """Returns an :class:`Asset` for the guild's discovery splash.

        The format must be one of 'webp', 'jpeg', 'jpg', or 'png'. The
        size must be a power of 2 between 16 and 4096.

        .. versionadded:: 1.3

        Parameters
        -----------
        format: :class:`str`
            The format to attempt to convert the splash to.
        size: :class:`int`
            The size of the image to display.

        Raises
        ------
        InvalidArgument
            Bad image format passed to ``format`` or invalid ``size``.

        Returns
        --------
        :class:`Asset`
            The resulting CDN asset.
        """
        return Asset._from_guild_image(self._state, self.id, self.discovery_splash, 'discovery-splashes', format=format, size=size)

    @property
    def member_count(self):
        """:class:`int`: Returns the true member count regardless of it being loaded fully or not.

        .. warning::

            Due to a Discord limitation, in order for this attribute to remain up-to-date and
            accurate, it requires :attr:`Intents.members` to be specified.

        """
        return self._member_count

    @property
    def chunked(self):
        """:class:`bool`: Returns a boolean indicating if the guild is "chunked".

        A chunked guild means that :attr:`member_count` is equal to the
        number of members stored in the internal :attr:`members` cache.

        If this value returns ``False``, then you should request for
        offline members.
        """
        count = getattr(self, '_member_count', None)
        if count is None:
            return False
        return count == len(self._members)

    @property
    def shard_id(self):
        """:class:`int`: Returns the shard ID for this guild if applicable."""
        count = self._state.shard_count
        if count is None:
            return None
        return (self.id >> 22) % count

    @property
    def created_at(self):
        """:class:`datetime.datetime`: Returns the guild's creation time in UTC."""
        return utils.snowflake_time(self.id)

    def get_member_named(self, name):
        """Returns the first member found that matches the name provided.

        The name can have an optional discriminator argument, e.g. "Jake#0001"
        or "Jake" will both do the lookup. However the former will give a more
        precise result. Note that the discriminator must have all 4 digits
        for this to work.

        If a nickname is passed, then it is looked up via the nickname. Note
        however, that a nickname + discriminator combo will not lookup the nickname
        but rather the username + discriminator combo due to nickname + discriminator
        not being unique.

        If no member is found, ``None`` is returned.

        Parameters
        -----------
        name: :class:`str`
            The name of the member to lookup with an optional discriminator.

        Returns
        --------
        Optional[:class:`Member`]
            The member in this guild with the associated name. If not found
            then ``None`` is returned.
        """

        result = None
        members = self.members
        if len(name) > 5 and name[-5] == '#':
            # The 5 length is checking to see if #0000 is in the string,
            # as a#0000 has a length of 6, the minimum for a potential
            # discriminator lookup.
            potential_discriminator = name[-4:]

            # do the actual lookup and return if found
            # if it isn't found then we'll do a full name lookup below.
            result = utils.get(members, name=name[:-5], discriminator=potential_discriminator)
            if result is not None:
                return result

        def pred(m):
            return m.nick == name or m.name == name

        return utils.find(pred, members)

    def _create_channel(self, name, overwrites, channel_type, category=None, **options):
        if overwrites is None:
            overwrites = {}
        elif not isinstance(overwrites, dict):
            raise InvalidArgument('overwrites parameter expects a dict.')

        perms = []
        for target, perm in overwrites.items():
            if not isinstance(perm, PermissionOverwrite):
                raise InvalidArgument('Expected PermissionOverwrite received {0.__name__}'.format(type(perm)))

            allow, deny = perm.pair()
            payload = {
                'allow': allow.value,
                'deny': deny.value,
                'id': target.id
            }

            if isinstance(target, Role):
                payload['type'] = 'role'
            else:
                payload['type'] = 'member'

            perms.append(payload)

        try:
            options['rate_limit_per_user'] = options.pop('slowmode_delay')
        except KeyError:
            pass

        parent_id = category.id if category else None
        return self._state.http.create_channel(self.id, channel_type.value, name=name, parent_id=parent_id,
                                               permission_overwrites=perms, **options)

    async def create_text_channel(self, name, *, overwrites=None, category=None, reason=None, **options):
        """|coro|

        Creates a :class:`TextChannel` for the guild.

        Note that you need the :attr:`~Permissions.manage_channels` permission
        to create the channel.

        The ``overwrites`` parameter can be used to create a 'secret'
        channel upon creation. This parameter expects a :class:`dict` of
        overwrites with the target (either a :class:`Member` or a :class:`Role`)
        as the key and a :class:`PermissionOverwrite` as the value.

        .. note::

            Creating a channel of a specified position will not update the position of
            other channels to follow suit. A follow-up call to :meth:`~TextChannel.edit`
            will be required to update the position of the channel in the channel list.

        Examples
        ----------

        Creating a basic channel:

        .. code-block:: python3

            channel = await guild.create_text_channel('cool-channel')

        Creating a "secret" channel:

        .. code-block:: python3

            overwrites = {
                guild.default_role: discord.PermissionOverwrite(read_messages=False),
                guild.me: discord.PermissionOverwrite(read_messages=True)
            }

            channel = await guild.create_text_channel('secret', overwrites=overwrites)

        Parameters
        -----------
        name: :class:`str`
            The channel's name.
        overwrites
            A :class:`dict` of target (either a role or a member) to
            :class:`PermissionOverwrite` to apply upon creation of a channel.
            Useful for creating secret channels.
        category: Optional[:class:`CategoryChannel`]
            The category to place the newly created channel under.
            The permissions will be automatically synced to category if no
            overwrites are provided.
        position: :class:`int`
            The position in the channel list. This is a number that starts
            at 0. e.g. the top channel is position 0.
        topic: Optional[:class:`str`]
            The new channel's topic.
        slowmode_delay: :class:`int`
            Specifies the slowmode rate limit for user in this channel, in seconds.
            The maximum value possible is `21600`.
        nsfw: :class:`bool`
            To mark the channel as NSFW or not.
        reason: Optional[:class:`str`]
            The reason for creating this channel. Shows up on the audit log.

        Raises
        -------
        Forbidden
            You do not have the proper permissions to create this channel.
        HTTPException
            Creating the channel failed.
        InvalidArgument
            The permission overwrite information is not in proper form.

        Returns
        -------
        :class:`TextChannel`
            The channel that was just created.
        """
        data = await self._create_channel(name, overwrites, ChannelType.text, category, reason=reason, **options)
        channel = TextChannel(state=self._state, guild=self, data=data)

        # temporarily add to the cache
        self._channels[channel.id] = channel
        return channel

    async def create_voice_channel(self, name, *, overwrites=None, category=None, reason=None, **options):
        """|coro|

        This is similar to :meth:`create_text_channel` except makes a :class:`VoiceChannel` instead, in addition
        to having the following new parameters.

        Parameters
        -----------
        bitrate: :class:`int`
            The channel's preferred audio bitrate in bits per second.
        user_limit: :class:`int`
            The channel's limit for number of members that can be in a voice channel.

        Raises
        ------
        Forbidden
            You do not have the proper permissions to create this channel.
        HTTPException
            Creating the channel failed.
        InvalidArgument
            The permission overwrite information is not in proper form.

        Returns
        -------
        :class:`VoiceChannel`
            The channel that was just created.
        """
        data = await self._create_channel(name, overwrites, ChannelType.voice, category, reason=reason, **options)
        channel = VoiceChannel(state=self._state, guild=self, data=data)

        # temporarily add to the cache
        self._channels[channel.id] = channel
        return channel

    async def create_category(self, name, *, overwrites=None, reason=None, position=None):
        """|coro|

        Same as :meth:`create_text_channel` except makes a :class:`CategoryChannel` instead.

        .. note::

            The ``category`` parameter is not supported in this function since categories
            cannot have categories.

        Raises
        ------
        Forbidden
            You do not have the proper permissions to create this channel.
        HTTPException
            Creating the channel failed.
        InvalidArgument
            The permission overwrite information is not in proper form.

        Returns
        -------
        :class:`CategoryChannel`
            The channel that was just created.
        """
        data = await self._create_channel(name, overwrites, ChannelType.category, reason=reason, position=position)
        channel = CategoryChannel(state=self._state, guild=self, data=data)

        # temporarily add to the cache
        self._channels[channel.id] = channel
        return channel

    create_category_channel = create_category

    async def leave(self):
        """|coro|

        Leaves the guild.

        .. note::

            You cannot leave the guild that you own, you must delete it instead
            via :meth:`delete`.

        Raises
        --------
        HTTPException
            Leaving the guild failed.
        """
        await self._state.http.leave_guild(self.id)

    async def delete(self):
        """|coro|

        Deletes the guild. You must be the guild owner to delete the
        guild.

        Raises
        --------
        HTTPException
            Deleting the guild failed.
        Forbidden
            You do not have permissions to delete the guild.
        """

        await self._state.http.delete_guild(self.id)

    async def edit(self, *, reason=None, **fields):
        """|coro|

        Edits the guild.

        You must have the :attr:`~Permissions.manage_guild` permission
        to edit the guild.

        .. versionchanged:: 1.4
            The `rules_channel` and `public_updates_channel` keyword-only parameters were added.

        Parameters
        ----------
        name: :class:`str`
            The new name of the guild.
        description: :class:`str`
            The new description of the guild. This is only available to guilds that
            contain ``PUBLIC`` in :attr:`Guild.features`.
        icon: :class:`bytes`
            A :term:`py:bytes-like object` representing the icon. Only PNG/JPEG supported
            and GIF This is only available to guilds that contain ``ANIMATED_ICON`` in :attr:`Guild.features`.
            Could be ``None`` to denote removal of the icon.
        banner: :class:`bytes`
            A :term:`py:bytes-like object` representing the banner.
            Could be ``None`` to denote removal of the banner.
        splash: :class:`bytes`
            A :term:`py:bytes-like object` representing the invite splash.
            Only PNG/JPEG supported. Could be ``None`` to denote removing the
            splash. This is only available to guilds that contain ``INVITE_SPLASH``
            in :attr:`Guild.features`.
        region: :class:`VoiceRegion`
            The new region for the guild's voice communication.
        afk_channel: Optional[:class:`VoiceChannel`]
            The new channel that is the AFK channel. Could be ``None`` for no AFK channel.
        afk_timeout: :class:`int`
            The number of seconds until someone is moved to the AFK channel.
        owner: :class:`Member`
            The new owner of the guild to transfer ownership to. Note that you must
            be owner of the guild to do this.
        verification_level: :class:`VerificationLevel`
            The new verification level for the guild.
        default_notifications: :class:`NotificationLevel`
            The new default notification level for the guild.
        explicit_content_filter: :class:`ContentFilter`
            The new explicit content filter for the guild.
        vanity_code: :class:`str`
            The new vanity code for the guild.
        system_channel: Optional[:class:`TextChannel`]
            The new channel that is used for the system channel. Could be ``None`` for no system channel.
        system_channel_flags: :class:`SystemChannelFlags`
            The new system channel settings to use with the new system channel.
        rules_channel: Optional[:class:`TextChannel`]
            The new channel that is used for rules. This is only available to
            guilds that contain ``PUBLIC`` in :attr:`Guild.features`. Could be ``None`` for no rules
            channel.
        public_updates_channel: Optional[:class:`TextChannel`]
            The new channel that is used for public updates from Discord. This is only available to
            guilds that contain ``PUBLIC`` in :attr:`Guild.features`. Could be ``None`` for no
            public updates channel.
        reason: Optional[:class:`str`]
            The reason for editing this guild. Shows up on the audit log.

        Raises
        -------
        Forbidden
            You do not have permissions to edit the guild.
        HTTPException
            Editing the guild failed.
        InvalidArgument
            The image format passed in to ``icon`` is invalid. It must be
            PNG or JPG. This is also raised if you are not the owner of the
            guild and request an ownership transfer.
        """

        http = self._state.http
        try:
            icon_bytes = fields['icon']
        except KeyError:
            icon = self.icon
        else:
            if icon_bytes is not None:
                icon = utils._bytes_to_base64_data(icon_bytes)
            else:
                icon = None

        try:
            banner_bytes = fields['banner']
        except KeyError:
            banner = self.banner
        else:
            if banner_bytes is not None:
                banner = utils._bytes_to_base64_data(banner_bytes)
            else:
                banner = None

        try:
            vanity_code = fields['vanity_code']
        except KeyError:
            pass
        else:
            await http.change_vanity_code(self.id, vanity_code, reason=reason)

        try:
            splash_bytes = fields['splash']
        except KeyError:
            splash = self.splash
        else:
            if splash_bytes is not None:
                splash = utils._bytes_to_base64_data(splash_bytes)
            else:
                splash = None

        fields['icon'] = icon
        fields['banner'] = banner
        fields['splash'] = splash

        default_message_notifications = fields.get('default_notifications', self.default_notifications)
        if not isinstance(default_message_notifications, NotificationLevel):
            raise InvalidArgument('default_notifications field must be of type NotificationLevel')
        fields['default_message_notifications'] = default_message_notifications.value

        try:
            afk_channel = fields.pop('afk_channel')
        except KeyError:
            pass
        else:
            if afk_channel is None:
                fields['afk_channel_id'] = afk_channel
            else:
                fields['afk_channel_id'] = afk_channel.id

        try:
            system_channel = fields.pop('system_channel')
        except KeyError:
            pass
        else:
            if system_channel is None:
                fields['system_channel_id'] = system_channel
            else:
                fields['system_channel_id'] = system_channel.id

        if 'owner' in fields:
            if self.owner_id != self._state.self_id:
                raise InvalidArgument('To transfer ownership you must be the owner of the guild.')

            fields['owner_id'] = fields['owner'].id

        if 'region' in fields:
            fields['region'] = str(fields['region'])

        level = fields.get('verification_level', self.verification_level)
        if not isinstance(level, VerificationLevel):
            raise InvalidArgument('verification_level field must be of type VerificationLevel')

        fields['verification_level'] = level.value

        explicit_content_filter = fields.get('explicit_content_filter', self.explicit_content_filter)
        if not isinstance(explicit_content_filter, ContentFilter):
            raise InvalidArgument('explicit_content_filter field must be of type ContentFilter')

        fields['explicit_content_filter'] = explicit_content_filter.value

        system_channel_flags = fields.get('system_channel_flags', self.system_channel_flags)
        if not isinstance(system_channel_flags, SystemChannelFlags):
            raise InvalidArgument('system_channel_flags field must be of type SystemChannelFlags')

        fields['system_channel_flags'] = system_channel_flags.value

        try:
            rules_channel = fields.pop('rules_channel')
        except KeyError:
            pass
        else:
            if rules_channel is None:
                fields['rules_channel_id'] = rules_channel
            else:
                fields['rules_channel_id'] = rules_channel.id

        try:
            public_updates_channel = fields.pop('public_updates_channel')
        except KeyError:
            pass
        else:
            if public_updates_channel is None:
                fields['public_updates_channel_id'] = public_updates_channel
            else:
                fields['public_updates_channel_id'] = public_updates_channel.id
        await http.edit_guild(self.id, reason=reason, **fields)

    async def fetch_channels(self):
        """|coro|

        Retrieves all :class:`abc.GuildChannel` that the guild has.

        .. note::

            This method is an API call. For general usage, consider :attr:`channels` instead.

        .. versionadded:: 1.2

        Raises
        -------
        InvalidData
            An unknown channel type was received from Discord.
        HTTPException
            Retrieving the channels failed.

        Returns
        -------
        List[:class:`abc.GuildChannel`]
            All channels in the guild.
        """
        data = await self._state.http.get_all_guild_channels(self.id)

        def convert(d):
            factory, ch_type = _channel_factory(d['type'])
            if factory is None:
                raise InvalidData('Unknown channel type {type} for channel ID {id}.'.format_map(data))

            channel = factory(guild=self, state=self._state, data=d)
            return channel

        return [convert(d) for d in data]

    def fetch_members(self, *, limit=1000, after=None):
        """|coro|

        Retrieves an :class:`.AsyncIterator` that enables receiving the guild's members. In order to use this,
        :meth:`Intents.members` must be enabled.

        .. note::

            This method is an API call. For general usage, consider :attr:`members` instead.

        .. versionadded:: 1.3

        All parameters are optional.

        Parameters
        ----------
        limit: Optional[:class:`int`]
            The number of members to retrieve. Defaults to 1000.
            Pass ``None`` to fetch all members. Note that this is potentially slow.
        after: Optional[Union[:class:`.abc.Snowflake`, :class:`datetime.datetime`]]
            Retrieve members after this date or object.
            If a date is provided it must be a timezone-naive datetime representing UTC time.

        Raises
        ------
        ClientException
            The members intent is not enabled.
        HTTPException
            Getting the members failed.

        Yields
        ------
        :class:`.Member`
            The member with the member data parsed.

        Examples
        --------

        Usage ::

            async for member in guild.fetch_members(limit=150):
                print(member.name)

        Flattening into a list ::

            members = await guild.fetch_members(limit=150).flatten()
            # members is now a list of Member...
        """

        if not self._state._intents.members:
            raise ClientException('Intents.members must be enabled to use this.')

        return MemberIterator(self, limit=limit, after=after)

    async def fetch_member(self, member_id):
        """|coro|

        Retreives a :class:`Member` from a guild ID, and a member ID.

        .. note::

            This method is an API call. For general usage, consider :meth:`get_member` instead.

        Parameters
        -----------
        member_id: :class:`int`
            The member's ID to fetch from.

        Raises
        -------
        Forbidden
            You do not have access to the guild.
        HTTPException
            Fetching the member failed.

        Returns
        --------
        :class:`Member`
            The member from the member ID.
        """
        data = await self._state.http.get_member(self.id, member_id)
        return Member(data=data, state=self._state, guild=self)

    async def fetch_ban(self, user):
        """|coro|

        Retrieves the :class:`BanEntry` for a user, which is a namedtuple
        with a ``user`` and ``reason`` field. See :meth:`bans` for more
        information.

        You must have the :attr:`~Permissions.ban_members` permission
        to get this information.

        Parameters
        -----------
        user: :class:`abc.Snowflake`
            The user to get ban information from.

        Raises
        ------
        Forbidden
            You do not have proper permissions to get the information.
        NotFound
            This user is not banned.
        HTTPException
            An error occurred while fetching the information.

        Returns
        -------
        BanEntry
            The BanEntry object for the specified user.
        """
        data = await self._state.http.get_ban(user.id, self.id)
        return BanEntry(
            user=User(state=self._state, data=data['user']),
            reason=data['reason']
        )

    async def bans(self):
        """|coro|

        Retrieves all the users that are banned from the guild.

        This coroutine returns a :class:`list` of BanEntry objects, which is a
        namedtuple with a ``user`` field to denote the :class:`User`
        that got banned along with a ``reason`` field specifying
        why the user was banned that could be set to ``None``.

        You must have the :attr:`~Permissions.ban_members` permission
        to get this information.

        Raises
        -------
        Forbidden
            You do not have proper permissions to get the information.
        HTTPException
            An error occurred while fetching the information.

        Returns
        --------
        List[BanEntry]
            A list of BanEntry objects.
        """

        data = await self._state.http.get_bans(self.id)
        return [BanEntry(user=User(state=self._state, data=e['user']),
                         reason=e['reason'])
                for e in data]

    async def prune_members(self, *, days, compute_prune_count=True, roles=None, reason=None):
        r"""|coro|

        Prunes the guild from its inactive members.

        The inactive members are denoted if they have not logged on in
        ``days`` number of days and they have no roles.

        You must have the :attr:`~Permissions.kick_members` permission
        to use this.

        To check how many members you would prune without actually pruning,
        see the :meth:`estimate_pruned_members` function.

        To prune members that have specific roles see the ``roles`` parameter.

        .. versionchanged:: 1.4
            The ``roles`` keyword-only parameter was added.

        Parameters
        -----------
        days: :class:`int`
            The number of days before counting as inactive.
        reason: Optional[:class:`str`]
            The reason for doing this action. Shows up on the audit log.
        compute_prune_count: :class:`bool`
            Whether to compute the prune count. This defaults to ``True``
            which makes it prone to timeouts in very large guilds. In order
            to prevent timeouts, you must set this to ``False``. If this is
            set to ``False``\, then this function will always return ``None``.
        roles: Optional[List[:class:`abc.Snowflake`]]
            A list of :class:`abc.Snowflake` that represent roles to include in the pruning process. If a member
            has a role that is not specified, they'll be excluded.

        Raises
        -------
        Forbidden
            You do not have permissions to prune members.
        HTTPException
            An error occurred while pruning members.
        InvalidArgument
            An integer was not passed for ``days``.

        Returns
        ---------
        Optional[:class:`int`]
            The number of members pruned. If ``compute_prune_count`` is ``False``
            then this returns ``None``.
        """

        if not isinstance(days, int):
            raise InvalidArgument('Expected int for ``days``, received {0.__class__.__name__} instead.'.format(days))

        if roles:
            roles = [str(role.id) for role in roles]

        data = await self._state.http.prune_members(self.id, days, compute_prune_count=compute_prune_count, roles=roles, reason=reason)
        return data['pruned']

    async def webhooks(self):
        """|coro|

        Gets the list of webhooks from this guild.

        Requires :attr:`~.Permissions.manage_webhooks` permissions.

        Raises
        -------
        Forbidden
            You don't have permissions to get the webhooks.

        Returns
        --------
        List[:class:`Webhook`]
            The webhooks for this guild.
        """

        from .webhook import Webhook
        data = await self._state.http.guild_webhooks(self.id)
        return [Webhook.from_state(d, state=self._state) for d in data]

    async def estimate_pruned_members(self, *, days):
        """|coro|

        Similar to :meth:`prune_members` except instead of actually
        pruning members, it returns how many members it would prune
        from the guild had it been called.

        Parameters
        -----------
        days: :class:`int`
            The number of days before counting as inactive.

        Raises
        -------
        Forbidden
            You do not have permissions to prune members.
        HTTPException
            An error occurred while fetching the prune members estimate.
        InvalidArgument
            An integer was not passed for ``days``.

        Returns
        ---------
        :class:`int`
            The number of members estimated to be pruned.
        """

        if not isinstance(days, int):
            raise InvalidArgument('Expected int for ``days``, received {0.__class__.__name__} instead.'.format(days))

        data = await self._state.http.estimate_pruned_members(self.id, days)
        return data['pruned']

    async def invites(self):
        """|coro|

        Returns a list of all active instant invites from the guild.

        You must have the :attr:`~Permissions.manage_guild` permission to get
        this information.

        Raises
        -------
        Forbidden
            You do not have proper permissions to get the information.
        HTTPException
            An error occurred while fetching the information.

        Returns
        -------
        List[:class:`Invite`]
            The list of invites that are currently active.
        """

        data = await self._state.http.invites_from(self.id)
        result = []
        for invite in data:
            channel = self.get_channel(int(invite['channel']['id']))
            invite['channel'] = channel
            invite['guild'] = self
            result.append(Invite(state=self._state, data=invite))

        return result

    async def create_integration(self, *, type, id):
        """|coro|

        Attaches an integration to the guild.

        You must have the :attr:`~Permissions.manage_guild` permission to
        do this.

        .. versionadded:: 1.4

        Parameters
        -----------
        type: :class:`str`
            The integration type (e.g. Twitch).
        id: :class:`int`
            The integration ID.

        Raises
        -------
        Forbidden
            You do not have permission to create the integration.
        HTTPException
            The account could not be found.
        """
        await self._state.http.create_integration(self.id, type, id)

    async def integrations(self):
        """|coro|

        Returns a list of all integrations attached to the guild.

        You must have the :attr:`~Permissions.manage_guild` permission to
        do this.

        .. versionadded:: 1.4

        Raises
        -------
        Forbidden
            You do not have permission to create the integration.
        HTTPException
            Fetching the integrations failed.

        Returns
        --------
        List[:class:`Integration`]
            The list of integrations that are attached to the guild.
        """
        data = await self._state.http.get_all_integrations(self.id)
        return [Integration(guild=self, data=d) for d in data]

    async def fetch_emojis(self):
        r"""|coro|

        Retrieves all custom :class:`Emoji`\s from the guild.

        .. note::

            This method is an API call. For general usage, consider :attr:`emojis` instead.

        Raises
        ---------
        HTTPException
            An error occurred fetching the emojis.

        Returns
        --------
        List[:class:`Emoji`]
            The retrieved emojis.
        """
        data = await self._state.http.get_all_custom_emojis(self.id)
        return [Emoji(guild=self, state=self._state, data=d) for d in data]

    async def fetch_emoji(self, emoji_id):
        """|coro|

        Retrieves a custom :class:`Emoji` from the guild.

        .. note::

            This method is an API call.
            For general usage, consider iterating over :attr:`emojis` instead.

        Parameters
        -------------
        emoji_id: :class:`int`
            The emoji's ID.

        Raises
        ---------
        NotFound
            The emoji requested could not be found.
        HTTPException
            An error occurred fetching the emoji.

        Returns
        --------
        :class:`Emoji`
            The retrieved emoji.
        """
        data = await self._state.http.get_custom_emoji(self.id, emoji_id)
        return Emoji(guild=self, state=self._state, data=data)

    async def create_custom_emoji(self, *, name, image, roles=None, reason=None):
        r"""|coro|

        Creates a custom :class:`Emoji` for the guild.

        There is currently a limit of 50 static and animated emojis respectively per guild,
        unless the guild has the ``MORE_EMOJI`` feature which extends the limit to 200.

        You must have the :attr:`~Permissions.manage_emojis` permission to
        do this.

        Parameters
        -----------
        name: :class:`str`
            The emoji name. Must be at least 2 characters.
        image: :class:`bytes`
            The :term:`py:bytes-like object` representing the image data to use.
            Only JPG, PNG and GIF images are supported.
        roles: Optional[List[:class:`Role`]]
            A :class:`list` of :class:`Role`\s that can use this emoji. Leave empty to make it available to everyone.
        reason: Optional[:class:`str`]
            The reason for creating this emoji. Shows up on the audit log.

        Raises
        -------
        Forbidden
            You are not allowed to create emojis.
        HTTPException
            An error occurred creating an emoji.

        Returns
        --------
        :class:`Emoji`
            The created emoji.
        """

        img = utils._bytes_to_base64_data(image)
        if roles:
            roles = [role.id for role in roles]
        data = await self._state.http.create_custom_emoji(self.id, name, img, roles=roles, reason=reason)
        return self._state.store_emoji(self, data)

    async def fetch_roles(self):
        """|coro|

        Retrieves all :class:`Role` that the guild has.

        .. note::

            This method is an API call. For general usage, consider :attr:`roles` instead.

        .. versionadded:: 1.3

        Raises
        -------
        HTTPException
            Retrieving the roles failed.

        Returns
        -------
        List[:class:`Role`]
            All roles in the guild.
        """
        data = await self._state.http.get_roles(self.id)
        return [Role(guild=self, state=self._state, data=d) for d in data]

    async def create_role(self, *, reason=None, **fields):
        """|coro|

        Creates a :class:`Role` for the guild.

        All fields are optional.

        You must have the :attr:`~Permissions.manage_roles` permission to
        do this.

        Parameters
        -----------
        name: :class:`str`
            The role name. Defaults to 'new role'.
        permissions: :class:`Permissions`
            The permissions to have. Defaults to no permissions.
        colour: Union[:class:`Colour`, :class:`int`]
            The colour for the role. Defaults to :meth:`Colour.default`.
            This is aliased to ``color`` as well.
        hoist: :class:`bool`
            Indicates if the role should be shown separately in the member list.
            Defaults to ``False``.
        mentionable: :class:`bool`
            Indicates if the role should be mentionable by others.
            Defaults to ``False``.
        reason: Optional[:class:`str`]
            The reason for creating this role. Shows up on the audit log.

        Raises
        -------
        Forbidden
            You do not have permissions to create the role.
        HTTPException
            Creating the role failed.
        InvalidArgument
            An invalid keyword argument was given.

        Returns
        --------
        :class:`Role`
            The newly created role.
        """

        try:
            perms = fields.pop('permissions')
        except KeyError:
            fields['permissions'] = 0
        else:
            fields['permissions'] = perms.value

        try:
            colour = fields.pop('colour')
        except KeyError:
            colour = fields.get('color', Colour.default())
        finally:
            if isinstance(colour, int):
                colour = Colour(value=colour)
            fields['color'] = colour.value

        valid_keys = ('name', 'permissions', 'color', 'hoist', 'mentionable')
        for key in fields:
            if key not in valid_keys:
                raise InvalidArgument('%r is not a valid field.' % key)

        data = await self._state.http.create_role(self.id, reason=reason, **fields)
        role = Role(guild=self, data=data, state=self._state)

        # TODO: add to cache
        return role

    async def edit_role_positions(self, positions, *, reason=None):
        """|coro|

        Bulk edits a list of :class:`Role` in the guild.

        You must have the :attr:`~Permissions.manage_roles` permission to
        do this.

        .. versionadded:: 1.4

        Example:

        .. code-block:: python3

            positions = {
                bots_role: 1, # penultimate role
                tester_role: 2,
                admin_role: 6
            }

            await guild.edit_role_positions(positions=positions)

        Parameters
        -----------
        positions
            A :class:`dict` of :class:`Role` to :class:`int` to change the positions
            of each given role.
        reason: Optional[:class:`str`]
            The reason for editing the role positions. Shows up on the audit log.

        Raises
        -------
        Forbidden
            You do not have permissions to move the roles.
        HTTPException
            Moving the roles failed.
        InvalidArgument
            An invalid keyword argument was given.

        Returns
        --------
        List[:class:`Role`]
            A list of all the roles in the guild.
        """
        if not isinstance(positions, dict):
            raise InvalidArgument('positions parameter expects a dict.')

        role_positions = []
        for role, position in positions.items():

            payload = {
                'id': role.id,
                'position': position
            }

            role_positions.append(payload)

        data = await self._state.http.move_role_position(self.id, role_positions, reason=reason)
        roles = []
        for d in data:
            role = Role(guild=self, data=d, state=self._state)
            roles.append(role)
            self._roles[role.id] = role

        return roles

    async def kick(self, user, *, reason=None):
        """|coro|

        Kicks a user from the guild.

        The user must meet the :class:`abc.Snowflake` abc.

        You must have the :attr:`~Permissions.kick_members` permission to
        do this.

        Parameters
        -----------
        user: :class:`abc.Snowflake`
            The user to kick from their guild.
        reason: Optional[:class:`str`]
            The reason the user got kicked.

        Raises
        -------
        Forbidden
            You do not have the proper permissions to kick.
        HTTPException
            Kicking failed.
        """
        await self._state.http.kick(user.id, self.id, reason=reason)

    async def ban(self, user, *, reason=None, delete_message_days=1):
        """|coro|

        Bans a user from the guild.

        The user must meet the :class:`abc.Snowflake` abc.

        You must have the :attr:`~Permissions.ban_members` permission to
        do this.

        Parameters
        -----------
        user: :class:`abc.Snowflake`
            The user to ban from their guild.
        delete_message_days: :class:`int`
            The number of days worth of messages to delete from the user
            in the guild. The minimum is 0 and the maximum is 7.
        reason: Optional[:class:`str`]
            The reason the user got banned.

        Raises
        -------
        Forbidden
            You do not have the proper permissions to ban.
        HTTPException
            Banning failed.
        """
        await self._state.http.ban(user.id, self.id, delete_message_days, reason=reason)

    async def unban(self, user, *, reason=None):
        """|coro|

        Unbans a user from the guild.

        The user must meet the :class:`abc.Snowflake` abc.

        You must have the :attr:`~Permissions.ban_members` permission to
        do this.

        Parameters
        -----------
        user: :class:`abc.Snowflake`
            The user to unban.
        reason: Optional[:class:`str`]
            The reason for doing this action. Shows up on the audit log.

        Raises
        -------
        Forbidden
            You do not have the proper permissions to unban.
        HTTPException
            Unbanning failed.
        """
        await self._state.http.unban(user.id, self.id, reason=reason)

    async def vanity_invite(self):
        """|coro|

        Returns the guild's special vanity invite.

        The guild must have ``VANITY_URL`` in :attr:`~Guild.features`.

        You must have the :attr:`~Permissions.manage_guild` permission to use
        this as well.

        Raises
        -------
        Forbidden
            You do not have the proper permissions to get this.
        HTTPException
            Retrieving the vanity invite failed.

        Returns
        --------
        :class:`Invite`
            The special vanity invite.
        """

        # we start with { code: abc }
        payload = await self._state.http.get_vanity_code(self.id)

        # get the vanity URL channel since default channels aren't
        # reliable or a thing anymore
        data = await self._state.http.get_invite(payload['code'])

        payload['guild'] = self
        payload['channel'] = self.get_channel(int(data['channel']['id']))
        payload['revoked'] = False
        payload['temporary'] = False
        payload['max_uses'] = 0
        payload['max_age'] = 0
        return Invite(state=self._state, data=payload)

    def ack(self):
        """|coro|

        Marks every message in this guild as read.

        The user must not be a bot user.

        Raises
        -------
        HTTPException
            Acking failed.
        ClientException
            You must not be a bot user.
        """

        state = self._state
        if state.is_bot:
            raise ClientException('Must not be a bot account to ack messages.')
        return state.http.ack_guild(self.id)

    def audit_logs(self, *, limit=100, before=None, after=None, oldest_first=None, user=None, action=None):
        """Returns an :class:`AsyncIterator` that enables receiving the guild's audit logs.

        You must have the :attr:`~Permissions.view_audit_log` permission to use this.

        Examples
        ----------

        Getting the first 100 entries: ::

            async for entry in guild.audit_logs(limit=100):
                print('{0.user} did {0.action} to {0.target}'.format(entry))

        Getting entries for a specific action: ::

            async for entry in guild.audit_logs(action=discord.AuditLogAction.ban):
                print('{0.user} banned {0.target}'.format(entry))

        Getting entries made by a specific user: ::

            entries = await guild.audit_logs(limit=None, user=guild.me).flatten()
            await channel.send('I made {} moderation actions.'.format(len(entries)))

        Parameters
        -----------
        limit: Optional[:class:`int`]
            The number of entries to retrieve. If ``None`` retrieve all entries.
        before: Union[:class:`abc.Snowflake`, :class:`datetime.datetime`]
            Retrieve entries before this date or entry.
            If a date is provided it must be a timezone-naive datetime representing UTC time.
        after: Union[:class:`abc.Snowflake`, :class:`datetime.datetime`]
            Retrieve entries after this date or entry.
            If a date is provided it must be a timezone-naive datetime representing UTC time.
        oldest_first: :class:`bool`
            If set to ``True``, return entries in oldest->newest order. Defaults to ``True`` if
            ``after`` is specified, otherwise ``False``.
        user: :class:`abc.Snowflake`
            The moderator to filter entries from.
        action: :class:`AuditLogAction`
            The action to filter with.

        Raises
        -------
        Forbidden
            You are not allowed to fetch audit logs
        HTTPException
            An error occurred while fetching the audit logs.

        Yields
        --------
        :class:`AuditLogEntry`
            The audit log entry.
        """
        if user:
            user = user.id

        if action:
            action = action.value

        return AuditLogIterator(self, before=before, after=after, limit=limit,
                                oldest_first=oldest_first, user_id=user, action_type=action)

    async def widget(self):
        """|coro|

        Returns the widget of the guild.

        .. note::

            The guild must have the widget enabled to get this information.

        Raises
        -------
        Forbidden
            The widget for this guild is disabled.
        HTTPException
            Retrieving the widget failed.

        Returns
        --------
        :class:`Widget`
            The guild's widget.
        """
        data = await self._state.http.get_widget(self.id)

        return Widget(state=self._state, data=data)

<<<<<<< HEAD
    async def query_members(self, query=None, *, limit=5, user_ids=None, presences=False, cache=True):
=======
    async def chunk(self, *, cache=True):
        """|coro|

        Requests all members that belong to this guild. In order to use this,
        :meth:`Intents.members` must be enabled.

        This is a websocket operation and can be slow.

        .. versionadded:: 1.5

        Parameters
        -----------
        cache: :class:`bool`
            Whether to cache the members as well.

        Raises
        -------
        ClientException
            The members intent is not enabled.
        """

        if not self._state._intents.members:
            raise ClientException('Intents.members must be enabled to use this.')

        return await self._state.chunk_guild(self, cache=cache)

    async def query_members(self, query=None, *, limit=5, user_ids=None, cache=True):
>>>>>>> 5d75a0e7
        """|coro|

        Request members that belong to this guild whose username starts with
        the query given.

        This is a websocket operation and can be slow.

        .. versionadded:: 1.3

        Parameters
        -----------
        query: Optional[:class:`str`]
            The string that the username's start with.
        limit: :class:`int`
            The maximum number of members to send back. This must be
<<<<<<< HEAD
            a number between 1 and 1000.
        presences: :class:`bool`
            Whether to request for presences to be provided. This defaults
            to ``False``.
=======
            a number between 5 and 100.
>>>>>>> 5d75a0e7
        cache: :class:`bool`
            Whether to cache the members internally. This makes operations
            such as :meth:`get_member` work for those that matched.
        user_ids: Optional[List[:class:`int`]]
            List of user IDs to search for. If the user ID is not in the guild then it won't be returned.

            .. versionadded:: 1.4


        Raises
        -------
        asyncio.TimeoutError
            The query timed out waiting for the members.
        ValueError
            Invalid parameters were passed to the function

        Returns
        --------
        List[:class:`Member`]
            The list of members that have matched the query.
        """

        if query is None:
            if query == '':
                raise ValueError('Cannot pass empty query string.')

            if user_ids is None:
                raise ValueError('Must pass either query or user_ids')

        if user_ids is not None and query is not None:
            raise ValueError('Cannot pass both query and user_ids')

        limit = min(100, limit or 5)
        return await self._state.query_members(self, query=query, limit=limit, user_ids=user_ids, cache=cache)

<<<<<<< HEAD
        limit = limit or 5
        return await self._state.query_members(self, query=query, limit=limit, user_ids=user_ids, presences=presences, cache=cache)
=======
    async def change_voice_state(self, *, channel, self_mute=False, self_deaf=False):
        """|coro|

        Changes client's voice state in the guild.

        .. versionadded:: 1.4

        Parameters
        -----------
        channel: Optional[:class:`VoiceChannel`]
            Channel the client wants to join. Use ``None`` to disconnect.
        self_mute: :class:`bool`
            Indicates if the client should be self-muted.
        self_deaf: :class:`bool`
            Indicates if the client should be self-deafened.
        """
        ws = self._state._get_websocket(self.id)
        channel_id = channel.id if channel else None
        await ws.voice_state(self.id, channel_id, self_mute, self_deaf)
>>>>>>> 5d75a0e7
<|MERGE_RESOLUTION|>--- conflicted
+++ resolved
@@ -2082,9 +2082,6 @@
 
         return Widget(state=self._state, data=data)
 
-<<<<<<< HEAD
-    async def query_members(self, query=None, *, limit=5, user_ids=None, presences=False, cache=True):
-=======
     async def chunk(self, *, cache=True):
         """|coro|
 
@@ -2111,8 +2108,7 @@
 
         return await self._state.chunk_guild(self, cache=cache)
 
-    async def query_members(self, query=None, *, limit=5, user_ids=None, cache=True):
->>>>>>> 5d75a0e7
+    async def query_members(self, query=None, *, limit=5, user_ids=None, presences=False, cache=True):
         """|coro|
 
         Request members that belong to this guild whose username starts with
@@ -2128,14 +2124,10 @@
             The string that the username's start with.
         limit: :class:`int`
             The maximum number of members to send back. This must be
-<<<<<<< HEAD
-            a number between 1 and 1000.
+            a number between 5 and 100.
         presences: :class:`bool`
             Whether to request for presences to be provided. This defaults
             to ``False``.
-=======
-            a number between 5 and 100.
->>>>>>> 5d75a0e7
         cache: :class:`bool`
             Whether to cache the members internally. This makes operations
             such as :meth:`get_member` work for those that matched.
@@ -2167,14 +2159,9 @@
 
         if user_ids is not None and query is not None:
             raise ValueError('Cannot pass both query and user_ids')
-
-        limit = min(100, limit or 5)
-        return await self._state.query_members(self, query=query, limit=limit, user_ids=user_ids, cache=cache)
-
-<<<<<<< HEAD
-        limit = limit or 5
+            
         return await self._state.query_members(self, query=query, limit=limit, user_ids=user_ids, presences=presences, cache=cache)
-=======
+
     async def change_voice_state(self, *, channel, self_mute=False, self_deaf=False):
         """|coro|
 
@@ -2193,5 +2180,4 @@
         """
         ws = self._state._get_websocket(self.id)
         channel_id = channel.id if channel else None
-        await ws.voice_state(self.id, channel_id, self_mute, self_deaf)
->>>>>>> 5d75a0e7
+        await ws.voice_state(self.id, channel_id, self_mute, self_deaf)