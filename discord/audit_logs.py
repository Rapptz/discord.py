"""
The MIT License (MIT)

Copyright (c) 2015-present Rapptz

Permission is hereby granted, free of charge, to any person obtaining a
copy of this software and associated documentation files (the "Software"),
to deal in the Software without restriction, including without limitation
the rights to use, copy, modify, merge, publish, distribute, sublicense,
and/or sell copies of the Software, and to permit persons to whom the
Software is furnished to do so, subject to the following conditions:

The above copyright notice and this permission notice shall be included in
all copies or substantial portions of the Software.

THE SOFTWARE IS PROVIDED "AS IS", WITHOUT WARRANTY OF ANY KIND, EXPRESS
OR IMPLIED, INCLUDING BUT NOT LIMITED TO THE WARRANTIES OF MERCHANTABILITY,
FITNESS FOR A PARTICULAR PURPOSE AND NONINFRINGEMENT. IN NO EVENT SHALL THE
AUTHORS OR COPYRIGHT HOLDERS BE LIABLE FOR ANY CLAIM, DAMAGES OR OTHER
LIABILITY, WHETHER IN AN ACTION OF CONTRACT, TORT OR OTHERWISE, ARISING
FROM, OUT OF OR IN CONNECTION WITH THE SOFTWARE OR THE USE OR OTHER
DEALINGS IN THE SOFTWARE.
"""

from __future__ import annotations

from typing import TYPE_CHECKING, Any, Callable, ClassVar, Mapping, Generator, List, Optional, Tuple, Type, TypeVar, Union

from . import enums, flags, utils
from .asset import Asset
from .colour import Colour
from .invite import Invite
from .mixins import Hashable
from .object import Object
from .permissions import PermissionOverwrite, Permissions
from .automod import AutoModTrigger, AutoModRuleAction, AutoModRule
from .role import Role
from .emoji import Emoji
from .partial_emoji import PartialEmoji
from .member import Member
from .scheduled_event import ScheduledEvent
from .stage_instance import StageInstance
from .sticker import GuildSticker
from .threads import Thread
from .integrations import PartialIntegration
from .channel import ForumChannel, StageChannel, ForumTag

__all__ = (
    'AuditLogDiff',
    'AuditLogChanges',
    'AuditLogEntry',
)


if TYPE_CHECKING:
    import datetime

    from . import abc
    from .guild import Guild
    from .state import ConnectionState
    from .types.audit_log import (
        AuditLogChange as AuditLogChangePayload,
        AuditLogEntry as AuditLogEntryPayload,
        _AuditLogChange_TriggerMetadata as AuditLogChangeTriggerMetadataPayload,
    )
    from .types.channel import (
        PermissionOverwrite as PermissionOverwritePayload,
        ForumTag as ForumTagPayload,
        DefaultReaction as DefaultReactionPayload,
    )
    from .types.invite import Invite as InvitePayload
    from .types.role import Role as RolePayload
    from .types.snowflake import Snowflake
    from .types.command import ApplicationCommandPermissions
    from .types.automod import AutoModerationAction
    from .user import User
    from .app_commands import AppCommand
    from .webhook import Webhook

    TargetType = Union[
        Guild,
        abc.GuildChannel,
        Member,
        User,
        Role,
        Invite,
        Emoji,
        StageInstance,
        GuildSticker,
        Thread,
        Object,
        PartialIntegration,
        AutoModRule,
        ScheduledEvent,
        Webhook,
        AppCommand,
        None,
    ]


def _transform_timestamp(entry: AuditLogEntry, data: Optional[str]) -> Optional[datetime.datetime]:
    return utils.parse_time(data)


def _transform_color(entry: AuditLogEntry, data: int) -> Colour:
    return Colour(data)


def _transform_snowflake(entry: AuditLogEntry, data: Snowflake) -> int:
    return int(data)


def _transform_channel(entry: AuditLogEntry, data: Optional[Snowflake]) -> Optional[Union[abc.GuildChannel, Object]]:
    if data is None:
        return None
    return entry.guild.get_channel(int(data)) or Object(id=data)


def _transform_channels_or_threads(
    entry: AuditLogEntry, data: List[Snowflake]
) -> List[Union[abc.GuildChannel, Thread, Object]]:
    return [entry.guild.get_channel_or_thread(int(data)) or Object(id=data) for data in data]


def _transform_member_id(entry: AuditLogEntry, data: Optional[Snowflake]) -> Union[Member, User, None]:
    if data is None:
        return None
    return entry._get_member(int(data))


def _transform_guild_id(entry: AuditLogEntry, data: Optional[Snowflake]) -> Optional[Guild]:
    if data is None:
        return None
    return entry._state._get_guild(int(data))


def _transform_roles(entry: AuditLogEntry, data: List[Snowflake]) -> List[Union[Role, Object]]:
    return [entry.guild.get_role(int(role_id)) or Object(role_id, type=Role) for role_id in data]


def _transform_applied_forum_tags(entry: AuditLogEntry, data: List[Snowflake]) -> List[Union[ForumTag, Object]]:
    thread = entry.target
    if isinstance(thread, Thread) and isinstance(thread.parent, ForumChannel):
        return [thread.parent.get_tag(tag_id) or Object(id=tag_id, type=ForumTag) for tag_id in map(int, data)]
    return [Object(id=tag_id, type=ForumTag) for tag_id in data]


def _transform_overloaded_flags(entry: AuditLogEntry, data: int) -> Union[int, flags.ChannelFlags]:
    # The `flags` key is definitely overloaded. Right now it's for channels and threads but
    # I am aware of `member.flags` and `user.flags` existing. However, this does not impact audit logs
    # at the moment but better safe than sorry.
    channel_audit_log_types = (
        enums.AuditLogAction.channel_create,
        enums.AuditLogAction.channel_update,
        enums.AuditLogAction.channel_delete,
        enums.AuditLogAction.thread_create,
        enums.AuditLogAction.thread_update,
        enums.AuditLogAction.thread_delete,
    )

    if entry.action in channel_audit_log_types:
        return flags.ChannelFlags._from_value(data)
    return data


def _transform_forum_tags(entry: AuditLogEntry, data: List[ForumTagPayload]) -> List[ForumTag]:
    return [ForumTag.from_data(state=entry._state, data=d) for d in data]


def _transform_default_reaction(entry: AuditLogEntry, data: DefaultReactionPayload) -> Optional[PartialEmoji]:
    if data is None:
        return None

    emoji_name = data.get('emoji_name') or ''
    emoji_id = utils._get_as_snowflake(data, 'emoji_id') or None  # Coerce 0 -> None
    return PartialEmoji.with_state(state=entry._state, name=emoji_name, id=emoji_id)


def _transform_overwrites(
    entry: AuditLogEntry, data: List[PermissionOverwritePayload]
) -> List[Tuple[Object, PermissionOverwrite]]:
    overwrites = []
    for elem in data:
        allow = Permissions(int(elem['allow']))
        deny = Permissions(int(elem['deny']))
        ow = PermissionOverwrite.from_pair(allow, deny)

        ow_type = elem['type']
        ow_id = int(elem['id'])
        target = None
        if ow_type == '0':
            target = entry.guild.get_role(ow_id)
        elif ow_type == '1':
            target = entry._get_member(ow_id)

        if target is None:
            target = Object(id=ow_id, type=Role if ow_type == '0' else Member)

        overwrites.append((target, ow))

    return overwrites


def _transform_icon(entry: AuditLogEntry, data: Optional[str]) -> Optional[Asset]:
    if data is None:
        return None
    if entry.action is enums.AuditLogAction.guild_update:
        return Asset._from_guild_icon(entry._state, entry.guild.id, data)
    else:
        return Asset._from_icon(entry._state, entry._target_id, data, path='role')  # type: ignore # target_id won't be None in this case


def _transform_avatar(entry: AuditLogEntry, data: Optional[str]) -> Optional[Asset]:
    if data is None:
        return None
    return Asset._from_avatar(entry._state, entry._target_id, data)  # type: ignore # target_id won't be None in this case


def _transform_cover_image(entry: AuditLogEntry, data: Optional[str]) -> Optional[Asset]:
    if data is None:
        return None
    return Asset._from_scheduled_event_cover_image(entry._state, entry._target_id, data)  # type: ignore # target_id won't be None in this case


def _guild_hash_transformer(path: str) -> Callable[[AuditLogEntry, Optional[str]], Optional[Asset]]:
    def _transform(entry: AuditLogEntry, data: Optional[str]) -> Optional[Asset]:
        if data is None:
            return None
        return Asset._from_guild_image(entry._state, entry.guild.id, data, path=path)

    return _transform


def _transform_automod_actions(entry: AuditLogEntry, data: List[AutoModerationAction]) -> List[AutoModRuleAction]:
    return [AutoModRuleAction.from_data(action) for action in data]


def _transform_default_emoji(entry: AuditLogEntry, data: str) -> PartialEmoji:
    return PartialEmoji(name=data)


E = TypeVar('E', bound=enums.Enum)


def _enum_transformer(enum: Type[E]) -> Callable[[AuditLogEntry, int], E]:
    def _transform(entry: AuditLogEntry, data: int) -> E:
        return enums.try_enum(enum, data)

    return _transform


F = TypeVar('F', bound=flags.BaseFlags)


def _flag_transformer(cls: Type[F]) -> Callable[[AuditLogEntry, Union[int, str]], F]:
    def _transform(entry: AuditLogEntry, data: Union[int, str]) -> F:
        return cls._from_value(int(data))

    return _transform


def _transform_type(
    entry: AuditLogEntry, data: Union[int, str]
) -> Union[enums.ChannelType, enums.StickerType, enums.WebhookType, str]:
    if entry.action.name.startswith('sticker_'):
        return enums.try_enum(enums.StickerType, data)
    elif entry.action.name.startswith('integration_'):
        return data  # type: ignore  # integration type is str
    elif entry.action.name.startswith('webhook_'):
        return enums.try_enum(enums.WebhookType, data)
    else:
        return enums.try_enum(enums.ChannelType, data)


class AuditLogDiff:
    def __len__(self) -> int:
        return len(self.__dict__)

    def __iter__(self) -> Generator[Tuple[str, Any], None, None]:
        yield from self.__dict__.items()

    def __repr__(self) -> str:
        values = ' '.join('%s=%r' % item for item in self.__dict__.items())
        return f'<AuditLogDiff {values}>'

    if TYPE_CHECKING:

        def __getattr__(self, item: str) -> Any: ...

        def __setattr__(self, key: str, value: Any) -> Any: ...


Transformer = Callable[["AuditLogEntry", Any], Any]


class AuditLogChanges:
    # fmt: off
    TRANSFORMERS: ClassVar[Mapping[str, Tuple[Optional[str], Optional[Transformer]]]] = {
        'verification_level':                    (None, _enum_transformer(enums.VerificationLevel)),
        'explicit_content_filter':               (None, _enum_transformer(enums.ContentFilter)),
        'allow':                                 (None, _flag_transformer(Permissions)),
        'deny':                                  (None, _flag_transformer(Permissions)),
        'permissions':                           (None, _flag_transformer(Permissions)),
        'id':                                    (None, _transform_snowflake),
        'color':                                 ('colour', _transform_color),
        'owner_id':                              ('owner', _transform_member_id),
        'inviter_id':                            ('inviter', _transform_member_id),
        'channel_id':                            ('channel', _transform_channel),
        'afk_channel_id':                        ('afk_channel', _transform_channel),
        'system_channel_id':                     ('system_channel', _transform_channel),
        'system_channel_flags':                  (None, _flag_transformer(flags.SystemChannelFlags)),
        'widget_channel_id':                     ('widget_channel', _transform_channel),
        'rules_channel_id':                      ('rules_channel', _transform_channel),
        'public_updates_channel_id':             ('public_updates_channel', _transform_channel),
        'permission_overwrites':                 ('overwrites', _transform_overwrites),
        'splash_hash':                           ('splash', _guild_hash_transformer('splashes')),
        'banner_hash':                           ('banner', _guild_hash_transformer('banners')),
        'discovery_splash_hash':                 ('discovery_splash', _guild_hash_transformer('discovery-splashes')),
        'icon_hash':                             ('icon', _transform_icon),
        'avatar_hash':                           ('avatar', _transform_avatar),
        'rate_limit_per_user':                   ('slowmode_delay', None),
        'default_thread_rate_limit_per_user':    ('default_thread_slowmode_delay', None),
        'guild_id':                              ('guild', _transform_guild_id),
        'tags':                                  ('emoji', None),
        'default_message_notifications':         ('default_notifications', _enum_transformer(enums.NotificationLevel)),
        'video_quality_mode':                    (None, _enum_transformer(enums.VideoQualityMode)),
        'privacy_level':                         (None, _enum_transformer(enums.PrivacyLevel)),
        'format_type':                           (None, _enum_transformer(enums.StickerFormatType)),
        'type':                                  (None, _transform_type),
        'communication_disabled_until':          ('timed_out_until', _transform_timestamp),
        'expire_behavior':                       (None, _enum_transformer(enums.ExpireBehaviour)),
        'mfa_level':                             (None, _enum_transformer(enums.MFALevel)),
        'status':                                (None, _enum_transformer(enums.EventStatus)),
        'entity_type':                           (None, _enum_transformer(enums.EntityType)),
        'preferred_locale':                      (None, _enum_transformer(enums.Locale)),
        'image_hash':                            ('cover_image', _transform_cover_image),
        'trigger_type':                          (None, _enum_transformer(enums.AutoModRuleTriggerType)),
        'event_type':                            (None, _enum_transformer(enums.AutoModRuleEventType)),
        'actions':                               (None, _transform_automod_actions),
        'exempt_channels':                       (None, _transform_channels_or_threads),
        'exempt_roles':                          (None, _transform_roles),
        'applied_tags':                          (None, _transform_applied_forum_tags),
        'available_tags':                        (None, _transform_forum_tags),
        'flags':                                 (None, _transform_overloaded_flags),
        'default_reaction_emoji':                (None, _transform_default_reaction),
        'emoji_name':                            ('emoji', _transform_default_emoji),
        'user_id':                               ('user', _transform_member_id)
    }
    # fmt: on

    def __init__(self, entry: AuditLogEntry, data: List[AuditLogChangePayload]):
        self.before: AuditLogDiff = AuditLogDiff()
        self.after: AuditLogDiff = AuditLogDiff()
        # special case entire process since each
        # element in data is a different target
        # key is the target id
        if entry.action is enums.AuditLogAction.app_command_permission_update:
            self.before.app_command_permissions = []
            self.after.app_command_permissions = []

            for elem in data:
                self._handle_app_command_permissions(
                    self.before,
                    entry,
                    elem.get('old_value'),  # type: ignore # value will be an ApplicationCommandPermissions if present
                )

                self._handle_app_command_permissions(
                    self.after,
                    entry,
                    elem.get('new_value'),  # type: ignore # value will be an ApplicationCommandPermissions if present
                )
            return

        for elem in data:
            attr = elem['key']

            # special cases for role add/remove
            if attr == '$add':
                self._handle_role(self.before, self.after, entry, elem['new_value'])  # type: ignore # new_value is a list of roles in this case
                continue
            elif attr == '$remove':
                self._handle_role(self.after, self.before, entry, elem['new_value'])  # type: ignore # new_value is a list of roles in this case
                continue

            # special case for automod trigger
            if attr == 'trigger_metadata':
                # given full metadata dict
                self._handle_trigger_metadata(entry, elem, data)  # type: ignore  # should be trigger metadata
                continue
            elif entry.action is enums.AuditLogAction.automod_rule_update and attr.startswith('$'):
                # on update, some trigger attributes are keys and formatted as $(add/remove)_{attribute}
                action, _, trigger_attr = attr.partition('_')
                # new_value should be a list of added/removed strings for keyword_filter, regex_patterns, or allow_list
                if action == '$add':
                    self._handle_trigger_attr_update(self.before, self.after, entry, trigger_attr, elem['new_value'])  # type: ignore
                elif action == '$remove':
                    self._handle_trigger_attr_update(self.after, self.before, entry, trigger_attr, elem['new_value'])  # type: ignore
                continue

            try:
                key, transformer = self.TRANSFORMERS[attr]
            except (ValueError, KeyError):
                transformer = None
            else:
                if key:
                    attr = key

            transformer: Optional[Transformer]

            try:
                before = elem['old_value']
            except KeyError:
                before = None
            else:
                if transformer:
                    before = transformer(entry, before)

            setattr(self.before, attr, before)

            try:
                after = elem['new_value']
            except KeyError:
                after = None
            else:
                if transformer:
                    after = transformer(entry, after)

            setattr(self.after, attr, after)

        # add an alias
        if hasattr(self.after, 'colour'):
            self.after.color = self.after.colour
            self.before.color = self.before.colour
        if hasattr(self.after, 'expire_behavior'):
            self.after.expire_behaviour = self.after.expire_behavior
            self.before.expire_behaviour = self.before.expire_behavior

    def __repr__(self) -> str:
        return f'<AuditLogChanges before={self.before!r} after={self.after!r}>'

    def _handle_role(self, first: AuditLogDiff, second: AuditLogDiff, entry: AuditLogEntry, elem: List[RolePayload]) -> None:
        if not hasattr(first, 'roles'):
            setattr(first, 'roles', [])

        data = []
        g: Guild = entry.guild

        for e in elem:
            role_id = int(e['id'])
            role = g.get_role(role_id)

            if role is None:
                role = Object(id=role_id, type=Role)
                role.name = e['name']  # type: ignore # Object doesn't usually have name

            data.append(role)

        setattr(second, 'roles', data)

    def _handle_app_command_permissions(
        self,
        diff: AuditLogDiff,
        entry: AuditLogEntry,
        data: Optional[ApplicationCommandPermissions],
    ):
        if data is None:
            return

        # avoid circular import
        from discord.app_commands import AppCommandPermissions

        state = entry._state
        guild = entry.guild
        diff.app_command_permissions.append(AppCommandPermissions(data=data, guild=guild, state=state))

    def _handle_trigger_metadata(
        self,
        entry: AuditLogEntry,
        data: AuditLogChangeTriggerMetadataPayload,
        full_data: List[AuditLogChangePayload],
    ):
        trigger_value: Optional[int] = None
        trigger_type: Optional[enums.AutoModRuleTriggerType] = None

        # try to get trigger type from before or after
        trigger_type = getattr(self.before, 'trigger_type', getattr(self.after, 'trigger_type', None))

        if trigger_type is None:
            if isinstance(entry.target, AutoModRule):
                # Trigger type cannot be changed, so it should be the same before and after updates.
                # Avoids checking which keys are in data to guess trigger type
                trigger_value = entry.target.trigger.type.value
        else:
            # found a trigger type from before or after
            trigger_value = trigger_type.value

        if trigger_value is None:
            # try to find trigger type in the full list of changes
            _elem = utils.find(lambda elem: elem['key'] == 'trigger_type', full_data)
            if _elem is not None:
                trigger_value = _elem.get('old_value', _elem.get('new_value'))  # type: ignore  # trigger type values should be int

            if trigger_value is None:
                # try to infer trigger_type from the keys in old or new value
                combined = (data.get('old_value') or {}).keys() | (data.get('new_value') or {}).keys()
                if not combined:
                    trigger_value = enums.AutoModRuleTriggerType.spam.value
                elif 'presets' in combined:
                    trigger_value = enums.AutoModRuleTriggerType.keyword_preset.value
                elif 'keyword_filter' in combined or 'regex_patterns' in combined:
                    trigger_value = enums.AutoModRuleTriggerType.keyword.value
                elif 'mention_total_limit' in combined or 'mention_raid_protection_enabled' in combined:
                    trigger_value = enums.AutoModRuleTriggerType.mention_spam.value
                else:
                    # some unknown type
                    trigger_value = -1

        self.before.trigger = AutoModTrigger.from_data(trigger_value, data.get('old_value'))
        self.after.trigger = AutoModTrigger.from_data(trigger_value, data.get('new_value'))

    def _handle_trigger_attr_update(
        self, first: AuditLogDiff, second: AuditLogDiff, entry: AuditLogEntry, attr: str, data: List[str]
    ):
        self._create_trigger(first, entry)
        trigger = self._create_trigger(second, entry)
        try:
            # guard unexpecte non list attributes or non iterable data
            getattr(trigger, attr).extend(data)
        except (AttributeError, TypeError):
            pass

    def _create_trigger(self, diff: AuditLogDiff, entry: AuditLogEntry) -> AutoModTrigger:
        # check if trigger has already been created
        if not hasattr(diff, 'trigger'):
            # create a trigger
            if isinstance(entry.target, AutoModRule):
                # get trigger type from the automod rule
                trigger_type = entry.target.trigger.type
            else:
                # unknown trigger type
                trigger_type = enums.try_enum(enums.AutoModRuleTriggerType, -1)

            diff.trigger = AutoModTrigger(type=trigger_type)
        return diff.trigger


class _AuditLogProxy:
    def __init__(self, **kwargs: Any) -> None:
        for k, v in kwargs.items():
            setattr(self, k, v)


class _AuditLogProxyMemberPrune(_AuditLogProxy):
    delete_member_days: int
    members_removed: int


class _AuditLogProxyMemberMoveOrMessageDelete(_AuditLogProxy):
    channel: Union[abc.GuildChannel, Thread]
    count: int


class _AuditLogProxyMemberDisconnect(_AuditLogProxy):
    count: int


class _AuditLogProxyPinAction(_AuditLogProxy):
    channel: Union[abc.GuildChannel, Thread]
    message_id: int


class _AuditLogProxyStageInstanceAction(_AuditLogProxy):
    channel: abc.GuildChannel


class _AuditLogProxyMessageBulkDelete(_AuditLogProxy):
    count: int


class _AuditLogProxyAutoModAction(_AuditLogProxy):
    automod_rule_name: str
    automod_rule_trigger_type: str
    channel: Optional[Union[abc.GuildChannel, Thread]]


class _AuditLogProxyMemberKickOrMemberRoleUpdate(_AuditLogProxy):
    integration_type: Optional[str]


class AuditLogEntry(Hashable):
    r"""Represents an Audit Log entry.

    You retrieve these via :meth:`Guild.audit_logs`.

    .. container:: operations

        .. describe:: x == y

            Checks if two entries are equal.

        .. describe:: x != y

            Checks if two entries are not equal.

        .. describe:: hash(x)

            Returns the entry's hash.

    .. versionchanged:: 1.7
        Audit log entries are now comparable and hashable.

    Attributes
    -----------
    action: :class:`AuditLogAction`
        The action that was done.
    user: Optional[:class:`abc.User`]
        The user who initiated this action. Usually a :class:`Member`\, unless gone
        then it's a :class:`User`.
    user_id: Optional[:class:`int`]
        The user ID who initiated this action.

        .. versionadded:: 2.2
    id: :class:`int`
        The entry ID.
    guild: :class:`Guild`
        The guild that this entry belongs to.
    target: Any
        The target that got changed. The exact type of this depends on
        the action being done.
    reason: Optional[:class:`str`]
        The reason this action was done.
    extra: Any
        Extra information that this entry has that might be useful.
        For most actions, this is ``None``. However in some cases it
        contains extra information. See :class:`AuditLogAction` for
        which actions have this field filled out.
    """

    def __init__(
        self,
        *,
        users: Mapping[int, User],
        integrations: Mapping[int, PartialIntegration],
        app_commands: Mapping[int, AppCommand],
        automod_rules: Mapping[int, AutoModRule],
        webhooks: Mapping[int, Webhook],
        data: AuditLogEntryPayload,
        guild: Guild,
    ):
        self._state: ConnectionState = guild._state
        self.guild: Guild = guild
        self._users: Mapping[int, User] = users
        self._integrations: Mapping[int, PartialIntegration] = integrations
        self._app_commands: Mapping[int, AppCommand] = app_commands
        self._automod_rules: Mapping[int, AutoModRule] = automod_rules
        self._webhooks: Mapping[int, Webhook] = webhooks
        self._from_data(data)

    def _from_data(self, data: AuditLogEntryPayload) -> None:
        self.action: enums.AuditLogAction = enums.try_enum(enums.AuditLogAction, data['action_type'])
        self.id: int = int(data['id'])

        # this key is technically not usually present
        self.reason: Optional[str] = data.get('reason')
        extra = data.get('options')

        # fmt: off
        self.extra: Union[
            _AuditLogProxyMemberPrune,
            _AuditLogProxyMemberMoveOrMessageDelete,
            _AuditLogProxyMemberDisconnect,
            _AuditLogProxyPinAction,
            _AuditLogProxyStageInstanceAction,
            _AuditLogProxyMessageBulkDelete,
            _AuditLogProxyAutoModAction,
            _AuditLogProxyMemberKickOrMemberRoleUpdate,
            Member, User, None, PartialIntegration,
            Role, Object
        ] = None
        # fmt: on

        if isinstance(self.action, enums.AuditLogAction) and extra:
            if self.action is enums.AuditLogAction.member_prune:
                # member prune has two keys with useful information
                self.extra = _AuditLogProxyMemberPrune(
                    delete_member_days=int(extra['delete_member_days']),
                    members_removed=int(extra['members_removed']),
                )
            elif self.action is enums.AuditLogAction.member_move or self.action is enums.AuditLogAction.message_delete:
                channel_id = int(extra['channel_id'])
                self.extra = _AuditLogProxyMemberMoveOrMessageDelete(
                    count=int(extra['count']),
                    channel=self.guild.get_channel_or_thread(channel_id) or Object(id=channel_id),
                )
            elif self.action is enums.AuditLogAction.member_disconnect:
                # The member disconnect action has a dict with some information
                self.extra = _AuditLogProxyMemberDisconnect(count=int(extra['count']))
            elif self.action is enums.AuditLogAction.message_bulk_delete:
                # The bulk message delete action has the number of messages deleted
                self.extra = _AuditLogProxyMessageBulkDelete(count=int(extra['count']))
            elif self.action in (enums.AuditLogAction.kick, enums.AuditLogAction.member_role_update):
                # The member kick action has a dict with some information
                integration_type = extra.get('integration_type')
                self.extra = _AuditLogProxyMemberKickOrMemberRoleUpdate(integration_type=integration_type)
            elif self.action.name.endswith('pin'):
                # the pin actions have a dict with some information
                channel_id = int(extra['channel_id'])
                self.extra = _AuditLogProxyPinAction(
                    channel=self.guild.get_channel_or_thread(channel_id) or Object(id=channel_id),
                    message_id=int(extra['message_id']),
                )
            elif (
                self.action is enums.AuditLogAction.automod_block_message
                or self.action is enums.AuditLogAction.automod_flag_message
                or self.action is enums.AuditLogAction.automod_timeout_member
            ):
                channel_id = utils._get_as_snowflake(extra, 'channel_id')
                channel = None

                # May be an empty string instead of None due to a Discord issue
                if channel_id:
                    channel = self.guild.get_channel_or_thread(channel_id) or Object(id=channel_id)

                self.extra = _AuditLogProxyAutoModAction(
                    automod_rule_name=extra['auto_moderation_rule_name'],
                    automod_rule_trigger_type=enums.try_enum(
                        enums.AutoModRuleTriggerType, extra['auto_moderation_rule_trigger_type']
                    ),
                    channel=channel,
                )

            elif self.action.name.startswith('overwrite_'):
                # the overwrite_ actions have a dict with some information
                instance_id = int(extra['id'])
                the_type = extra.get('type')
                if the_type == '1':
                    self.extra = self._get_member(instance_id)
                elif the_type == '0':
                    role = self.guild.get_role(instance_id)
                    if role is None:
                        role = Object(id=instance_id, type=Role)
                        role.name = extra.get('role_name')  # type: ignore # Object doesn't usually have name
                    self.extra = role
            elif self.action.name.startswith('stage_instance'):
                channel_id = int(extra['channel_id'])
                self.extra = _AuditLogProxyStageInstanceAction(
                    channel=self.guild.get_channel(channel_id) or Object(id=channel_id, type=StageChannel)
                )
            elif self.action.name.startswith('app_command'):
                app_id = int(extra['application_id'])
                self.extra = self._get_integration_by_app_id(app_id) or Object(app_id, type=PartialIntegration)

        # this key is not present when the above is present, typically.
        # It's a list of { new_value: a, old_value: b, key: c }
        # where new_value and old_value are not guaranteed to be there depending
        # on the action type, so let's just fetch it for now and only turn it
        # into meaningful data when requested
        self._changes = data.get('changes', [])

        self.user_id: Optional[int] = utils._get_as_snowflake(data, 'user_id')
        self.user: Optional[Union[User, Member]] = self._get_member(self.user_id)
        self._target_id = utils._get_as_snowflake(data, 'target_id')

    def _get_member(self, user_id: Optional[int]) -> Union[Member, User, None]:
        if user_id is None:
            return None

        return self.guild.get_member(user_id) or self._users.get(user_id)

    def _get_integration(self, integration_id: Optional[int]) -> Optional[PartialIntegration]:
        if integration_id is None:
            return None

        return self._integrations.get(integration_id)

    def _get_integration_by_app_id(self, application_id: Optional[int]) -> Optional[PartialIntegration]:
        if application_id is None:
            return None

        # get PartialIntegration by application id
        return utils.get(self._integrations.values(), application_id=application_id)

    def _get_app_command(self, app_command_id: Optional[int]) -> Optional[AppCommand]:
        if app_command_id is None:
            return None

        return self._app_commands.get(app_command_id)

    def __repr__(self) -> str:
        return f'<AuditLogEntry id={self.id} action={self.action} user={self.user!r}>'

    @utils.cached_property
    def created_at(self) -> datetime.datetime:
        """:class:`datetime.datetime`: Returns the entry's creation time in UTC."""
        return utils.snowflake_time(self.id)

    @utils.cached_property
    def target(self) -> TargetType:
        if self.action.target_type is None:
            return None

        try:
            converter = getattr(self, '_convert_target_' + self.action.target_type)
        except AttributeError:
            if self._target_id is None:
                return None
            return Object(id=self._target_id)
        else:
            return converter(self._target_id)

    @utils.cached_property
    def category(self) -> Optional[enums.AuditLogActionCategory]:
        """Optional[:class:`AuditLogActionCategory`]: The category of the action, if applicable."""
        return self.action.category

    @utils.cached_property
    def changes(self) -> AuditLogChanges:
        """:class:`AuditLogChanges`: The list of changes this entry has."""
        obj = AuditLogChanges(self, self._changes)
        del self._changes
        return obj

    @utils.cached_property
    def before(self) -> AuditLogDiff:
        """:class:`AuditLogDiff`: The target's prior state."""
        return self.changes.before

    @utils.cached_property
    def after(self) -> AuditLogDiff:
        """:class:`AuditLogDiff`: The target's subsequent state."""
        return self.changes.after

    def _convert_target_guild(self, target_id: int) -> Guild:
        return self.guild

    def _convert_target_channel(self, target_id: int) -> Union[abc.GuildChannel, Object]:
        return self.guild.get_channel(target_id) or Object(id=target_id)

    def _convert_target_user(self, target_id: Optional[int]) -> Optional[Union[Member, User, Object]]:
        # For some reason the member_disconnect and member_move action types
        # do not have a non-null target_id so safeguard against that
        if target_id is None:
            return None

        return self._get_member(target_id) or Object(id=target_id, type=Member)

    def _convert_target_role(self, target_id: int) -> Union[Role, Object]:
        return self.guild.get_role(target_id) or Object(id=target_id, type=Role)

    def _convert_target_invite(self, target_id: None) -> Invite:
        # invites have target_id set to null
        # so figure out which change has the full invite data
        changeset = self.before if self.action is enums.AuditLogAction.invite_delete else self.after

        fake_payload: InvitePayload = {
            'max_age': changeset.max_age,
            'max_uses': changeset.max_uses,
            'code': changeset.code,
            'temporary': changeset.temporary,
            'uses': changeset.uses,
            'channel': None,  # type: ignore # the channel is passed to the Invite constructor directly
        }

        obj = Invite(state=self._state, data=fake_payload, guild=self.guild, channel=changeset.channel)
        try:
            obj.inviter = changeset.inviter
        except AttributeError:
            pass
        return obj

    def _convert_target_emoji(self, target_id: int) -> Union[Emoji, Object]:
        return self._state.get_emoji(target_id) or Object(id=target_id, type=Emoji)

<<<<<<< HEAD
    def _convert_target_message(self, target_id: Optional[int]) -> Optional[Union[Member, User, Object]]:
        # The message_pin and message_unpin action types do not have a
=======
    def _convert_target_message(self, target_id: Optional[int]) -> Union[Member, User, Object, None]:
        # The message_pin and message_unpin action types do not have a 
>>>>>>> 37d5c544
        # non-null target_id so safeguard against that

        return target_id and (self._get_member(target_id) or Object(id=target_id, type=Member))

    def _convert_target_stage_instance(self, target_id: int) -> Union[StageInstance, Object]:
        return self.guild.get_stage_instance(target_id) or Object(id=target_id, type=StageInstance)

    def _convert_target_sticker(self, target_id: int) -> Union[GuildSticker, Object]:
        return self._state.get_sticker(target_id) or Object(id=target_id, type=GuildSticker)

    def _convert_target_thread(self, target_id: int) -> Union[Thread, Object]:
        return self.guild.get_thread(target_id) or Object(id=target_id, type=Thread)

    def _convert_target_guild_scheduled_event(self, target_id: int) -> Union[ScheduledEvent, Object]:
        return self.guild.get_scheduled_event(target_id) or Object(id=target_id, type=ScheduledEvent)

    def _convert_target_integration(self, target_id: int) -> Union[PartialIntegration, Object]:
        return self._get_integration(target_id) or Object(target_id, type=PartialIntegration)

    def _convert_target_app_command(self, target_id: int) -> Union[AppCommand, Object]:
        target = self._get_app_command(target_id)
        if not target:
            # circular import
            from .app_commands import AppCommand

            target = Object(target_id, type=AppCommand)

        return target

    def _convert_target_integration_or_app_command(self, target_id: int) -> Union[PartialIntegration, AppCommand, Object]:
        target = self._get_integration_by_app_id(target_id) or self._get_app_command(target_id)
        if not target:
            try:
                # circular import
                from .app_commands import AppCommand

                # get application id from extras
                # if it matches target id, type should be integration
                target_app = self.extra
                # extra should be an Object or PartialIntegration
                app_id = target_app.application_id if isinstance(target_app, PartialIntegration) else target_app.id  # type: ignore
                type = PartialIntegration if target_id == app_id else AppCommand
            except AttributeError:
                return Object(target_id)
            else:
                return Object(target_id, type=type)

        return target

    def _convert_target_auto_moderation(self, target_id: int) -> Union[AutoModRule, Object]:
        return self._automod_rules.get(target_id) or Object(target_id, type=AutoModRule)

    def _convert_target_webhook(self, target_id: int) -> Union[Webhook, Object]:
        # circular import
        from .webhook import Webhook

        return self._webhooks.get(target_id) or Object(target_id, type=Webhook)<|MERGE_RESOLUTION|>--- conflicted
+++ resolved
@@ -285,9 +285,11 @@
 
     if TYPE_CHECKING:
 
-        def __getattr__(self, item: str) -> Any: ...
-
-        def __setattr__(self, key: str, value: Any) -> Any: ...
+        def __getattr__(self, item: str) -> Any:
+            ...
+
+        def __setattr__(self, key: str, value: Any) -> Any:
+            ...
 
 
 Transformer = Callable[["AuditLogEntry", Any], Any]
@@ -872,16 +874,14 @@
     def _convert_target_emoji(self, target_id: int) -> Union[Emoji, Object]:
         return self._state.get_emoji(target_id) or Object(id=target_id, type=Emoji)
 
-<<<<<<< HEAD
     def _convert_target_message(self, target_id: Optional[int]) -> Optional[Union[Member, User, Object]]:
-        # The message_pin and message_unpin action types do not have a
-=======
-    def _convert_target_message(self, target_id: Optional[int]) -> Union[Member, User, Object, None]:
         # The message_pin and message_unpin action types do not have a 
->>>>>>> 37d5c544
         # non-null target_id so safeguard against that
 
-        return target_id and (self._get_member(target_id) or Object(id=target_id, type=Member))
+        if target_id is None:
+            return None
+
+        return self._get_member(target_id) or Object(id=target_id, type=Member)
 
     def _convert_target_stage_instance(self, target_id: int) -> Union[StageInstance, Object]:
         return self.guild.get_stage_instance(target_id) or Object(id=target_id, type=StageInstance)
