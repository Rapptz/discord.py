--- conflicted
+++ resolved
@@ -49,11 +49,8 @@
     from .guild import Guild
     from .member import Member
     from .role import Role
-<<<<<<< HEAD
+    from .scheduled_event import ScheduledEvent
     from .state import ConnectionState
-=======
-    from .scheduled_event import ScheduledEvent
->>>>>>> 68b07596
     from .types.audit_log import (
         AuditLogChange as AuditLogChangePayload,
         AuditLogEntry as AuditLogEntryPayload,
