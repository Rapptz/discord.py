--- conflicted
+++ resolved
@@ -74,11 +74,8 @@
     'EntitlementType',
     'EntitlementOwnerType',
     'PollLayoutType',
-<<<<<<< HEAD
+    'VoiceChannelEffectAnimationType',
     'SubscriptionStatus',
-=======
-    'VoiceChannelEffectAnimationType',
->>>>>>> 0ce75f3f
 )
 
 
@@ -846,16 +843,15 @@
     burst = 1
 
 
-<<<<<<< HEAD
+class VoiceChannelEffectAnimationType(Enum):
+    premium = 0
+    basic = 1
+
+
 class SubscriptionStatus(Enum):
     active = 0
     ending = 1
     inactive = 2
-=======
-class VoiceChannelEffectAnimationType(Enum):
-    premium = 0
-    basic = 1
->>>>>>> 0ce75f3f
 
 
 def create_unknown_value(cls: Type[E], val: Any) -> E:
