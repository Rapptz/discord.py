--- conflicted
+++ resolved
@@ -78,12 +78,9 @@
     'VoiceChannelEffectAnimationType',
     'SubscriptionStatus',
     'MessageReferenceType',
-<<<<<<< HEAD
+    'StatusDisplayType',
     'SeparatorSpacing',
     'MediaItemLoadingState',
-=======
-    'StatusDisplayType',
->>>>>>> 4496df79
 )
 
 
@@ -927,7 +924,12 @@
     inactive = 2
 
 
-<<<<<<< HEAD
+class StatusDisplayType(Enum):
+    name = 0  # pyright: ignore[reportAssignmentType]
+    state = 1
+    details = 2
+
+
 class SeparatorSpacing(Enum):
     small = 1
     large = 2
@@ -938,12 +940,6 @@
     loading = 1
     loaded = 2
     not_found = 3
-=======
-class StatusDisplayType(Enum):
-    name = 0  # pyright: ignore[reportAssignmentType]
-    state = 1
-    details = 2
->>>>>>> 4496df79
 
 
 def create_unknown_value(cls: Type[E], val: Any) -> E:
