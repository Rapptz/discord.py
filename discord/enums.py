--- conflicted
+++ resolved
@@ -265,11 +265,8 @@
     guild_incident_alert_mode_disabled = 37
     guild_incident_report_raid = 38
     guild_incident_report_false_alarm = 39
-<<<<<<< HEAD
+    purchase_notification = 44
     poll_result = 46
-=======
-    purchase_notification = 44
->>>>>>> 9806aeb8
 
 
 class SpeakingState(Enum):
