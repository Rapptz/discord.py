"""
The MIT License (MIT)

Copyright (c) 2015-present Rapptz

Permission is hereby granted, free of charge, to any person obtaining a
copy of this software and associated documentation files (the "Software"),
to deal in the Software without restriction, including without limitation
the rights to use, copy, modify, merge, publish, distribute, sublicense,
and/or sell copies of the Software, and to permit persons to whom the
Software is furnished to do so, subject to the following conditions:

The above copyright notice and this permission notice shall be included in
all copies or substantial portions of the Software.

THE SOFTWARE IS PROVIDED "AS IS", WITHOUT WARRANTY OF ANY KIND, EXPRESS
OR IMPLIED, INCLUDING BUT NOT LIMITED TO THE WARRANTIES OF MERCHANTABILITY,
FITNESS FOR A PARTICULAR PURPOSE AND NONINFRINGEMENT. IN NO EVENT SHALL THE
AUTHORS OR COPYRIGHT HOLDERS BE LIABLE FOR ANY CLAIM, DAMAGES OR OTHER
LIABILITY, WHETHER IN AN ACTION OF CONTRACT, TORT OR OTHERWISE, ARISING
FROM, OUT OF OR IN CONNECTION WITH THE SOFTWARE OR THE USE OR OTHER
DEALINGS IN THE SOFTWARE.
"""
from __future__ import annotations

import types
from collections import namedtuple
from typing import Any, ClassVar, Dict, List, Optional, TYPE_CHECKING, Tuple, Type, TypeVar, Iterator, Mapping

__all__ = (
    'Enum',
    'ChannelType',
    'MessageType',
    'SpeakingState',
    'VerificationLevel',
    'ContentFilter',
    'Status',
    'DefaultAvatar',
    'AuditLogAction',
    'AuditLogActionCategory',
    'UserFlags',
    'ActivityType',
    'NotificationLevel',
    'TeamMembershipState',
    'TeamMemberRole',
    'WebhookType',
    'ExpireBehaviour',
    'ExpireBehavior',
    'StickerType',
    'StickerFormatType',
    'InviteTarget',
    'VideoQualityMode',
    'ComponentType',
    'ButtonStyle',
    'TextStyle',
    'PrivacyLevel',
    'InteractionType',
    'InteractionResponseType',
    'NSFWLevel',
    'MFALevel',
    'Locale',
    'EntityType',
    'EventStatus',
    'AppCommandType',
    'AppCommandOptionType',
    'AppCommandPermissionType',
    'AutoModRuleTriggerType',
    'AutoModRuleEventType',
    'AutoModRuleActionType',
    'ForumLayoutType',
    'ForumOrderType',
    'SelectDefaultValueType',
<<<<<<< HEAD
    'GuildShopSortType'
=======
    'SKUType',
    'EntitlementType',
    'EntitlementOwnerType',
>>>>>>> 99618c82
)

if TYPE_CHECKING:
    from typing_extensions import Self


def _create_value_cls(name: str, comparable: bool):
    # All the type ignores here are due to the type checker being unable to recognise
    # Runtime type creation without exploding.
    cls = namedtuple('_EnumValue_' + name, 'name value')
    cls.__repr__ = lambda self: f'<{name}.{self.name}: {self.value!r}>'  # type: ignore
    cls.__str__ = lambda self: f'{name}.{self.name}'  # type: ignore
    if comparable:
        cls.__le__ = lambda self, other: isinstance(other, self.__class__) and self.value <= other.value  # type: ignore
        cls.__ge__ = lambda self, other: isinstance(other, self.__class__) and self.value >= other.value  # type: ignore
        cls.__lt__ = lambda self, other: isinstance(other, self.__class__) and self.value < other.value  # type: ignore
        cls.__gt__ = lambda self, other: isinstance(other, self.__class__) and self.value > other.value  # type: ignore
    return cls


def _is_descriptor(obj):
    return hasattr(obj, '__get__') or hasattr(obj, '__set__') or hasattr(obj, '__delete__')


class EnumMeta(type):
    if TYPE_CHECKING:
        __name__: ClassVar[str]
        _enum_member_names_: ClassVar[List[str]]
        _enum_member_map_: ClassVar[Dict[str, Any]]
        _enum_value_map_: ClassVar[Dict[Any, Any]]

    def __new__(cls, name: str, bases: Tuple[type, ...], attrs: Dict[str, Any], *, comparable: bool = False) -> Self:
        value_mapping = {}
        member_mapping = {}
        member_names = []

        value_cls = _create_value_cls(name, comparable)
        for key, value in list(attrs.items()):
            is_descriptor = _is_descriptor(value)
            if key[0] == '_' and not is_descriptor:
                continue

            # Special case classmethod to just pass through
            if isinstance(value, classmethod):
                continue

            if is_descriptor:
                setattr(value_cls, key, value)
                del attrs[key]
                continue

            try:
                new_value = value_mapping[value]
            except KeyError:
                new_value = value_cls(name=key, value=value)
                value_mapping[value] = new_value
                member_names.append(key)

            member_mapping[key] = new_value
            attrs[key] = new_value

        attrs['_enum_value_map_'] = value_mapping
        attrs['_enum_member_map_'] = member_mapping
        attrs['_enum_member_names_'] = member_names
        attrs['_enum_value_cls_'] = value_cls
        actual_cls = super().__new__(cls, name, bases, attrs)
        value_cls._actual_enum_cls_ = actual_cls  # type: ignore # Runtime attribute isn't understood
        return actual_cls

    def __iter__(cls) -> Iterator[Any]:
        return (cls._enum_member_map_[name] for name in cls._enum_member_names_)

    def __reversed__(cls) -> Iterator[Any]:
        return (cls._enum_member_map_[name] for name in reversed(cls._enum_member_names_))

    def __len__(cls) -> int:
        return len(cls._enum_member_names_)

    def __repr__(cls) -> str:
        return f'<enum {cls.__name__}>'

    @property
    def __members__(cls) -> Mapping[str, Any]:
        return types.MappingProxyType(cls._enum_member_map_)

    def __call__(cls, value: str) -> Any:
        try:
            return cls._enum_value_map_[value]
        except (KeyError, TypeError):
            raise ValueError(f"{value!r} is not a valid {cls.__name__}")

    def __getitem__(cls, key: str) -> Any:
        return cls._enum_member_map_[key]

    def __setattr__(cls, name: str, value: Any) -> None:
        raise TypeError('Enums are immutable.')

    def __delattr__(cls, attr: str) -> None:
        raise TypeError('Enums are immutable')

    def __instancecheck__(self, instance: Any) -> bool:
        # isinstance(x, Y)
        # -> __instancecheck__(Y, x)
        try:
            return instance._actual_enum_cls_ is self
        except AttributeError:
            return False


if TYPE_CHECKING:
    from enum import Enum
else:

    class Enum(metaclass=EnumMeta):
        @classmethod
        def try_value(cls, value):
            try:
                return cls._enum_value_map_[value]
            except (KeyError, TypeError):
                return value


class ChannelType(Enum):
    text = 0
    private = 1
    voice = 2
    group = 3
    category = 4
    news = 5
    news_thread = 10
    public_thread = 11
    private_thread = 12
    stage_voice = 13
    forum = 15
    media = 16

    def __str__(self) -> str:
        return self.name


class MessageType(Enum):
    default = 0
    recipient_add = 1
    recipient_remove = 2
    call = 3
    channel_name_change = 4
    channel_icon_change = 5
    pins_add = 6
    new_member = 7
    premium_guild_subscription = 8
    premium_guild_tier_1 = 9
    premium_guild_tier_2 = 10
    premium_guild_tier_3 = 11
    channel_follow_add = 12
    guild_stream = 13
    guild_discovery_disqualified = 14
    guild_discovery_requalified = 15
    guild_discovery_grace_period_initial_warning = 16
    guild_discovery_grace_period_final_warning = 17
    thread_created = 18
    reply = 19
    chat_input_command = 20
    thread_starter_message = 21
    guild_invite_reminder = 22
    context_menu_command = 23
    auto_moderation_action = 24
    role_subscription_purchase = 25
    interaction_premium_upsell = 26
    stage_start = 27
    stage_end = 28
    stage_speaker = 29
    stage_raise_hand = 30
    stage_topic = 31
    guild_application_premium_subscription = 32


class SpeakingState(Enum):
    none = 0
    voice = 1
    soundshare = 2
    priority = 4

    def __str__(self) -> str:
        return self.name

    def __int__(self) -> int:
        return self.value


class VerificationLevel(Enum, comparable=True):
    none = 0
    low = 1
    medium = 2
    high = 3
    highest = 4

    def __str__(self) -> str:
        return self.name


class ContentFilter(Enum, comparable=True):
    disabled = 0
    no_role = 1
    all_members = 2

    def __str__(self) -> str:
        return self.name


class Status(Enum):
    online = 'online'
    offline = 'offline'
    idle = 'idle'
    dnd = 'dnd'
    do_not_disturb = 'dnd'
    invisible = 'invisible'

    def __str__(self) -> str:
        return self.value


class DefaultAvatar(Enum):
    blurple = 0
    grey = 1
    gray = 1
    green = 2
    orange = 3
    red = 4
    pink = 5

    def __str__(self) -> str:
        return self.name


class NotificationLevel(Enum, comparable=True):
    all_messages = 0
    only_mentions = 1


class AuditLogActionCategory(Enum):
    create = 1
    delete = 2
    update = 3


class AuditLogAction(Enum):
    # fmt: off
    guild_update                                      = 1
    channel_create                                    = 10
    channel_update                                    = 11
    channel_delete                                    = 12
    overwrite_create                                  = 13
    overwrite_update                                  = 14
    overwrite_delete                                  = 15
    kick                                              = 20
    member_prune                                      = 21
    ban                                               = 22
    unban                                             = 23
    member_update                                     = 24
    member_role_update                                = 25
    member_move                                       = 26
    member_disconnect                                 = 27
    bot_add                                           = 28
    role_create                                       = 30
    role_update                                       = 31
    role_delete                                       = 32
    invite_create                                     = 40
    invite_update                                     = 41
    invite_delete                                     = 42
    webhook_create                                    = 50
    webhook_update                                    = 51
    webhook_delete                                    = 52
    emoji_create                                      = 60
    emoji_update                                      = 61
    emoji_delete                                      = 62
    message_delete                                    = 72
    message_bulk_delete                               = 73
    message_pin                                       = 74
    message_unpin                                     = 75
    integration_create                                = 80
    integration_update                                = 81
    integration_delete                                = 82
    stage_instance_create                             = 83
    stage_instance_update                             = 84
    stage_instance_delete                             = 85
    sticker_create                                    = 90
    sticker_update                                    = 91
    sticker_delete                                    = 92
    scheduled_event_create                            = 100
    scheduled_event_update                            = 101
    scheduled_event_delete                            = 102
    thread_create                                     = 110
    thread_update                                     = 111
    thread_delete                                     = 112
    app_command_permission_update                     = 121
    automod_rule_create                               = 140
    automod_rule_update                               = 141
    automod_rule_delete                               = 142
    automod_block_message                             = 143
    automod_flag_message                              = 144
    automod_timeout_member                            = 145
    creator_monetization_request_created              = 150
    creator_monetization_terms_accepted               = 151
    # fmt: on

    @property
    def category(self) -> Optional[AuditLogActionCategory]:
        # fmt: off
        lookup: Dict[AuditLogAction, Optional[AuditLogActionCategory]] = {
            AuditLogAction.guild_update:                             AuditLogActionCategory.update,
            AuditLogAction.channel_create:                           AuditLogActionCategory.create,
            AuditLogAction.channel_update:                           AuditLogActionCategory.update,
            AuditLogAction.channel_delete:                           AuditLogActionCategory.delete,
            AuditLogAction.overwrite_create:                         AuditLogActionCategory.create,
            AuditLogAction.overwrite_update:                         AuditLogActionCategory.update,
            AuditLogAction.overwrite_delete:                         AuditLogActionCategory.delete,
            AuditLogAction.kick:                                     None,
            AuditLogAction.member_prune:                             None,
            AuditLogAction.ban:                                      None,
            AuditLogAction.unban:                                    None,
            AuditLogAction.member_update:                            AuditLogActionCategory.update,
            AuditLogAction.member_role_update:                       AuditLogActionCategory.update,
            AuditLogAction.member_move:                              None,
            AuditLogAction.member_disconnect:                        None,
            AuditLogAction.bot_add:                                  None,
            AuditLogAction.role_create:                              AuditLogActionCategory.create,
            AuditLogAction.role_update:                              AuditLogActionCategory.update,
            AuditLogAction.role_delete:                              AuditLogActionCategory.delete,
            AuditLogAction.invite_create:                            AuditLogActionCategory.create,
            AuditLogAction.invite_update:                            AuditLogActionCategory.update,
            AuditLogAction.invite_delete:                            AuditLogActionCategory.delete,
            AuditLogAction.webhook_create:                           AuditLogActionCategory.create,
            AuditLogAction.webhook_update:                           AuditLogActionCategory.update,
            AuditLogAction.webhook_delete:                           AuditLogActionCategory.delete,
            AuditLogAction.emoji_create:                             AuditLogActionCategory.create,
            AuditLogAction.emoji_update:                             AuditLogActionCategory.update,
            AuditLogAction.emoji_delete:                             AuditLogActionCategory.delete,
            AuditLogAction.message_delete:                           AuditLogActionCategory.delete,
            AuditLogAction.message_bulk_delete:                      AuditLogActionCategory.delete,
            AuditLogAction.message_pin:                              None,
            AuditLogAction.message_unpin:                            None,
            AuditLogAction.integration_create:                       AuditLogActionCategory.create,
            AuditLogAction.integration_update:                       AuditLogActionCategory.update,
            AuditLogAction.integration_delete:                       AuditLogActionCategory.delete,
            AuditLogAction.stage_instance_create:                    AuditLogActionCategory.create,
            AuditLogAction.stage_instance_update:                    AuditLogActionCategory.update,
            AuditLogAction.stage_instance_delete:                    AuditLogActionCategory.delete,
            AuditLogAction.sticker_create:                           AuditLogActionCategory.create,
            AuditLogAction.sticker_update:                           AuditLogActionCategory.update,
            AuditLogAction.sticker_delete:                           AuditLogActionCategory.delete,
            AuditLogAction.scheduled_event_create:                   AuditLogActionCategory.create,
            AuditLogAction.scheduled_event_update:                   AuditLogActionCategory.update,
            AuditLogAction.scheduled_event_delete:                   AuditLogActionCategory.delete,
            AuditLogAction.thread_create:                            AuditLogActionCategory.create,
            AuditLogAction.thread_delete:                            AuditLogActionCategory.delete,
            AuditLogAction.thread_update:                            AuditLogActionCategory.update,
            AuditLogAction.app_command_permission_update:            AuditLogActionCategory.update,
            AuditLogAction.automod_rule_create:                      AuditLogActionCategory.create,
            AuditLogAction.automod_rule_update:                      AuditLogActionCategory.update,
            AuditLogAction.automod_rule_delete:                      AuditLogActionCategory.delete,
            AuditLogAction.automod_block_message:                    None,
            AuditLogAction.automod_flag_message:                     None,
            AuditLogAction.automod_timeout_member:                   None,
            AuditLogAction.creator_monetization_request_created:     None,
            AuditLogAction.creator_monetization_terms_accepted:      None,
        }
        # fmt: on
        return lookup[self]

    @property
    def target_type(self) -> Optional[str]:
        v = self.value
        if v == -1:
            return 'all'
        elif v < 10:
            return 'guild'
        elif v < 20:
            return 'channel'
        elif v < 30:
            return 'user'
        elif v < 40:
            return 'role'
        elif v < 50:
            return 'invite'
        elif v < 60:
            return 'webhook'
        elif v < 70:
            return 'emoji'
        elif v == 73:
            return 'channel'
        elif v < 80:
            return 'message'
        elif v < 83:
            return 'integration'
        elif v < 90:
            return 'stage_instance'
        elif v < 93:
            return 'sticker'
        elif v < 103:
            return 'guild_scheduled_event'
        elif v < 113:
            return 'thread'
        elif v < 122:
            return 'integration_or_app_command'
        elif v < 143:
            return 'auto_moderation'
        elif v < 146:
            return 'user'
        elif v < 152:
            return 'creator_monetization'


class UserFlags(Enum):
    staff = 1
    partner = 2
    hypesquad = 4
    bug_hunter = 8
    mfa_sms = 16
    premium_promo_dismissed = 32
    hypesquad_bravery = 64
    hypesquad_brilliance = 128
    hypesquad_balance = 256
    early_supporter = 512
    team_user = 1024
    system = 4096
    has_unread_urgent_messages = 8192
    bug_hunter_level_2 = 16384
    verified_bot = 65536
    verified_bot_developer = 131072
    discord_certified_moderator = 262144
    bot_http_interactions = 524288
    spammer = 1048576
    active_developer = 4194304


class ActivityType(Enum):
    unknown = -1
    playing = 0
    streaming = 1
    listening = 2
    watching = 3
    custom = 4
    competing = 5

    def __int__(self) -> int:
        return self.value


class TeamMembershipState(Enum):
    invited = 1
    accepted = 2


class TeamMemberRole(Enum):
    admin = 'admin'
    developer = 'developer'
    read_only = 'read_only'


class WebhookType(Enum):
    incoming = 1
    channel_follower = 2
    application = 3


class ExpireBehaviour(Enum):
    remove_role = 0
    kick = 1


ExpireBehavior = ExpireBehaviour


class StickerType(Enum):
    standard = 1
    guild = 2


class StickerFormatType(Enum):
    png = 1
    apng = 2
    lottie = 3
    gif = 4

    @property
    def file_extension(self) -> str:
        # fmt: off
        lookup: Dict[StickerFormatType, str] = {
            StickerFormatType.png: 'png',
            StickerFormatType.apng: 'png',
            StickerFormatType.lottie: 'json',
            StickerFormatType.gif: 'gif',
        }
        # fmt: on
        return lookup.get(self, 'png')


class InviteTarget(Enum):
    unknown = 0
    stream = 1
    embedded_application = 2


class InteractionType(Enum):
    ping = 1
    application_command = 2
    component = 3
    autocomplete = 4
    modal_submit = 5


class InteractionResponseType(Enum):
    pong = 1
    # ack = 2 (deprecated)
    # channel_message = 3 (deprecated)
    channel_message = 4  # (with source)
    deferred_channel_message = 5  # (with source)
    deferred_message_update = 6  # for components
    message_update = 7  # for components
    autocomplete_result = 8
    modal = 9  # for modals
    premium_required = 10


class VideoQualityMode(Enum):
    auto = 1
    full = 2

    def __int__(self) -> int:
        return self.value


class ComponentType(Enum):
    action_row = 1
    button = 2
    select = 3
    string_select = 3
    text_input = 4
    user_select = 5
    role_select = 6
    mentionable_select = 7
    channel_select = 8

    def __int__(self) -> int:
        return self.value


class ButtonStyle(Enum):
    primary = 1
    secondary = 2
    success = 3
    danger = 4
    link = 5

    # Aliases
    blurple = 1
    grey = 2
    gray = 2
    green = 3
    red = 4
    url = 5

    def __int__(self) -> int:
        return self.value


class TextStyle(Enum):
    short = 1
    paragraph = 2

    # Aliases
    long = 2

    def __int__(self) -> int:
        return self.value


class PrivacyLevel(Enum):
    guild_only = 2


class NSFWLevel(Enum, comparable=True):
    default = 0
    explicit = 1
    safe = 2
    age_restricted = 3


class MFALevel(Enum, comparable=True):
    disabled = 0
    require_2fa = 1


class Locale(Enum):
    american_english = 'en-US'
    british_english = 'en-GB'
    bulgarian = 'bg'
    chinese = 'zh-CN'
    taiwan_chinese = 'zh-TW'
    croatian = 'hr'
    czech = 'cs'
    indonesian = 'id'
    danish = 'da'
    dutch = 'nl'
    finnish = 'fi'
    french = 'fr'
    german = 'de'
    greek = 'el'
    hindi = 'hi'
    hungarian = 'hu'
    italian = 'it'
    japanese = 'ja'
    korean = 'ko'
    lithuanian = 'lt'
    norwegian = 'no'
    polish = 'pl'
    brazil_portuguese = 'pt-BR'
    romanian = 'ro'
    russian = 'ru'
    spain_spanish = 'es-ES'
    swedish = 'sv-SE'
    thai = 'th'
    turkish = 'tr'
    ukrainian = 'uk'
    vietnamese = 'vi'

    def __str__(self) -> str:
        return self.value


E = TypeVar('E', bound='Enum')


class EntityType(Enum):
    stage_instance = 1
    voice = 2
    external = 3


class EventStatus(Enum):
    scheduled = 1
    active = 2
    completed = 3
    canceled = 4

    ended = 3
    cancelled = 4


class AppCommandOptionType(Enum):
    subcommand = 1
    subcommand_group = 2
    string = 3
    integer = 4
    boolean = 5
    user = 6
    channel = 7
    role = 8
    mentionable = 9
    number = 10
    attachment = 11


class AppCommandType(Enum):
    chat_input = 1
    user = 2
    message = 3


class AppCommandPermissionType(Enum):
    role = 1
    user = 2
    channel = 3


class AutoModRuleTriggerType(Enum):
    keyword = 1
    harmful_link = 2
    spam = 3
    keyword_preset = 4
    mention_spam = 5
    member_profile = 6


class AutoModRuleEventType(Enum):
    message_send = 1
    member_update = 2


class AutoModRuleActionType(Enum):
    block_message = 1
    send_alert_message = 2
    timeout = 3
    block_member_interactions = 4


class ForumLayoutType(Enum):
    not_set = 0
    list_view = 1
    gallery_view = 2


class ForumOrderType(Enum):
    latest_activity = 0
    creation_date = 1


class SelectDefaultValueType(Enum):
    user = 'user'
    role = 'role'
    channel = 'channel'

class GuildShopSortType(Enum):
    ... # Only knowing that there is a sort type with value 4 doesnt
        # mean anything


class SKUType(Enum):
    subscription = 5
    subscription_group = 6


class EntitlementType(Enum):
    application_subscription = 8


class EntitlementOwnerType(Enum):
    guild = 1
    user = 2


def create_unknown_value(cls: Type[E], val: Any) -> E:
    value_cls = cls._enum_value_cls_  # type: ignore # This is narrowed below
    name = f'unknown_{val}'
    return value_cls(name=name, value=val)


def try_enum(cls: Type[E], val: Any) -> E:
    """A function that tries to turn the value into enum ``cls``.

    If it fails it returns a proxy invalid value instead.
    """

    try:
        return cls._enum_value_map_[val]  # type: ignore # All errors are caught below
    except (KeyError, TypeError, AttributeError):
        return create_unknown_value(cls, val)<|MERGE_RESOLUTION|>--- conflicted
+++ resolved
@@ -70,13 +70,10 @@
     'ForumLayoutType',
     'ForumOrderType',
     'SelectDefaultValueType',
-<<<<<<< HEAD
     'GuildShopSortType'
-=======
     'SKUType',
     'EntitlementType',
     'EntitlementOwnerType',
->>>>>>> 99618c82
 )
 
 if TYPE_CHECKING:
