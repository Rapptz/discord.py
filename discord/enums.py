--- conflicted
+++ resolved
@@ -73,11 +73,8 @@
     'SKUType',
     'EntitlementType',
     'EntitlementOwnerType',
-<<<<<<< HEAD
+    'PollLayoutType',
     'VoiceChannelEffectAnimationType',
-=======
-    'PollLayoutType',
->>>>>>> ff638d39
 )
 
 
@@ -830,11 +827,6 @@
     user = 2
 
 
-<<<<<<< HEAD
-class VoiceChannelEffectAnimationType(Enum):
-    premium = 0
-    basic = 1
-=======
 class PollLayoutType(Enum):
     default = 1
 
@@ -848,7 +840,11 @@
 class ReactionType(Enum):
     normal = 0
     burst = 1
->>>>>>> ff638d39
+
+    
+class VoiceChannelEffectAnimationType(Enum):
+    premium = 0
+    basic = 1
 
 
 def create_unknown_value(cls: Type[E], val: Any) -> E:
