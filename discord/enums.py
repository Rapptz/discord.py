--- conflicted
+++ resolved
@@ -51,21 +51,16 @@
     'VideoQualityMode',
     'ComponentType',
     'ButtonStyle',
-<<<<<<< HEAD
     'TextStyle',
-=======
->>>>>>> 0f2dda9d
     'PrivacyLevel',
     'InteractionType',
     'NSFWLevel',
-<<<<<<< HEAD
     'MFALevel',
     'Locale',
     'EntityType',
     'EventStatus',
     'AppCommandType',
     'AppCommandOptionType',
-=======
     'RelationshipType',
     'HypeSquadHouse',
     'PremiumType',
@@ -78,8 +73,6 @@
     'RequiredActionType',
     'ReportType',
     'BrowserEnum',
-    'CommandType',
-    'OptionType',
     'ApplicationVerificationState',
     'StoreApplicationState',
     'RPCApplicationState',
@@ -87,7 +80,6 @@
     'ScheduledEventStatus',
     'ScheduledEventEntityType',
     'ApplicationType',
->>>>>>> 0f2dda9d
 )
 
 if TYPE_CHECKING:
@@ -260,41 +252,6 @@
     context_menu_command = 23
 
 
-<<<<<<< HEAD
-=======
-class VoiceRegion(Enum):
-    us_west = 'us-west'
-    us_east = 'us-east'
-    us_south = 'us-south'
-    us_central = 'us-central'
-    eu_west = 'eu-west'
-    eu_central = 'eu-central'
-    singapore = 'singapore'
-    london = 'london'
-    sydney = 'sydney'
-    amsterdam = 'amsterdam'
-    frankfurt = 'frankfurt'
-    brazil = 'brazil'
-    hongkong = 'hongkong'
-    hong_kong = 'hongkong'
-    rotterdam = 'rotterdam'
-    russia = 'russia'
-    japan = 'japan'
-    southafrica = 'southafrica'
-    south_africa = 'southafrica'
-    south_korea = 'south-korea'
-    india = 'india'
-    europe = 'europe'
-    dubai = 'dubai'
-    vip_us_east = 'vip-us-east'
-    vip_us_west = 'vip-us-west'
-    vip_amsterdam = 'vip-amsterdam'
-
-    def __str__(self):
-        return self.value
-
-
->>>>>>> 0f2dda9d
 class SpeakingState(Enum):
     none = 0
     voice = 1
@@ -725,42 +682,8 @@
     autocomplete = 4
     modal_submit = 5
 
-
-<<<<<<< HEAD
-class InteractionResponseType(Enum):
-    pong = 1
-    # ack = 2 (deprecated)
-    # channel_message = 3 (deprecated)
-    channel_message = 4  # (with source)
-    deferred_channel_message = 5  # (with source)
-    deferred_message_update = 6  # for components
-    message_update = 7  # for components
-    autocomplete_result = 8
-    modal = 9  # for modals
-=======
-class CommandType(Enum):
-    chat_input = 1
-    chat = 1
-    slash = 1
-    user = 2
-    message = 3
-
-    def __int__(self):
-        return self.value
-
-
-class OptionType(Enum):
-    sub_command = 1
-    sub_command_group = 2
-    string = 3
-    integer = 4
-    boolean = 5
-    user = 6
-    channel = 7
-    role = 8
-    mentionable = 9
-    number = 10
->>>>>>> 0f2dda9d
+    def __int__(self) -> int:
+        return self.value
 
 
 class VideoQualityMode(Enum):
@@ -800,7 +723,6 @@
         return self.value
 
 
-<<<<<<< HEAD
 class TextStyle(Enum):
     short = 1
     paragraph = 2
@@ -813,11 +735,8 @@
 
 
 class PrivacyLevel(Enum):
-=======
-class PrivacyLevel(Enum):
     public = 1
     closed = 2
->>>>>>> 0f2dda9d
     guild_only = 2
 
 
@@ -841,10 +760,45 @@
     age_restricted = 3
 
 
-<<<<<<< HEAD
 class MFALevel(Enum, comparable=True):
     disabled = 0
     require_2fa = 1
+
+
+class ApplicationVerificationState(Enum, comparable=True):
+    ineligible = 1
+    unsubmitted = 2
+    submitted = 3
+    succeeded = 4
+
+
+class StoreApplicationState(Enum, comparable=True):
+    none = 1
+    paid = 2
+    submitted = 3
+    approved = 4
+    rejected = 5
+    blocked = 6
+
+
+class RPCApplicationState(Enum, comparable=True):
+    disabled = 0
+    none = 0
+    unsubmitted = 1
+    submitted = 2
+    approved = 3
+    rejected = 4
+
+
+class ApplicationType(Enum):
+    none = None
+    game = 1
+    music = 2
+    ticketed_events = 3
+    guild_role_subscriptions = 4
+
+
+T = TypeVar('T')
 
 
 class Locale(Enum):
@@ -904,7 +858,9 @@
 
 class AppCommandOptionType(Enum):
     subcommand = 1
+    sub_command = 1
     subcommand_group = 2
+    sub_command_group = 2
     string = 3
     integer = 4
     boolean = 5
@@ -920,42 +876,9 @@
     chat_input = 1
     user = 2
     message = 3
-=======
-class ApplicationVerificationState(Enum, comparable=True):
-    ineligible = 1
-    unsubmitted = 2
-    submitted = 3
-    succeeded = 4
-
-
-class StoreApplicationState(Enum, comparable=True):
-    none = 1
-    paid = 2
-    submitted = 3
-    approved = 4
-    rejected = 5
-    blocked = 6
-
-
-class RPCApplicationState(Enum, comparable=True):
-    disabled = 0
-    none = 0
-    unsubmitted = 1
-    submitted = 2
-    approved = 3
-    rejected = 4
-
-
-class ApplicationType(Enum):
-    none = None
-    game = 1
-    music = 2
-    ticketed_events = 3
-    guild_role_subscriptions = 4
-
-
-T = TypeVar('T')
->>>>>>> 0f2dda9d
+
+    def __int__(self) -> int:
+        return self.value
 
 
 def create_unknown_value(cls: Type[E], val: Any) -> E:
