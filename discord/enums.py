"""
The MIT License (MIT)

Copyright (c) 2015-present Rapptz

Permission is hereby granted, free of charge, to any person obtaining a
copy of this software and associated documentation files (the "Software"),
to deal in the Software without restriction, including without limitation
the rights to use, copy, modify, merge, publish, distribute, sublicense,
and/or sell copies of the Software, and to permit persons to whom the
Software is furnished to do so, subject to the following conditions:

The above copyright notice and this permission notice shall be included in
all copies or substantial portions of the Software.

THE SOFTWARE IS PROVIDED "AS IS", WITHOUT WARRANTY OF ANY KIND, EXPRESS
OR IMPLIED, INCLUDING BUT NOT LIMITED TO THE WARRANTIES OF MERCHANTABILITY,
FITNESS FOR A PARTICULAR PURPOSE AND NONINFRINGEMENT. IN NO EVENT SHALL THE
AUTHORS OR COPYRIGHT HOLDERS BE LIABLE FOR ANY CLAIM, DAMAGES OR OTHER
LIABILITY, WHETHER IN AN ACTION OF CONTRACT, TORT OR OTHERWISE, ARISING
FROM, OUT OF OR IN CONNECTION WITH THE SOFTWARE OR THE USE OR OTHER
DEALINGS IN THE SOFTWARE.
"""
from __future__ import annotations

import types
from collections import namedtuple
from typing import Any, ClassVar, Dict, List, Optional, TYPE_CHECKING, Tuple, Type, TypeVar, Iterator, Mapping

__all__ = (
    'Enum',
    'ChannelType',
    'MessageType',
    'SpeakingState',
    'VerificationLevel',
    'ContentFilter',
    'Status',
    'DefaultAvatar',
    'AuditLogAction',
    'AuditLogActionCategory',
    'UserFlags',
    'ActivityType',
    'NotificationLevel',
    'TeamMembershipState',
    'TeamMemberRole',
    'WebhookType',
    'ExpireBehaviour',
    'ExpireBehavior',
    'StickerType',
    'StickerFormatType',
    'InviteTarget',
    'VideoQualityMode',
    'ComponentType',
    'ButtonStyle',
    'TextStyle',
    'PrivacyLevel',
    'InteractionType',
    'InteractionResponseType',
    'NSFWLevel',
    'MFALevel',
    'Locale',
    'EntityType',
    'EventStatus',
    'AppCommandType',
    'AppCommandOptionType',
    'AppCommandPermissionType',
    'AutoModRuleTriggerType',
    'AutoModRuleEventType',
    'AutoModRuleActionType',
    'ForumLayoutType',
    'ForumOrderType',
    'SelectDefaultValueType',
    'SKUType',
    'EntitlementType',
    'EntitlementOwnerType',
    'PollLayoutType',
<<<<<<< HEAD
    'ClanPlayStyle',
    'ClanBadgeType',
    'ClanBannerStyle',
    'MemberVerificationFieldType',
=======
    'VoiceChannelEffectAnimationType',
    'SubscriptionStatus',
    'MessageReferenceType',
>>>>>>> af759857
)


def _create_value_cls(name: str, comparable: bool):
    # All the type ignores here are due to the type checker being unable to recognise
    # Runtime type creation without exploding.
    cls = namedtuple('_EnumValue_' + name, 'name value')
    cls.__repr__ = lambda self: f'<{name}.{self.name}: {self.value!r}>'  # type: ignore
    cls.__str__ = lambda self: f'{name}.{self.name}'  # type: ignore
    if comparable:
        cls.__le__ = lambda self, other: isinstance(other, self.__class__) and self.value <= other.value  # type: ignore
        cls.__ge__ = lambda self, other: isinstance(other, self.__class__) and self.value >= other.value  # type: ignore
        cls.__lt__ = lambda self, other: isinstance(other, self.__class__) and self.value < other.value  # type: ignore
        cls.__gt__ = lambda self, other: isinstance(other, self.__class__) and self.value > other.value  # type: ignore
    return cls


def _is_descriptor(obj):
    return hasattr(obj, '__get__') or hasattr(obj, '__set__') or hasattr(obj, '__delete__')


class EnumMeta(type):
    if TYPE_CHECKING:
        __name__: ClassVar[str]
        _enum_member_names_: ClassVar[List[str]]
        _enum_member_map_: ClassVar[Dict[str, Any]]
        _enum_value_map_: ClassVar[Dict[Any, Any]]

    def __new__(
        cls,
        name: str,
        bases: Tuple[type, ...],
        attrs: Dict[str, Any],
        *,
        comparable: bool = False,
    ) -> EnumMeta:
        value_mapping = {}
        member_mapping = {}
        member_names = []

        value_cls = _create_value_cls(name, comparable)
        for key, value in list(attrs.items()):
            is_descriptor = _is_descriptor(value)
            if key[0] == '_' and not is_descriptor:
                continue

            # Special case classmethod to just pass through
            if isinstance(value, classmethod):
                continue

            if is_descriptor:
                setattr(value_cls, key, value)
                del attrs[key]
                continue

            try:
                new_value = value_mapping[value]
            except KeyError:
                new_value = value_cls(name=key, value=value)
                value_mapping[value] = new_value
                member_names.append(key)

            member_mapping[key] = new_value
            attrs[key] = new_value

        attrs['_enum_value_map_'] = value_mapping
        attrs['_enum_member_map_'] = member_mapping
        attrs['_enum_member_names_'] = member_names
        attrs['_enum_value_cls_'] = value_cls
        actual_cls = super().__new__(cls, name, bases, attrs)
        value_cls._actual_enum_cls_ = actual_cls  # type: ignore # Runtime attribute isn't understood
        return actual_cls

    def __iter__(cls) -> Iterator[Any]:
        return (cls._enum_member_map_[name] for name in cls._enum_member_names_)

    def __reversed__(cls) -> Iterator[Any]:
        return (cls._enum_member_map_[name] for name in reversed(cls._enum_member_names_))

    def __len__(cls) -> int:
        return len(cls._enum_member_names_)

    def __repr__(cls) -> str:
        return f'<enum {cls.__name__}>'

    @property
    def __members__(cls) -> Mapping[str, Any]:
        return types.MappingProxyType(cls._enum_member_map_)

    def __call__(cls, value: str) -> Any:
        try:
            return cls._enum_value_map_[value]
        except (KeyError, TypeError):
            raise ValueError(f"{value!r} is not a valid {cls.__name__}")

    def __getitem__(cls, key: str) -> Any:
        return cls._enum_member_map_[key]

    def __setattr__(cls, name: str, value: Any) -> None:
        raise TypeError('Enums are immutable.')

    def __delattr__(cls, attr: str) -> None:
        raise TypeError('Enums are immutable')

    def __instancecheck__(self, instance: Any) -> bool:
        # isinstance(x, Y)
        # -> __instancecheck__(Y, x)
        try:
            return instance._actual_enum_cls_ is self
        except AttributeError:
            return False


if TYPE_CHECKING:
    from enum import Enum
else:

    class Enum(metaclass=EnumMeta):
        @classmethod
        def try_value(cls, value):
            try:
                return cls._enum_value_map_[value]
            except (KeyError, TypeError):
                return value


class ChannelType(Enum):
    text = 0
    private = 1
    voice = 2
    group = 3
    category = 4
    news = 5
    news_thread = 10
    public_thread = 11
    private_thread = 12
    stage_voice = 13
    forum = 15
    media = 16

    def __str__(self) -> str:
        return self.name


class MessageReferenceType(Enum):
    default = 0
    reply = 0
    forward = 1


class MessageType(Enum):
    default = 0
    recipient_add = 1
    recipient_remove = 2
    call = 3
    channel_name_change = 4
    channel_icon_change = 5
    pins_add = 6
    new_member = 7
    premium_guild_subscription = 8
    premium_guild_tier_1 = 9
    premium_guild_tier_2 = 10
    premium_guild_tier_3 = 11
    channel_follow_add = 12
    guild_stream = 13
    guild_discovery_disqualified = 14
    guild_discovery_requalified = 15
    guild_discovery_grace_period_initial_warning = 16
    guild_discovery_grace_period_final_warning = 17
    thread_created = 18
    reply = 19
    chat_input_command = 20
    thread_starter_message = 21
    guild_invite_reminder = 22
    context_menu_command = 23
    auto_moderation_action = 24
    role_subscription_purchase = 25
    interaction_premium_upsell = 26
    stage_start = 27
    stage_end = 28
    stage_speaker = 29
    stage_raise_hand = 30
    stage_topic = 31
    guild_application_premium_subscription = 32
    guild_incident_alert_mode_enabled = 36
    guild_incident_alert_mode_disabled = 37
    guild_incident_report_raid = 38
    guild_incident_report_false_alarm = 39
    purchase_notification = 44


class SpeakingState(Enum):
    none = 0
    voice = 1
    soundshare = 2
    priority = 4

    def __str__(self) -> str:
        return self.name

    def __int__(self) -> int:
        return self.value


class VerificationLevel(Enum, comparable=True):
    none = 0
    low = 1
    medium = 2
    high = 3
    highest = 4

    def __str__(self) -> str:
        return self.name


class ContentFilter(Enum, comparable=True):
    disabled = 0
    no_role = 1
    all_members = 2

    def __str__(self) -> str:
        return self.name


class Status(Enum):
    online = 'online'
    offline = 'offline'
    idle = 'idle'
    dnd = 'dnd'
    do_not_disturb = 'dnd'
    invisible = 'invisible'

    def __str__(self) -> str:
        return self.value


class DefaultAvatar(Enum):
    blurple = 0
    grey = 1
    gray = 1
    green = 2
    orange = 3
    red = 4
    pink = 5

    def __str__(self) -> str:
        return self.name


class NotificationLevel(Enum, comparable=True):
    all_messages = 0
    only_mentions = 1


class AuditLogActionCategory(Enum):
    create = 1
    delete = 2
    update = 3


class AuditLogAction(Enum):
    # fmt: off
    guild_update                                      = 1
    channel_create                                    = 10
    channel_update                                    = 11
    channel_delete                                    = 12
    overwrite_create                                  = 13
    overwrite_update                                  = 14
    overwrite_delete                                  = 15
    kick                                              = 20
    member_prune                                      = 21
    ban                                               = 22
    unban                                             = 23
    member_update                                     = 24
    member_role_update                                = 25
    member_move                                       = 26
    member_disconnect                                 = 27
    bot_add                                           = 28
    role_create                                       = 30
    role_update                                       = 31
    role_delete                                       = 32
    invite_create                                     = 40
    invite_update                                     = 41
    invite_delete                                     = 42
    webhook_create                                    = 50
    webhook_update                                    = 51
    webhook_delete                                    = 52
    emoji_create                                      = 60
    emoji_update                                      = 61
    emoji_delete                                      = 62
    message_delete                                    = 72
    message_bulk_delete                               = 73
    message_pin                                       = 74
    message_unpin                                     = 75
    integration_create                                = 80
    integration_update                                = 81
    integration_delete                                = 82
    stage_instance_create                             = 83
    stage_instance_update                             = 84
    stage_instance_delete                             = 85
    sticker_create                                    = 90
    sticker_update                                    = 91
    sticker_delete                                    = 92
    scheduled_event_create                            = 100
    scheduled_event_update                            = 101
    scheduled_event_delete                            = 102
    thread_create                                     = 110
    thread_update                                     = 111
    thread_delete                                     = 112
    app_command_permission_update                     = 121
    soundboard_sound_create                           = 130
    soundboard_sound_update                           = 131
    soundboard_sound_delete                           = 132
    automod_rule_create                               = 140
    automod_rule_update                               = 141
    automod_rule_delete                               = 142
    automod_block_message                             = 143
    automod_flag_message                              = 144
    automod_timeout_member                            = 145
    creator_monetization_request_created              = 150
    creator_monetization_terms_accepted               = 151
    # fmt: on

    @property
    def category(self) -> Optional[AuditLogActionCategory]:
        # fmt: off
        lookup: Dict[AuditLogAction, Optional[AuditLogActionCategory]] = {
            AuditLogAction.guild_update:                             AuditLogActionCategory.update,
            AuditLogAction.channel_create:                           AuditLogActionCategory.create,
            AuditLogAction.channel_update:                           AuditLogActionCategory.update,
            AuditLogAction.channel_delete:                           AuditLogActionCategory.delete,
            AuditLogAction.overwrite_create:                         AuditLogActionCategory.create,
            AuditLogAction.overwrite_update:                         AuditLogActionCategory.update,
            AuditLogAction.overwrite_delete:                         AuditLogActionCategory.delete,
            AuditLogAction.kick:                                     None,
            AuditLogAction.member_prune:                             None,
            AuditLogAction.ban:                                      None,
            AuditLogAction.unban:                                    None,
            AuditLogAction.member_update:                            AuditLogActionCategory.update,
            AuditLogAction.member_role_update:                       AuditLogActionCategory.update,
            AuditLogAction.member_move:                              None,
            AuditLogAction.member_disconnect:                        None,
            AuditLogAction.bot_add:                                  None,
            AuditLogAction.role_create:                              AuditLogActionCategory.create,
            AuditLogAction.role_update:                              AuditLogActionCategory.update,
            AuditLogAction.role_delete:                              AuditLogActionCategory.delete,
            AuditLogAction.invite_create:                            AuditLogActionCategory.create,
            AuditLogAction.invite_update:                            AuditLogActionCategory.update,
            AuditLogAction.invite_delete:                            AuditLogActionCategory.delete,
            AuditLogAction.webhook_create:                           AuditLogActionCategory.create,
            AuditLogAction.webhook_update:                           AuditLogActionCategory.update,
            AuditLogAction.webhook_delete:                           AuditLogActionCategory.delete,
            AuditLogAction.emoji_create:                             AuditLogActionCategory.create,
            AuditLogAction.emoji_update:                             AuditLogActionCategory.update,
            AuditLogAction.emoji_delete:                             AuditLogActionCategory.delete,
            AuditLogAction.message_delete:                           AuditLogActionCategory.delete,
            AuditLogAction.message_bulk_delete:                      AuditLogActionCategory.delete,
            AuditLogAction.message_pin:                              None,
            AuditLogAction.message_unpin:                            None,
            AuditLogAction.integration_create:                       AuditLogActionCategory.create,
            AuditLogAction.integration_update:                       AuditLogActionCategory.update,
            AuditLogAction.integration_delete:                       AuditLogActionCategory.delete,
            AuditLogAction.stage_instance_create:                    AuditLogActionCategory.create,
            AuditLogAction.stage_instance_update:                    AuditLogActionCategory.update,
            AuditLogAction.stage_instance_delete:                    AuditLogActionCategory.delete,
            AuditLogAction.sticker_create:                           AuditLogActionCategory.create,
            AuditLogAction.sticker_update:                           AuditLogActionCategory.update,
            AuditLogAction.sticker_delete:                           AuditLogActionCategory.delete,
            AuditLogAction.scheduled_event_create:                   AuditLogActionCategory.create,
            AuditLogAction.scheduled_event_update:                   AuditLogActionCategory.update,
            AuditLogAction.scheduled_event_delete:                   AuditLogActionCategory.delete,
            AuditLogAction.thread_create:                            AuditLogActionCategory.create,
            AuditLogAction.thread_delete:                            AuditLogActionCategory.delete,
            AuditLogAction.thread_update:                            AuditLogActionCategory.update,
            AuditLogAction.app_command_permission_update:            AuditLogActionCategory.update,
            AuditLogAction.automod_rule_create:                      AuditLogActionCategory.create,
            AuditLogAction.automod_rule_update:                      AuditLogActionCategory.update,
            AuditLogAction.automod_rule_delete:                      AuditLogActionCategory.delete,
            AuditLogAction.automod_block_message:                    None,
            AuditLogAction.automod_flag_message:                     None,
            AuditLogAction.automod_timeout_member:                   None,
            AuditLogAction.creator_monetization_request_created:     None,
            AuditLogAction.creator_monetization_terms_accepted:      None,
            AuditLogAction.soundboard_sound_create:                  AuditLogActionCategory.create,
            AuditLogAction.soundboard_sound_update:                  AuditLogActionCategory.update,
            AuditLogAction.soundboard_sound_delete:                  AuditLogActionCategory.delete,
        }
        # fmt: on
        return lookup[self]

    @property
    def target_type(self) -> Optional[str]:
        v = self.value
        if v == -1:
            return 'all'
        elif v < 10:
            return 'guild'
        elif v < 20:
            return 'channel'
        elif v < 30:
            return 'user'
        elif v < 40:
            return 'role'
        elif v < 50:
            return 'invite'
        elif v < 60:
            return 'webhook'
        elif v < 70:
            return 'emoji'
        elif v == 73:
            return 'channel'
        elif v < 80:
            return 'message'
        elif v < 83:
            return 'integration'
        elif v < 90:
            return 'stage_instance'
        elif v < 93:
            return 'sticker'
        elif v < 103:
            return 'guild_scheduled_event'
        elif v < 113:
            return 'thread'
        elif v < 122:
            return 'integration_or_app_command'
        elif 139 < v < 143:
            return 'auto_moderation'
        elif v < 146:
            return 'user'
        elif v < 152:
            return 'creator_monetization'


class UserFlags(Enum):
    staff = 1
    partner = 2
    hypesquad = 4
    bug_hunter = 8
    mfa_sms = 16
    premium_promo_dismissed = 32
    hypesquad_bravery = 64
    hypesquad_brilliance = 128
    hypesquad_balance = 256
    early_supporter = 512
    team_user = 1024
    system = 4096
    has_unread_urgent_messages = 8192
    bug_hunter_level_2 = 16384
    verified_bot = 65536
    verified_bot_developer = 131072
    discord_certified_moderator = 262144
    bot_http_interactions = 524288
    spammer = 1048576
    active_developer = 4194304


class ActivityType(Enum):
    unknown = -1
    playing = 0
    streaming = 1
    listening = 2
    watching = 3
    custom = 4
    competing = 5

    def __int__(self) -> int:
        return self.value


class TeamMembershipState(Enum):
    invited = 1
    accepted = 2


class TeamMemberRole(Enum):
    admin = 'admin'
    developer = 'developer'
    read_only = 'read_only'


class WebhookType(Enum):
    incoming = 1
    channel_follower = 2
    application = 3


class ExpireBehaviour(Enum):
    remove_role = 0
    kick = 1


ExpireBehavior = ExpireBehaviour


class StickerType(Enum):
    standard = 1
    guild = 2


class StickerFormatType(Enum):
    png = 1
    apng = 2
    lottie = 3
    gif = 4

    @property
    def file_extension(self) -> str:
        # fmt: off
        lookup: Dict[StickerFormatType, str] = {
            StickerFormatType.png: 'png',
            StickerFormatType.apng: 'png',
            StickerFormatType.lottie: 'json',
            StickerFormatType.gif: 'gif',
        }
        # fmt: on
        return lookup.get(self, 'png')


class InviteTarget(Enum):
    unknown = 0
    stream = 1
    embedded_application = 2


class InteractionType(Enum):
    ping = 1
    application_command = 2
    component = 3
    autocomplete = 4
    modal_submit = 5


class InteractionResponseType(Enum):
    pong = 1
    # ack = 2 (deprecated)
    # channel_message = 3 (deprecated)
    channel_message = 4  # (with source)
    deferred_channel_message = 5  # (with source)
    deferred_message_update = 6  # for components
    message_update = 7  # for components
    autocomplete_result = 8
    modal = 9  # for modals
    # premium_required = 10 (deprecated)


class VideoQualityMode(Enum):
    auto = 1
    full = 2

    def __int__(self) -> int:
        return self.value


class ComponentType(Enum):
    action_row = 1
    button = 2
    select = 3
    string_select = 3
    text_input = 4
    user_select = 5
    role_select = 6
    mentionable_select = 7
    channel_select = 8

    def __int__(self) -> int:
        return self.value


class ButtonStyle(Enum):
    primary = 1
    secondary = 2
    success = 3
    danger = 4
    link = 5
    premium = 6

    # Aliases
    blurple = 1
    grey = 2
    gray = 2
    green = 3
    red = 4
    url = 5

    def __int__(self) -> int:
        return self.value


class TextStyle(Enum):
    short = 1
    paragraph = 2

    # Aliases
    long = 2

    def __int__(self) -> int:
        return self.value


class PrivacyLevel(Enum):
    guild_only = 2


class NSFWLevel(Enum, comparable=True):
    default = 0
    explicit = 1
    safe = 2
    age_restricted = 3


class MFALevel(Enum, comparable=True):
    disabled = 0
    require_2fa = 1


class Locale(Enum):
    american_english = 'en-US'
    british_english = 'en-GB'
    bulgarian = 'bg'
    chinese = 'zh-CN'
    taiwan_chinese = 'zh-TW'
    croatian = 'hr'
    czech = 'cs'
    indonesian = 'id'
    danish = 'da'
    dutch = 'nl'
    finnish = 'fi'
    french = 'fr'
    german = 'de'
    greek = 'el'
    hindi = 'hi'
    hungarian = 'hu'
    italian = 'it'
    japanese = 'ja'
    korean = 'ko'
    latin_american_spanish = 'es-419'
    lithuanian = 'lt'
    norwegian = 'no'
    polish = 'pl'
    brazil_portuguese = 'pt-BR'
    romanian = 'ro'
    russian = 'ru'
    spain_spanish = 'es-ES'
    swedish = 'sv-SE'
    thai = 'th'
    turkish = 'tr'
    ukrainian = 'uk'
    vietnamese = 'vi'

    def __str__(self) -> str:
        return self.value


E = TypeVar('E', bound='Enum')


class EntityType(Enum):
    stage_instance = 1
    voice = 2
    external = 3


class EventStatus(Enum):
    scheduled = 1
    active = 2
    completed = 3
    canceled = 4

    ended = 3
    cancelled = 4


class AppCommandOptionType(Enum):
    subcommand = 1
    subcommand_group = 2
    string = 3
    integer = 4
    boolean = 5
    user = 6
    channel = 7
    role = 8
    mentionable = 9
    number = 10
    attachment = 11


class AppCommandType(Enum):
    chat_input = 1
    user = 2
    message = 3


class AppCommandPermissionType(Enum):
    role = 1
    user = 2
    channel = 3


class AutoModRuleTriggerType(Enum):
    keyword = 1
    harmful_link = 2
    spam = 3
    keyword_preset = 4
    mention_spam = 5
    member_profile = 6


class AutoModRuleEventType(Enum):
    message_send = 1
    member_update = 2


class AutoModRuleActionType(Enum):
    block_message = 1
    send_alert_message = 2
    timeout = 3
    block_member_interactions = 4


class ForumLayoutType(Enum):
    not_set = 0
    list_view = 1
    gallery_view = 2


class ForumOrderType(Enum):
    latest_activity = 0
    creation_date = 1


class SelectDefaultValueType(Enum):
    user = 'user'
    role = 'role'
    channel = 'channel'


class SKUType(Enum):
    durable = 2
    consumable = 3
    subscription = 5
    subscription_group = 6


class EntitlementType(Enum):
    purchase = 1
    premium_subscription = 2
    developer_gift = 3
    test_mode_purchase = 4
    free_purchase = 5
    user_gift = 6
    premium_purchase = 7
    application_subscription = 8


class EntitlementOwnerType(Enum):
    guild = 1
    user = 2


class PollLayoutType(Enum):
    default = 1


class InviteType(Enum):
    guild = 0
    group_dm = 1
    friend = 2


class ReactionType(Enum):
    normal = 0
    burst = 1


<<<<<<< HEAD
class ClanPlayStyle(Enum):
    none = 0
    social = 1
    casual = 2
    competitive = 3
    creative = 4
    very_competitive = 5


class ClanBadgeType(Enum):
    sword = 0
    water_drop = 1
    skull = 2
    toadstool = 3
    moon = 4
    lightning = 5
    leaf = 6
    heart = 7
    fire = 8
    compass = 9
    crosshairs = 10
    flower = 11
    force = 12
    gem = 13
    lava = 14
    psychic = 15
    smoke = 16
    snow = 17
    sound = 18
    sun = 19
    wind = 20


class ClanBannerStyle(Enum):
    night_sky = 0
    castle = 1
    world_map = 2
    sea_foam = 3
    warp_tunnel = 4
    house = 5
    height_map = 6
    mesh = 7
    spatter = 8


class MemberVerificationFieldType(Enum):
    terms = "TERMS"
    text_input = "TEXT_INPUT"
    paragraph = "PARAGRAPH"
    multiple_choice = "MULTIPLE_CHOICE"
    # verification = "VERIFICATION" (deprecated)
=======
class VoiceChannelEffectAnimationType(Enum):
    premium = 0
    basic = 1


class SubscriptionStatus(Enum):
    active = 0
    ending = 1
    inactive = 2
>>>>>>> af759857


def create_unknown_value(cls: Type[E], val: Any) -> E:
    value_cls = cls._enum_value_cls_  # type: ignore # This is narrowed below
    name = f'unknown_{val}'
    return value_cls(name=name, value=val)


def try_enum(cls: Type[E], val: Any) -> E:
    """A function that tries to turn the value into enum ``cls``.

    If it fails it returns a proxy invalid value instead.
    """

    try:
        return cls._enum_value_map_[val]  # type: ignore # All errors are caught below
    except (KeyError, TypeError, AttributeError):
        return create_unknown_value(cls, val)<|MERGE_RESOLUTION|>--- conflicted
+++ resolved
@@ -74,16 +74,13 @@
     'EntitlementType',
     'EntitlementOwnerType',
     'PollLayoutType',
-<<<<<<< HEAD
+    'VoiceChannelEffectAnimationType',
+    'SubscriptionStatus',
+    'MessageReferenceType',
     'ClanPlayStyle',
     'ClanBadgeType',
     'ClanBannerStyle',
     'MemberVerificationFieldType',
-=======
-    'VoiceChannelEffectAnimationType',
-    'SubscriptionStatus',
-    'MessageReferenceType',
->>>>>>> af759857
 )
 
 
@@ -858,7 +855,17 @@
     burst = 1
 
 
-<<<<<<< HEAD
+class VoiceChannelEffectAnimationType(Enum):
+    premium = 0
+    basic = 1
+
+
+class SubscriptionStatus(Enum):
+    active = 0
+    ending = 1
+    inactive = 2
+
+
 class ClanPlayStyle(Enum):
     none = 0
     social = 1
@@ -910,17 +917,6 @@
     paragraph = "PARAGRAPH"
     multiple_choice = "MULTIPLE_CHOICE"
     # verification = "VERIFICATION" (deprecated)
-=======
-class VoiceChannelEffectAnimationType(Enum):
-    premium = 0
-    basic = 1
-
-
-class SubscriptionStatus(Enum):
-    active = 0
-    ending = 1
-    inactive = 2
->>>>>>> af759857
 
 
 def create_unknown_value(cls: Type[E], val: Any) -> E:
