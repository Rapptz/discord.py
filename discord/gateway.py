"""
The MIT License (MIT)

Copyright (c) 2015-present Rapptz

Permission is hereby granted, free of charge, to any person obtaining a
copy of this software and associated documentation files (the "Software"),
to deal in the Software without restriction, including without limitation
the rights to use, copy, modify, merge, publish, distribute, sublicense,
and/or sell copies of the Software, and to permit persons to whom the
Software is furnished to do so, subject to the following conditions:

The above copyright notice and this permission notice shall be included in
all copies or substantial portions of the Software.

THE SOFTWARE IS PROVIDED "AS IS", WITHOUT WARRANTY OF ANY KIND, EXPRESS
OR IMPLIED, INCLUDING BUT NOT LIMITED TO THE WARRANTIES OF MERCHANTABILITY,
FITNESS FOR A PARTICULAR PURPOSE AND NONINFRINGEMENT. IN NO EVENT SHALL THE
AUTHORS OR COPYRIGHT HOLDERS BE LIABLE FOR ANY CLAIM, DAMAGES OR OTHER
LIABILITY, WHETHER IN AN ACTION OF CONTRACT, TORT OR OTHERWISE, ARISING
FROM, OUT OF OR IN CONNECTION WITH THE SOFTWARE OR THE USE OR OTHER
DEALINGS IN THE SOFTWARE.
"""
from __future__ import annotations

import asyncio
from collections import deque
import concurrent.futures
import logging
import struct
import sys
import time
import threading
import traceback
import zlib

from typing import Any, Callable, Coroutine, Deque, Dict, List, TYPE_CHECKING, NamedTuple, Optional, TypeVar

import aiohttp
import yarl

from . import utils
from .activity import BaseActivity
from .enums import SpeakingState
from .errors import ConnectionClosed

_log = logging.getLogger(__name__)

__all__ = (
    'DiscordWebSocket',
    'KeepAliveHandler',
    'VoiceKeepAliveHandler',
    'DiscordVoiceWebSocket',
    'ReconnectWebSocket',
)

if TYPE_CHECKING:
    from typing_extensions import Self

    from .client import Client
    from .state import ConnectionState
    from .voice_client import VoiceClient


class ReconnectWebSocket(Exception):
    """Signals to safely reconnect the websocket."""

    def __init__(self, shard_id: Optional[int], *, resume: bool = True) -> None:
        self.shard_id: Optional[int] = shard_id
        self.resume: bool = resume
        self.op: str = 'RESUME' if resume else 'IDENTIFY'


class WebSocketClosure(Exception):
    """An exception to make up for the fact that aiohttp doesn't signal closure."""

    pass


class EventListener(NamedTuple):
    predicate: Callable[[Dict[str, Any]], bool]
    event: str
    result: Optional[Callable[[Dict[str, Any]], Any]]
    future: asyncio.Future[Any]


class GatewayRatelimiter:
    def __init__(self, count: int = 110, per: float = 60.0) -> None:
        # The default is 110 to give room for at least 10 heartbeats per minute
        self.max: int = count
        self.remaining: int = count
        self.window: float = 0.0
        self.per: float = per
        self.lock: asyncio.Lock = asyncio.Lock()
        self.shard_id: Optional[int] = None

    def is_ratelimited(self) -> bool:
        current = time.time()
        if current > self.window + self.per:
            return False
        return self.remaining == 0

    def get_delay(self) -> float:
        current = time.time()

        if current > self.window + self.per:
            self.remaining = self.max

        if self.remaining == self.max:
            self.window = current

        if self.remaining == 0:
            return self.per - (current - self.window)

        self.remaining -= 1
        return 0.0

    async def block(self) -> None:
        async with self.lock:
            delta = self.get_delay()
            if delta:
                _log.warning('WebSocket in shard ID %s is ratelimited, waiting %.2f seconds', self.shard_id, delta)
                await asyncio.sleep(delta)


class KeepAliveHandler(threading.Thread):
    def __init__(
        self,
        *args: Any,
        ws: DiscordWebSocket,
        interval: Optional[float] = None,
        shard_id: Optional[int] = None,
        **kwargs: Any,
    ) -> None:
        super().__init__(*args, **kwargs)
        self.ws: DiscordWebSocket = ws
        self._main_thread_id: int = ws.thread_id
        self.interval: Optional[float] = interval
        self.daemon: bool = True
        self.shard_id: Optional[int] = shard_id
        self.msg: str = 'Keeping shard ID %s websocket alive with sequence %s.'
        self.block_msg: str = 'Shard ID %s heartbeat blocked for more than %s seconds.'
        self.behind_msg: str = 'Can\'t keep up, shard ID %s websocket is %.1fs behind.'
        self._stop_ev: threading.Event = threading.Event()
        self._last_ack: float = time.perf_counter()
        self._last_send: float = time.perf_counter()
        self._last_recv: float = time.perf_counter()
        self.latency: float = float('inf')
        self.heartbeat_timeout: float = ws._max_heartbeat_timeout

    def run(self) -> None:
        while not self._stop_ev.wait(self.interval):
            if self._last_recv + self.heartbeat_timeout < time.perf_counter():
                _log.warning("Shard ID %s has stopped responding to the gateway. Closing and restarting.", self.shard_id)
                coro = self.ws.close(4000)
                f = asyncio.run_coroutine_threadsafe(coro, loop=self.ws.loop)

                try:
                    f.result()
                except Exception:
                    _log.exception('An error occurred while stopping the gateway. Ignoring.')
                finally:
                    self.stop()
                    return

            data = self.get_payload()
            _log.debug(self.msg, self.shard_id, data['d'])
            coro = self.ws.send_heartbeat(data)
            f = asyncio.run_coroutine_threadsafe(coro, loop=self.ws.loop)
            try:
                # block until sending is complete
                total = 0
                while True:
                    try:
                        f.result(10)
                        break
                    except concurrent.futures.TimeoutError:
                        total += 10
                        try:
                            frame = sys._current_frames()[self._main_thread_id]
                        except KeyError:
                            msg = self.block_msg
                        else:
                            stack = ''.join(traceback.format_stack(frame))
                            msg = f'{self.block_msg}\nLoop thread traceback (most recent call last):\n{stack}'
                        _log.warning(msg, self.shard_id, total)

            except Exception:
                self.stop()
            else:
                self._last_send = time.perf_counter()

    def get_payload(self) -> Dict[str, Any]:
        return {
            'op': self.ws.HEARTBEAT,
            'd': self.ws.sequence,
        }

    def stop(self) -> None:
        self._stop_ev.set()

    def tick(self) -> None:
        self._last_recv = time.perf_counter()

    def ack(self) -> None:
        ack_time = time.perf_counter()
        self._last_ack = ack_time
        self.latency = ack_time - self._last_send
        if self.latency > 10:
            _log.warning(self.behind_msg, self.shard_id, self.latency)


class VoiceKeepAliveHandler(KeepAliveHandler):
    def __init__(self, *args: Any, **kwargs: Any) -> None:
        super().__init__(*args, **kwargs)
        self.recent_ack_latencies: Deque[float] = deque(maxlen=20)
        self.msg: str = 'Keeping shard ID %s voice websocket alive with timestamp %s.'
        self.block_msg: str = 'Shard ID %s voice heartbeat blocked for more than %s seconds'
        self.behind_msg: str = 'High socket latency, shard ID %s heartbeat is %.1fs behind'

    def get_payload(self) -> Dict[str, Any]:
        return {
            'op': self.ws.HEARTBEAT,
            'd': int(time.time() * 1000),
        }

    def ack(self) -> None:
        ack_time = time.perf_counter()
        self._last_ack = ack_time
        self._last_recv = ack_time
        self.latency: float = ack_time - self._last_send
        self.recent_ack_latencies.append(self.latency)


class DiscordClientWebSocketResponse(aiohttp.ClientWebSocketResponse):
    async def close(self, *, code: int = 4000, message: bytes = b'') -> bool:
        return await super().close(code=code, message=message)


DWS = TypeVar('DWS', bound='DiscordWebSocket')


class DiscordWebSocket:
    """Implements a WebSocket for Discord's gateway v10.

    Attributes
    -----------
    DISPATCH
        Receive only. Denotes an event to be sent to Discord, such as READY.
    HEARTBEAT
        When received tells Discord to keep the connection alive.
        When sent asks if your connection is currently alive.
    IDENTIFY
        Send only. Starts a new session.
    PRESENCE
        Send only. Updates your presence.
    VOICE_STATE
        Send only. Starts a new connection to a voice guild.
    VOICE_PING
        Send only. Checks ping time to a voice guild, do not use.
    RESUME
        Send only. Resumes an existing connection.
    RECONNECT
        Receive only. Tells the client to reconnect to a new gateway.
    REQUEST_MEMBERS
        Send only. Asks for the full member list of a guild.
    INVALIDATE_SESSION
        Receive only. Tells the client to optionally invalidate the session
        and IDENTIFY again.
    HELLO
        Receive only. Tells the client the heartbeat interval.
    HEARTBEAT_ACK
        Receive only. Confirms receiving of a heartbeat. Not having it implies
        a connection issue.
    GUILD_SYNC
        Send only. Requests a guild sync.
    gateway
        The gateway we are currently connected to.
    token
        The authentication token for discord.
    """

    if TYPE_CHECKING:
        token: Optional[str]
        _connection: ConnectionState
        _discord_parsers: Dict[str, Callable[..., Any]]
        call_hooks: Callable[..., Any]
        _initial_identify: bool
        shard_id: Optional[int]
        shard_count: Optional[int]
        gateway: yarl.URL
        _max_heartbeat_timeout: float

    # fmt: off
    DEFAULT_GATEWAY    = yarl.URL('wss://gateway.discord.gg/')
    DISPATCH           = 0
    HEARTBEAT          = 1
    IDENTIFY           = 2
    PRESENCE           = 3
    VOICE_STATE        = 4
    VOICE_PING         = 5
    RESUME             = 6
    RECONNECT          = 7
    REQUEST_MEMBERS    = 8
    INVALIDATE_SESSION = 9
    HELLO              = 10
    HEARTBEAT_ACK      = 11
    GUILD_SYNC         = 12
    # fmt: on

    def __init__(self, socket: aiohttp.ClientWebSocketResponse, *, loop: asyncio.AbstractEventLoop) -> None:
        self.socket: aiohttp.ClientWebSocketResponse = socket
        self.loop: asyncio.AbstractEventLoop = loop

        # an empty dispatcher to prevent crashes
        self._dispatch: Callable[..., Any] = lambda *args: None
        # generic event listeners
        self._dispatch_listeners: List[EventListener] = []
        # the keep alive
        self._keep_alive: Optional[KeepAliveHandler] = None
        self.thread_id: int = threading.get_ident()

        # ws related stuff
        self.session_id: Optional[str] = None
        self.sequence: Optional[int] = None
        self._zlib: zlib._Decompress = zlib.decompressobj()
        self._buffer: bytearray = bytearray()
        self._close_code: Optional[int] = None
        self._rate_limiter: GatewayRatelimiter = GatewayRatelimiter()

    @property
    def open(self) -> bool:
        return not self.socket.closed

    def is_ratelimited(self) -> bool:
        return self._rate_limiter.is_ratelimited()

    def debug_log_receive(self, data: Dict[str, Any], /) -> None:
        self._dispatch('socket_raw_receive', data)

    def log_receive(self, _: Dict[str, Any], /) -> None:
        pass

    @classmethod
    async def from_client(
        cls,
        client: Client,
        *,
        initial: bool = False,
        gateway: Optional[yarl.URL] = None,
        shard_id: Optional[int] = None,
        session: Optional[str] = None,
        sequence: Optional[int] = None,
        resume: bool = False,
        encoding: str = 'json',
        zlib: bool = True,
    ) -> Self:
        """Creates a main websocket for Discord from a :class:`Client`.

        This is for internal use only.
        """
        # Circular import
        from .http import INTERNAL_API_VERSION

        gateway = gateway or cls.DEFAULT_GATEWAY

        if zlib:
            url = gateway.with_query(v=INTERNAL_API_VERSION, encoding=encoding, compress='zlib-stream')
        else:
            url = gateway.with_query(v=INTERNAL_API_VERSION, encoding=encoding)

        socket = await client.http.ws_connect(str(url))
        ws = cls(socket, loop=client.loop)

        # dynamically add attributes needed
        ws.token = client.http.token
        ws._connection = client._connection
        ws._discord_parsers = client._connection.parsers
        ws._dispatch = client.dispatch
        ws.gateway = gateway
        ws.call_hooks = client._connection.call_hooks
        ws._initial_identify = initial
        ws.shard_id = shard_id
        ws._rate_limiter.shard_id = shard_id
        ws.shard_count = client._connection.shard_count
        ws.session_id = session
        ws.sequence = sequence
        ws._max_heartbeat_timeout = client._connection.heartbeat_timeout

        if client._enable_debug_events:
            ws.send = ws.debug_send
            ws.log_receive = ws.debug_log_receive

        client._connection._update_references(ws)

        _log.debug('Created websocket connected to %s', gateway)

        # poll event for OP Hello
        await ws.poll_event()

        if not resume:
            await ws.identify()
            return ws

        await ws.resume()
        return ws

    def wait_for(
        self,
        event: str,
        predicate: Callable[[Dict[str, Any]], bool],
        result: Optional[Callable[[Dict[str, Any]], Any]] = None,
    ) -> asyncio.Future[Any]:
        """Waits for a DISPATCH'd event that meets the predicate.

        Parameters
        -----------
        event: :class:`str`
            The event name in all upper case to wait for.
        predicate
            A function that takes a data parameter to check for event
            properties. The data parameter is the 'd' key in the JSON message.
        result
            A function that takes the same data parameter and executes to send
            the result to the future. If ``None``, returns the data.

        Returns
        --------
        asyncio.Future
            A future to wait for.
        """

        future = self.loop.create_future()
        entry = EventListener(event=event, predicate=predicate, result=result, future=future)
        self._dispatch_listeners.append(entry)
        return future

    async def identify(self) -> None:
        """Sends the IDENTIFY packet."""
        payload = {
            'op': self.IDENTIFY,
            'd': {
                'token': self.token,
                'properties': {
                    'os': sys.platform,
                    'browser': 'discord.py',
                    'device': 'discord.py',
                },
                'compress': True,
                'large_threshold': 250,
            },
        }

        if self.shard_id is not None and self.shard_count is not None:
            payload['d']['shard'] = [self.shard_id, self.shard_count]

        state = self._connection
        if state._activity is not None or state._status is not None:
            payload['d']['presence'] = {
                'status': state._status,
                'game': state._activity,
                'since': 0,
                'afk': False,
            }

        if state._intents is not None:
            payload['d']['intents'] = state._intents.value

        await self.call_hooks('before_identify', self.shard_id, initial=self._initial_identify)
        await self.send_as_json(payload)
        _log.debug('Shard ID %s has sent the IDENTIFY payload.', self.shard_id)

    async def resume(self) -> None:
        """Sends the RESUME packet."""
        payload = {
            'op': self.RESUME,
            'd': {
                'seq': self.sequence,
                'session_id': self.session_id,
                'token': self.token,
            },
        }

        await self.send_as_json(payload)
        _log.debug('Shard ID %s has sent the RESUME payload.', self.shard_id)

    async def received_message(self, msg: Any, /) -> None:
        if type(msg) is bytes:
            self._buffer.extend(msg)

            if len(msg) < 4 or msg[-4:] != b'\x00\x00\xff\xff':
                return
            msg = self._zlib.decompress(self._buffer)
            msg = msg.decode('utf-8')
            self._buffer = bytearray()

        self.log_receive(msg)
        msg = utils._from_json(msg)

        _log.debug('For Shard ID %s: WebSocket Event: %s', self.shard_id, msg)
        event = msg.get('t')
        if event:
            self._dispatch('socket_event_type', event)

        op = msg.get('op')
        data = msg.get('d')
        seq = msg.get('s')
        if seq is not None:
            self.sequence = seq

        if self._keep_alive:
            self._keep_alive.tick()

        if op != self.DISPATCH:
            if op == self.RECONNECT:
                # "reconnect" can only be handled by the Client
                # so we terminate our connection and raise an
                # internal exception signalling to reconnect.
                _log.debug('Received RECONNECT opcode.')
                await self.close()
                raise ReconnectWebSocket(self.shard_id)

            if op == self.HEARTBEAT_ACK:
                if self._keep_alive:
                    self._keep_alive.ack()
                return

            if op == self.HEARTBEAT:
                if self._keep_alive:
                    beat = self._keep_alive.get_payload()
                    await self.send_as_json(beat)
                return

            if op == self.HELLO:
                interval = data['heartbeat_interval'] / 1000.0
                self._keep_alive = KeepAliveHandler(ws=self, interval=interval, shard_id=self.shard_id)
                # send a heartbeat immediately
                await self.send_as_json(self._keep_alive.get_payload())
                self._keep_alive.start()
                return

            if op == self.INVALIDATE_SESSION:
                if data is True:
                    await self.close()
                    raise ReconnectWebSocket(self.shard_id)

                self.sequence = None
                self.session_id = None
                self.gateway = self.DEFAULT_GATEWAY
                _log.info('Shard ID %s session has been invalidated.', self.shard_id)
                await self.close(code=1000)
                raise ReconnectWebSocket(self.shard_id, resume=False)

            _log.warning('Unknown OP code %s.', op)
            return

        if event == 'READY':
            self.sequence = msg['s']
            self.session_id = data['session_id']
            self.gateway = yarl.URL(data['resume_gateway_url'])
            _log.info('Shard ID %s has connected to Gateway (Session ID: %s).', self.shard_id, self.session_id)

        elif event == 'RESUMED':
            # pass back the shard ID to the resumed handler
            data['__shard_id__'] = self.shard_id
            _log.info('Shard ID %s has successfully RESUMED session %s.', self.shard_id, self.session_id)

        try:
            func = self._discord_parsers[event]
        except KeyError:
            _log.debug('Unknown event %s.', event)
        else:
            func(data)

        # remove the dispatched listeners
        removed = []
        for index, entry in enumerate(self._dispatch_listeners):
            if entry.event != event:
                continue

            future = entry.future
            if future.cancelled():
                removed.append(index)
                continue

            try:
                valid = entry.predicate(data)
            except Exception as exc:
                future.set_exception(exc)
                removed.append(index)
            else:
                if valid:
                    ret = data if entry.result is None else entry.result(data)
                    future.set_result(ret)
                    removed.append(index)

        for index in reversed(removed):
            del self._dispatch_listeners[index]

    @property
    def latency(self) -> float:
        """:class:`float`: Measures latency between a HEARTBEAT and a HEARTBEAT_ACK in seconds."""
        heartbeat = self._keep_alive
        return float('inf') if heartbeat is None else heartbeat.latency

    def _can_handle_close(self) -> bool:
        code = self._close_code or self.socket.close_code
        return code not in (1000, 4004, 4010, 4011, 4012, 4013, 4014)

    async def poll_event(self) -> None:
        """Polls for a DISPATCH event and handles the general gateway loop.

        Raises
        ------
        ConnectionClosed
            The websocket connection was terminated for unhandled reasons.
        """
        try:
            msg = await self.socket.receive(timeout=self._max_heartbeat_timeout)
            if msg.type is aiohttp.WSMsgType.TEXT:
                await self.received_message(msg.data)
            elif msg.type is aiohttp.WSMsgType.BINARY:
                await self.received_message(msg.data)
            elif msg.type is aiohttp.WSMsgType.ERROR:
                _log.debug('Received %s', msg)
                raise msg.data
            elif msg.type in (aiohttp.WSMsgType.CLOSED, aiohttp.WSMsgType.CLOSING, aiohttp.WSMsgType.CLOSE):
                _log.debug('Received %s', msg)
                raise WebSocketClosure
        except (asyncio.TimeoutError, WebSocketClosure) as e:
            # Ensure the keep alive handler is closed
            if self._keep_alive:
                self._keep_alive.stop()
                self._keep_alive = None

            if isinstance(e, asyncio.TimeoutError):
                _log.debug('Timed out receiving packet. Attempting a reconnect.')
                raise ReconnectWebSocket(self.shard_id) from None

            code = self._close_code or self.socket.close_code
            if self._can_handle_close():
                _log.debug('Websocket closed with %s, attempting a reconnect.', code)
                raise ReconnectWebSocket(self.shard_id) from None
            else:
                _log.debug('Websocket closed with %s, cannot reconnect.', code)
                raise ConnectionClosed(self.socket, shard_id=self.shard_id, code=code) from None

    async def debug_send(self, data: str, /) -> None:
        await self._rate_limiter.block()
        self._dispatch('socket_raw_send', data)
        await self.socket.send_str(data)

    async def send(self, data: str, /) -> None:
        await self._rate_limiter.block()
        await self.socket.send_str(data)

    async def send_as_json(self, data: Any) -> None:
        try:
            await self.send(utils._to_json(data))
        except RuntimeError as exc:
            if not self._can_handle_close():
                raise ConnectionClosed(self.socket, shard_id=self.shard_id) from exc

    async def send_heartbeat(self, data: Any) -> None:
        # This bypasses the rate limit handling code since it has a higher priority
        try:
            await self.socket.send_str(utils._to_json(data))
        except RuntimeError as exc:
            if not self._can_handle_close():
                raise ConnectionClosed(self.socket, shard_id=self.shard_id) from exc

    async def change_presence(
        self,
        *,
        activity: Optional[BaseActivity] = None,
        status: Optional[str] = None,
        since: float = 0.0,
    ) -> None:
        if activity is not None:
            if not isinstance(activity, BaseActivity):
                raise TypeError('activity must derive from BaseActivity.')
            activities = [activity.to_dict()]
        else:
            activities = []

        if status == 'idle':
            since = int(time.time() * 1000)

        payload = {
            'op': self.PRESENCE,
            'd': {
                'activities': activities,
                'afk': False,
                'since': since,
                'status': status,
            },
        }

        sent = utils._to_json(payload)
        _log.debug('Sending "%s" to change status', sent)
        await self.send(sent)

    async def request_chunks(
        self,
        guild_id: int,
        query: Optional[str] = None,
        *,
        limit: int,
        user_ids: Optional[List[int]] = None,
        presences: bool = False,
        nonce: Optional[str] = None,
    ) -> None:
        payload = {
            'op': self.REQUEST_MEMBERS,
            'd': {
                'guild_id': guild_id,
                'presences': presences,
                'limit': limit,
            },
        }

        if nonce:
            payload['d']['nonce'] = nonce

        if user_ids:
            payload['d']['user_ids'] = user_ids

        if query is not None:
            payload['d']['query'] = query

        await self.send_as_json(payload)

    async def voice_state(
        self,
        guild_id: int,
        channel_id: Optional[int],
        self_mute: bool = False,
        self_deaf: bool = False,
    ) -> None:
        payload = {
            'op': self.VOICE_STATE,
            'd': {
                'guild_id': guild_id,
                'channel_id': channel_id,
                'self_mute': self_mute,
                'self_deaf': self_deaf,
            },
        }

        _log.debug('Updating our voice state to %s.', payload)
        await self.send_as_json(payload)

    async def close(self, code: int = 4000) -> None:
        if self._keep_alive:
            self._keep_alive.stop()
            self._keep_alive = None

        self._close_code = code
        await self.socket.close(code=code)


DVWS = TypeVar('DVWS', bound='DiscordVoiceWebSocket')


class DiscordVoiceWebSocket:
    """Implements the websocket protocol for handling voice connections.

    Attributes
    -----------
    IDENTIFY
        Send only. Starts a new voice session.
    SELECT_PROTOCOL
        Send only. Tells discord what encryption mode and how to connect for voice.
    READY
        Receive only. Tells the websocket that the initial connection has completed.
    HEARTBEAT
        Send only. Keeps your websocket connection alive.
    SESSION_DESCRIPTION
        Receive only. Gives you the secret key required for voice.
    SPEAKING
        Send only. Notifies the client if you are currently speaking.
    HEARTBEAT_ACK
        Receive only. Tells you your heartbeat has been acknowledged.
    RESUME
        Sent only. Tells the client to resume its session.
    HELLO
        Receive only. Tells you that your websocket connection was acknowledged.
    RESUMED
        Sent only. Tells you that your RESUME request has succeeded.
    CLIENT_CONNECT
        Indicates a user has connected to voice.
    CLIENT_DISCONNECT
        Receive only.  Indicates a user has disconnected from voice.
    """

    if TYPE_CHECKING:
        thread_id: int
        _connection: VoiceClient
        gateway: str
        _max_heartbeat_timeout: float

    # fmt: off
    IDENTIFY            = 0
    SELECT_PROTOCOL     = 1
    READY               = 2
    HEARTBEAT           = 3
    SESSION_DESCRIPTION = 4
    SPEAKING            = 5
    HEARTBEAT_ACK       = 6
    RESUME              = 7
    HELLO               = 8
    RESUMED             = 9
    CLIENT_CONNECT      = 12
    CLIENT_DISCONNECT   = 13
<<<<<<< HEAD
    # fmt: on

    def __init__(
        self,
        socket: aiohttp.ClientWebSocketResponse,
        loop: asyncio.AbstractEventLoop,
        *,
        hook: Optional[Callable[..., Coroutine[Any, Any, Any]]] = None,
    ) -> None:
        self.ws: aiohttp.ClientWebSocketResponse = socket
        self.loop: asyncio.AbstractEventLoop = loop
        self._keep_alive: Optional[VoiceKeepAliveHandler] = None
        self._close_code: Optional[int] = None
        self.secret_key: Optional[str] = None
=======

    def __init__(self, socket, loop, *, hook=None):
        self.ws = socket
        self.loop = loop
        self._keep_alive = None
        self._close_code = None
        self.secret_key = None
        self.ssrc_map = {}
>>>>>>> 11dec6bc
        if hook:
            self._hook = hook

    async def _hook(self, *args: Any) -> None:
        pass

    async def send_as_json(self, data: Any) -> None:
        _log.debug('Sending voice websocket frame: %s.', data)
        await self.ws.send_str(utils._to_json(data))

    send_heartbeat = send_as_json

    async def resume(self) -> None:
        state = self._connection
        payload = {
            'op': self.RESUME,
            'd': {
                'token': state.token,
                'server_id': str(state.server_id),
                'session_id': state.session_id,
            },
        }
        await self.send_as_json(payload)

    async def identify(self) -> None:
        state = self._connection
        payload = {
            'op': self.IDENTIFY,
            'd': {
                'server_id': str(state.server_id),
                'user_id': str(state.user.id),
                'session_id': state.session_id,
                'token': state.token,
            },
        }
        await self.send_as_json(payload)

    @classmethod
    async def from_client(
        cls, client: VoiceClient, *, resume: bool = False, hook: Optional[Callable[..., Coroutine[Any, Any, Any]]] = None
    ) -> Self:
        """Creates a voice websocket for the :class:`VoiceClient`."""
        gateway = 'wss://' + client.endpoint + '/?v=4'
        http = client._state.http
        socket = await http.ws_connect(gateway, compress=15)
        ws = cls(socket, loop=client.loop, hook=hook)
        ws.gateway = gateway
        ws._connection = client
        ws._max_heartbeat_timeout = 60.0
        ws.thread_id = threading.get_ident()

        if resume:
            await ws.resume()
        else:
            await ws.identify()

        return ws

    async def select_protocol(self, ip: str, port: int, mode: int) -> None:
        payload = {
            'op': self.SELECT_PROTOCOL,
            'd': {
                'protocol': 'udp',
                'data': {
                    'address': ip,
                    'port': port,
                    'mode': mode,
                },
            },
        }

        await self.send_as_json(payload)

    async def client_connect(self) -> None:
        payload = {
            'op': self.CLIENT_CONNECT,
            'd': {
                'audio_ssrc': self._connection.ssrc,
            },
        }

        await self.send_as_json(payload)

    async def speak(self, state: SpeakingState = SpeakingState.voice) -> None:
        payload = {
            'op': self.SPEAKING,
            'd': {
                'speaking': int(state),
                'delay': 0,
            },
        }

        await self.send_as_json(payload)

    async def received_message(self, msg: Dict[str, Any]) -> None:
        _log.debug('Voice websocket frame received: %s', msg)
        op = msg['op']
        data = msg['d']  # According to Discord this key is always given

        if op == self.READY:
            await self.initial_connection(data)
        elif op == self.HEARTBEAT_ACK:
            if self._keep_alive:
                self._keep_alive.ack()
        elif op == self.RESUMED:
            _log.debug('Voice RESUME succeeded.')
        elif op == self.SESSION_DESCRIPTION:
            self._connection.mode = data['mode']
            await self.load_secret_key(data)
        elif op == self.HELLO:
            interval = data['heartbeat_interval'] / 1000.0
            self._keep_alive = VoiceKeepAliveHandler(ws=self, interval=min(interval, 5.0))
            self._keep_alive.start()
        elif op == self.SPEAKING:
            ssrc = data['ssrc']
            user = int(data['user_id'])
            speaking = data['speaking']
            if ssrc in self.ssrc_map:
                self.ssrc_map[ssrc]['speaking'] = speaking
            else:
                self.ssrc_map.update({ssrc: {'user_id': user, 'speaking': speaking}})
                
        await self._hook(self, msg)

    async def initial_connection(self, data: Dict[str, Any]) -> None:
        state = self._connection
        state.ssrc = data['ssrc']
        state.voice_port = data['port']
        state.endpoint_ip = data['ip']

        packet = bytearray(70)
        struct.pack_into('>H', packet, 0, 1)  # 1 = Send
        struct.pack_into('>H', packet, 2, 70)  # 70 = Length
        struct.pack_into('>I', packet, 4, state.ssrc)
        state.socket.sendto(packet, (state.endpoint_ip, state.voice_port))
        recv = await self.loop.sock_recv(state.socket, 70)
        _log.debug('received packet in initial_connection: %s', recv)

        # the ip is ascii starting at the 4th byte and ending at the first null
        ip_start = 4
        ip_end = recv.index(0, ip_start)
        state.ip = recv[ip_start:ip_end].decode('ascii')

        state.port = struct.unpack_from('>H', recv, len(recv) - 2)[0]
        _log.debug('detected ip: %s port: %s', state.ip, state.port)

        # there *should* always be at least one supported mode (xsalsa20_poly1305)
        modes = [mode for mode in data['modes'] if mode in self._connection.supported_modes]
        _log.debug('received supported encryption modes: %s', ", ".join(modes))

        mode = modes[0]
        await self.select_protocol(state.ip, state.port, mode)
        _log.debug('selected the voice protocol for use (%s)', mode)

    @property
    def latency(self) -> float:
        """:class:`float`: Latency between a HEARTBEAT and its HEARTBEAT_ACK in seconds."""
        heartbeat = self._keep_alive
        return float('inf') if heartbeat is None else heartbeat.latency

    @property
    def average_latency(self) -> float:
        """:class:`float`: Average of last 20 HEARTBEAT latencies."""
        heartbeat = self._keep_alive
        if heartbeat is None or not heartbeat.recent_ack_latencies:
            return float('inf')

        return sum(heartbeat.recent_ack_latencies) / len(heartbeat.recent_ack_latencies)

    async def load_secret_key(self, data: Dict[str, Any]) -> None:
        _log.debug('received secret key for voice connection')
        self.secret_key = self._connection.secret_key = data['secret_key']
        await self.speak()
        await self.speak(SpeakingState.none)

    async def poll_event(self) -> None:
        # This exception is handled up the chain
        msg = await asyncio.wait_for(self.ws.receive(), timeout=30.0)
        if msg.type is aiohttp.WSMsgType.TEXT:
            await self.received_message(utils._from_json(msg.data))
        elif msg.type is aiohttp.WSMsgType.ERROR:
            _log.debug('Received %s', msg)
            raise ConnectionClosed(self.ws, shard_id=None) from msg.data
        elif msg.type in (aiohttp.WSMsgType.CLOSED, aiohttp.WSMsgType.CLOSE, aiohttp.WSMsgType.CLOSING):
            _log.debug('Received %s', msg)
            raise ConnectionClosed(self.ws, shard_id=None, code=self._close_code)

    async def close(self, code: int = 1000) -> None:
        if self._keep_alive is not None:
            self._keep_alive.stop()

        self._close_code = code
        await self.ws.close(code=code)<|MERGE_RESOLUTION|>--- conflicted
+++ resolved
@@ -812,22 +812,7 @@
     RESUMED             = 9
     CLIENT_CONNECT      = 12
     CLIENT_DISCONNECT   = 13
-<<<<<<< HEAD
     # fmt: on
-
-    def __init__(
-        self,
-        socket: aiohttp.ClientWebSocketResponse,
-        loop: asyncio.AbstractEventLoop,
-        *,
-        hook: Optional[Callable[..., Coroutine[Any, Any, Any]]] = None,
-    ) -> None:
-        self.ws: aiohttp.ClientWebSocketResponse = socket
-        self.loop: asyncio.AbstractEventLoop = loop
-        self._keep_alive: Optional[VoiceKeepAliveHandler] = None
-        self._close_code: Optional[int] = None
-        self.secret_key: Optional[str] = None
-=======
 
     def __init__(self, socket, loop, *, hook=None):
         self.ws = socket
@@ -836,7 +821,6 @@
         self._close_code = None
         self.secret_key = None
         self.ssrc_map = {}
->>>>>>> 11dec6bc
         if hook:
             self._hook = hook
 
