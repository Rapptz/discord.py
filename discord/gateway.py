--- conflicted
+++ resolved
@@ -535,11 +535,8 @@
         }
         await self.send_as_json(payload)
 
-<<<<<<< HEAD
-    async def request_chunks(self, guild_id, query, limit, presences):
-=======
-    async def request_chunks(self, guild_id, query, limit, *, nonce=None):
->>>>>>> 755ab283
+    async def request_chunks(self, guild_id, query, limit, presences, *, nonce=None):
+
         payload = {
             'op': self.REQUEST_MEMBERS,
             'd': {
