# -*- coding: utf-8 -*-

"""
The MIT License (MIT)

Copyright (c) 2015-2017 Rapptz

Permission is hereby granted, free of charge, to any person obtaining a
copy of this software and associated documentation files (the "Software"),
to deal in the Software without restriction, including without limitation
the rights to use, copy, modify, merge, publish, distribute, sublicense,
and/or sell copies of the Software, and to permit persons to whom the
Software is furnished to do so, subject to the following conditions:

The above copyright notice and this permission notice shall be included in
all copies or substantial portions of the Software.

THE SOFTWARE IS PROVIDED "AS IS", WITHOUT WARRANTY OF ANY KIND, EXPRESS
OR IMPLIED, INCLUDING BUT NOT LIMITED TO THE WARRANTIES OF MERCHANTABILITY,
FITNESS FOR A PARTICULAR PURPOSE AND NONINFRINGEMENT. IN NO EVENT SHALL THE
AUTHORS OR COPYRIGHT HOLDERS BE LIABLE FOR ANY CLAIM, DAMAGES OR OTHER
LIABILITY, WHETHER IN AN ACTION OF CONTRACT, TORT OR OTHERWISE, ARISING
FROM, OUT OF OR IN CONNECTION WITH THE SOFTWARE OR THE USE OR OTHER
DEALINGS IN THE SOFTWARE.
"""

import sys
import time
import websockets
import asyncio

from . import utils, compat
from .game import Game
from .errors import ConnectionClosed, InvalidArgument
import logging
import zlib, json
from collections import namedtuple
import threading
import struct

log = logging.getLogger(__name__)

__all__ = [ 'DiscordWebSocket', 'KeepAliveHandler', 'VoiceKeepAliveHandler',
            'DiscordVoiceWebSocket', 'ResumeWebSocket' ]

class ResumeWebSocket(Exception):
    """Signals to initialise via RESUME opcode instead of IDENTIFY."""
    def __init__(self, shard_id):
        self.shard_id = shard_id

EventListener = namedtuple('EventListener', 'predicate event result future')

class KeepAliveHandler(threading.Thread):
    def __init__(self, *args, **kwargs):
        ws = kwargs.pop('ws', None)
        interval = kwargs.pop('interval', None)
        shard_id = kwargs.pop('shard_id', None)
        threading.Thread.__init__(self, *args, **kwargs)
        self.ws = ws
        self.interval = interval
        self.daemon = True
        self.shard_id = shard_id
        self.msg = 'Keeping websocket alive with sequence %s.'
        self._stop_ev = threading.Event()
        self._last_ack = time.monotonic()
        self._last_send = time.monotonic()
        self.heartbeat_timeout = ws._max_heartbeat_timeout

    def run(self):
        while not self._stop_ev.wait(self.interval):
            if self._last_ack + self.heartbeat_timeout < time.monotonic():
                log.warn("Shard ID %s has stopped responding to the gateway. Closing and restarting." % self.shard_id)
                coro = self.ws.close(1006)
                f = compat.run_coroutine_threadsafe(coro, loop=self.ws.loop)

                try:
                    f.result()
                except:
                    pass
                finally:
                    self.stop()
                    return

            data = self.get_payload()
            log.debug(self.msg, data['d'])
            coro = self.ws.send_as_json(data)
            f = compat.run_coroutine_threadsafe(coro, loop=self.ws.loop)
            try:
                # block until sending is complete
                f.result()
            except Exception:
                self.stop()
            else:
                self._last_send = time.monotonic()

    def get_payload(self):
        return {
            'op': self.ws.HEARTBEAT,
            'd': self.ws.sequence
        }

    def stop(self):
        self._stop_ev.set()

    def ack(self):
        self._last_ack = time.monotonic()

class VoiceKeepAliveHandler(KeepAliveHandler):
    def __init__(self, *args, **kwargs):
        super().__init__(*args, **kwargs)
        self.msg = 'Keeping voice websocket alive with timestamp %s.'

    def get_payload(self):
        return {
            'op': self.ws.HEARTBEAT,
            'd': int(time.time() * 1000)
        }

class DiscordWebSocket(websockets.client.WebSocketClientProtocol):
    """Implements a WebSocket for Discord's gateway v6.

    This is created through :func:`create_main_websocket`. Library
    users should never create this manually.

    Attributes
    -----------
    DISPATCH
        Receive only. Denotes an event to be sent to Discord, such as READY.
    HEARTBEAT
        When received tells Discord to keep the connection alive.
        When sent asks if your connection is currently alive.
    IDENTIFY
        Send only. Starts a new session.
    PRESENCE
        Send only. Updates your presence.
    VOICE_STATE
        Send only. Starts a new connection to a voice guild.
    VOICE_PING
        Send only. Checks ping time to a voice guild, do not use.
    RESUME
        Send only. Resumes an existing connection.
    RECONNECT
        Receive only. Tells the client to reconnect to a new gateway.
    REQUEST_MEMBERS
        Send only. Asks for the full member list of a guild.
    INVALIDATE_SESSION
        Receive only. Tells the client to optionally invalidate the session
        and IDENTIFY again.
    HELLO
        Receive only. Tells the client the heartbeat interval.
    HEARTBEAT_ACK
        Receive only. Confirms receiving of a heartbeat. Not having it implies
        a connection issue.
    GUILD_SYNC
        Send only. Requests a guild sync.
    gateway
        The gateway we are currently connected to.
    token
        The authentication token for discord.
    """

    DISPATCH           = 0
    HEARTBEAT          = 1
    IDENTIFY           = 2
    PRESENCE           = 3
    VOICE_STATE        = 4
    VOICE_PING         = 5
    RESUME             = 6
    RECONNECT          = 7
    REQUEST_MEMBERS    = 8
    INVALIDATE_SESSION = 9
    HELLO              = 10
    HEARTBEAT_ACK      = 11
    GUILD_SYNC         = 12

    def __init__(self, *args, **kwargs):
        super().__init__(*args, **kwargs)
        self.max_size = None
        # an empty dispatcher to prevent crashes
        self._dispatch = lambda *args: None
        # generic event listeners
        self._dispatch_listeners = []
        # the keep alive
        self._keep_alive = None

        # ws related stuff
        self.session_id = None
        self.sequence = None
        self._zlib = zlib.decompressobj()
        self._buffer = bytearray()

    @classmethod
    @asyncio.coroutine
    def from_client(cls, client, *, shard_id=None, session=None, sequence=None, resume=False):
        """Creates a main websocket for Discord from a :class:`Client`.

        This is for internal use only.
        """
        gateway = yield from client.http.get_gateway()
        ws = yield from websockets.connect(gateway, loop=client.loop, klass=cls)

        # dynamically add attributes needed
        ws.token = client.http.token
        ws._connection = client._connection
        ws._dispatch = client.dispatch
        ws.gateway = gateway
        ws.shard_id = shard_id
        ws.shard_count = client._connection.shard_count
        ws.session_id = session
        ws.sequence = sequence
        ws._max_heartbeat_timeout = client._connection.heartbeat_timeout

        client._connection._update_references(ws)

        log.info('Created websocket connected to %s', gateway)

        # poll event for OP Hello
        yield from ws.poll_event()

        if not resume:
            yield from ws.identify()
            return ws

        yield from ws.resume()
        try:
            yield from ws.ensure_open()
        except websockets.exceptions.ConnectionClosed:
            # ws got closed so let's just do a regular IDENTIFY connect.
            log.info('RESUME failed (the websocket decided to close) for Shard ID %s. Retrying.', shard_id)
            return (yield from cls.from_client(client, shard_id=shard_id))
        else:
            return ws

    def wait_for(self, event, predicate, result=None):
        """Waits for a DISPATCH'd event that meets the predicate.

        Parameters
        -----------
        event : str
            The event name in all upper case to wait for.
        predicate
            A function that takes a data parameter to check for event
            properties. The data parameter is the 'd' key in the JSON message.
        result
            A function that takes the same data parameter and executes to send
            the result to the future. If None, returns the data.

        Returns
        --------
        asyncio.Future
            A future to wait for.
        """

        future = compat.create_future(self.loop)
        entry = EventListener(event=event, predicate=predicate, result=result, future=future)
        self._dispatch_listeners.append(entry)
        return future

    @asyncio.coroutine
    def identify(self):
        """Sends the IDENTIFY packet."""
        payload = {
            'op': self.IDENTIFY,
            'd': {
                'token': self.token,
                'properties': {
                    '$os': sys.platform,
                    '$browser': 'discord.py',
                    '$device': 'discord.py',
                    '$referrer': '',
                    '$referring_domain': ''
                },
                'compress': True,
                'large_threshold': 250,
                'v': 3
            }
        }

        if not self._connection.is_bot:
            payload['d']['synced_guilds'] = []

        if self.shard_id is not None and self.shard_count is not None:
            payload['d']['shard'] = [self.shard_id, self.shard_count]

        state = self._connection
        if state._game is not None or state._status is not None:
            payload['d']['presence'] = {
                'status': state._status,
                'game': state._game,
                'since': 0,
                'afk': False
            }

        yield from self.send_as_json(payload)
        log.info('Shard ID %s has sent the IDENTIFY payload.', self.shard_id)

    @asyncio.coroutine
    def resume(self):
        """Sends the RESUME packet."""
        payload = {
            'op': self.RESUME,
            'd': {
                'seq': self.sequence,
                'session_id': self.session_id,
                'token': self.token
            }
        }

        yield from self.send_as_json(payload)
        log.info('Shard ID %s has sent the RESUME payload.', self.shard_id)

    @asyncio.coroutine
    def received_message(self, msg):
        self._dispatch('socket_raw_receive', msg)

        if isinstance(msg, bytes):
            self._buffer.extend(msg)

            if len(msg) >= 4:
                if msg[-4:] == b'\x00\x00\xff\xff':
                    msg = self._zlib.decompress(self._buffer)
                    msg = msg.decode('utf-8')
                    self._buffer = bytearray()
                else:
                    return
            else:
                return

        msg = json.loads(msg)

        log.debug('For Shard ID %s: WebSocket Event: %s', self.shard_id, msg)
        self._dispatch('socket_response', msg)

        op = msg.get('op')
        data = msg.get('d')
        seq = msg.get('s')
        if seq is not None:
            self.sequence = seq

        if op == self.RECONNECT:
            # "reconnect" can only be handled by the Client
            # so we terminate our connection and raise an
            # internal exception signalling to reconnect.
            log.info('Received RECONNECT opcode.')
            yield from self.close()
            raise ResumeWebSocket(self.shard_id)

        if op == self.HEARTBEAT_ACK:
            self._keep_alive.ack()
            return

        if op == self.HEARTBEAT:
            beat = self._keep_alive.get_payload()
            yield from self.send_as_json(beat)
            return

        if op == self.HELLO:
            interval = data['heartbeat_interval'] / 1000.0
            self._keep_alive = KeepAliveHandler(ws=self, interval=interval, shard_id=self.shard_id)
            # send a heartbeat immediately
            yield from self.send_as_json(self._keep_alive.get_payload())
            self._keep_alive.start()
            return

        if op == self.INVALIDATE_SESSION:
            if data == True:
                yield from asyncio.sleep(5.0, loop=self.loop)
                yield from self.close()
                raise ResumeWebSocket(self.shard_id)

            self.sequence = None
            self.session_id = None
            log.info('Shard ID %s session has been invalidated.' % self.shard_id)
            yield from self.identify()
            return

        if op != self.DISPATCH:
            log.warning('Unknown OP code %s.', op)
            return

        event = msg.get('t')

        if event == 'READY':
            self._trace = trace = data.get('_trace', [])
            self.sequence = msg['s']
            self.session_id = data['session_id']
            log.info('Shard ID %s has connected to Gateway: %s (Session ID: %s).',
                      self.shard_id, ', '.join(trace), self.session_id)

        if event == 'RESUMED':
            self._trace = trace = data.get('_trace', [])
            log.info('Shard ID %s has successfully RESUMED session %s under trace %s.',
                     self.shard_id, self.session_id, ', '.join(trace))

        parser = 'parse_' + event.lower()

        try:
            func = getattr(self._connection, parser)
        except AttributeError:
            log.warning('Unknown event %s.', event)
        else:
            func(data)

        # remove the dispatched listeners
        removed = []
        for index, entry in enumerate(self._dispatch_listeners):
            if entry.event != event:
                continue

            future = entry.future
            if future.cancelled():
                removed.append(index)
                continue

            try:
                valid = entry.predicate(data)
            except Exception as e:
                future.set_exception(e)
                removed.append(index)
            else:
                if valid:
                    ret = data if entry.result is None else entry.result(data)
                    future.set_result(ret)
                    removed.append(index)

        for index in reversed(removed):
            del self._dispatch_listeners[index]

    @property
    def latency(self):
        """:obj:`float`: Measures latency between a HEARTBEAT and a HEARTBEAT_ACK in seconds."""
        heartbeat = self._keep_alive
        return float('inf') if heartbeat is None else heartbeat._last_ack - heartbeat._last_send

    def _can_handle_close(self, code):
        return code not in (1000, 4004, 4010, 4011)

    @asyncio.coroutine
    def poll_event(self):
        """Polls for a DISPATCH event and handles the general gateway loop.

        Raises
        ------
        ConnectionClosed
            The websocket connection was terminated for unhandled reasons.
        """
        try:
            msg = yield from self.recv()
            yield from self.received_message(msg)
        except websockets.exceptions.ConnectionClosed as e:
            if self._can_handle_close(e.code):
                log.info('Websocket closed with %s (%s), attempting a reconnect.', e.code, e.reason)
                raise ResumeWebSocket(self.shard_id) from e
            else:
                log.info('Websocket closed with %s (%s), cannot reconnect.', e.code, e.reason)
                raise ConnectionClosed(e, shard_id=self.shard_id) from e

    @asyncio.coroutine
    def send(self, data):
        self._dispatch('socket_raw_send', data)
        yield from super().send(data)

    @asyncio.coroutine
    def send_as_json(self, data):
        try:
            yield from super().send(utils.to_json(data))
        except websockets.exceptions.ConnectionClosed as e:
            if not self._can_handle_close(e.code):
                raise ConnectionClosed(e, shard_id=self.shard_id) from e

    @asyncio.coroutine
    def change_presence(self, *, game=None, status=None, afk=False, since=0.0):
        if game is not None and not isinstance(game, Game):
            raise InvalidArgument('game must be of type Game or None')

        if status == 'idle':
            since = int(time.time() * 1000)

        sent_game = dict(game) if game else None

        payload = {
            'op': self.PRESENCE,
            'd': {
                'game': sent_game,
                'afk': afk,
                'since': since,
                'status': status
            }
        }

        sent = utils.to_json(payload)
        log.debug('Sending "%s" to change status', sent)
        yield from self.send(sent)

    @asyncio.coroutine
    def request_sync(self, guild_ids):
        payload = {
            'op': self.GUILD_SYNC,
            'd': list(guild_ids)
        }
        yield from self.send_as_json(payload)

    @asyncio.coroutine
    def voice_state(self, guild_id, channel_id, self_mute=False, self_deaf=False):
        payload = {
            'op': self.VOICE_STATE,
            'd': {
                'guild_id': guild_id,
                'channel_id': channel_id,
                'self_mute': self_mute,
                'self_deaf': self_deaf
            }
        }

        log.debug('Updating our voice state to %s.', payload)
        yield from self.send_as_json(payload)

    @asyncio.coroutine
    def close_connection(self, *args, **kwargs):
        if self._keep_alive:
            self._keep_alive.stop()

        yield from super().close_connection(*args, **kwargs)

class DiscordVoiceWebSocket(websockets.client.WebSocketClientProtocol):
    """Implements the websocket protocol for handling voice connections.

    Attributes
    -----------
    IDENTIFY
        Send only. Starts a new voice session.
    SELECT_PROTOCOL
        Send only. Tells discord what encryption mode and how to connect for voice.
    READY
        Receive only. Tells the websocket that the initial connection has completed.
    HEARTBEAT
        Send only. Keeps your websocket connection alive.
    SESSION_DESCRIPTION
        Receive only. Gives you the secret key required for voice.
    SPEAKING
        Send only. Notifies the client if you are currently speaking.
    HEARTBEAT_ACK
        Receive only. Tells you your heartbeat has been acknowledged.
    RESUME
        Sent only. Tells the client to resume its session.
    HELLO
        Receive only. Tells you that your websocket connection was acknowledged.
    INVALIDATE_SESSION
        Sent only. Tells you that your RESUME request has failed and to re-IDENTIFY.
    """

    IDENTIFY            = 0
    SELECT_PROTOCOL     = 1
    READY               = 2
    HEARTBEAT           = 3
    SESSION_DESCRIPTION = 4
    SPEAKING            = 5
    HEARTBEAT_ACK       = 6
    RESUME              = 7
    HELLO               = 8
    INVALIDATE_SESSION  = 9

    def __init__(self, *args, **kwargs):
        super().__init__(*args, **kwargs)
        self.max_size = None
        self._keep_alive = None

    @asyncio.coroutine
    def send_as_json(self, data):
        log.debug('Sending voice websocket frame: %s.', data)
        yield from self.send(utils.to_json(data))

    @asyncio.coroutine
    def resume(self):
        state = self._connection
        payload = {
            'op': self.RESUME,
            'd': {
                'token': state.token,
                'server_id': str(state.server_id),
                'session_id': state.session_id
            }
        }
        yield from self.send_as_json(payload)

    @asyncio.coroutine
    def identify(self):
        state = self._connection
        payload = {
            'op': self.IDENTIFY,
            'd': {
                'server_id': str(state.server_id),
                'user_id': str(state.user.id),
                'session_id': state.session_id,
                'token': state.token
            }
        }
        yield from self.send_as_json(payload)

    @classmethod
    @asyncio.coroutine
    def from_client(cls, client, *, resume=False):
        """Creates a voice websocket for the :class:`VoiceClient`."""
        gateway = 'wss://' + client.endpoint + '/?v=3'
        ws = yield from websockets.connect(gateway, loop=client.loop, klass=cls)
        ws.gateway = gateway
        ws._connection = client
        ws._max_heartbeat_timeout = 60.0

        if resume:
            yield from ws.resume()
        else:
            yield from ws.identify()

        return ws

    @asyncio.coroutine
    def select_protocol(self, ip, port):
        payload = {
            'op': self.SELECT_PROTOCOL,
            'd': {
                'protocol': 'udp',
                'data': {
                    'address': ip,
                    'port': port,
                    'mode': 'xsalsa20_poly1305'
                }
            }
        }

        yield from self.send_as_json(payload)

    @asyncio.coroutine
    def speak(self, is_speaking=True):
        payload = {
            'op': self.SPEAKING,
            'd': {
                'speaking': is_speaking,
                'delay': 0
            }
        }

        yield from self.send_as_json(payload)

    @asyncio.coroutine
    def received_message(self, msg):
        log.debug('Voice websocket frame received: %s', msg)
        op = msg['op']
        data = msg.get('d')

        if op == self.READY:
            interval = data['heartbeat_interval'] / 1000.0
            self._keep_alive = VoiceKeepAliveHandler(ws=self, interval=interval)
            self._keep_alive.start()
            yield from self.initial_connection(data)
        elif op == self.HEARTBEAT_ACK:
            self._keep_alive.ack()
        elif op == self.INVALIDATE_SESSION:
            log.info('Voice RESUME failed.')
            yield from self.identify()
        elif op == self.SESSION_DESCRIPTION:
            yield from self.load_secret_key(data)
        elif op == self.SPEAKING:
            user_id = int(data['user_id'])
            ssrc = int(data['ssrc'])

            if 'speaking' in data:
                user = self._connection._state.get_user(user_id)

                self._connection.decoders[ssrc].user = user
                self._connection.decoders[ssrc].speaking_state(data['speaking'])

    @asyncio.coroutine
    def initial_connection(self, data):
        state = self._connection
        state.ssrc = data['ssrc']
        state.voice_port = data['port']

        packet = bytearray(70)
        struct.pack_into('>I', packet, 0, state.ssrc)
        state.socket.sendto(packet, (state.endpoint_ip, state.voice_port))
        recv = yield from self.loop.sock_recv(state.socket, 70)
        log.debug('received packet in initial_connection: %s', recv)

        # the ip is ascii starting at the 4th byte and ending at the first null
        ip_start = 4
        ip_end = recv.index(0, ip_start)
        state.ip = recv[ip_start:ip_end].decode('ascii')

        # the port is a little endian unsigned short in the last two bytes
        # yes, this is different endianness from everything else
        state.port = struct.unpack_from('<H', recv, len(recv) - 2)[0]

        log.debug('detected ip: %s port: %s', state.ip, state.port)
        yield from self.select_protocol(state.ip, state.port)
        log.info('selected the voice protocol for use')

    @asyncio.coroutine
    def load_secret_key(self, data):
        log.info('received secret key for voice connection')
        self._connection.secret_key = data.get('secret_key')
        yield from self.speak()

    @asyncio.coroutine
    def poll_event(self):
        try:
            msg = yield from asyncio.wait_for(self.recv(), timeout=30.0, loop=self.loop)
            yield from self.received_message(json.loads(msg))
        except websockets.exceptions.ConnectionClosed as e:
            raise ConnectionClosed(e, shard_id=None) from e

    @asyncio.coroutine
    def close_connection(self, *args, **kwargs):
        if self._keep_alive:
            self._keep_alive.stop()

<<<<<<< HEAD
        yield from super().close_connection(*args, **kwargs)

=======
        yield from super().close_connection(force=force)
>>>>>>> f89a5d53
<|MERGE_RESOLUTION|>--- conflicted
+++ resolved
@@ -714,9 +714,4 @@
         if self._keep_alive:
             self._keep_alive.stop()
 
-<<<<<<< HEAD
-        yield from super().close_connection(*args, **kwargs)
-
-=======
-        yield from super().close_connection(force=force)
->>>>>>> f89a5d53
+        yield from super().close_connection(*args, **kwargs)