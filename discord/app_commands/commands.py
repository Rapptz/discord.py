--- conflicted
+++ resolved
@@ -701,19 +701,15 @@
         """Optional[:class:`Group`]: The parent of this group."""
         return self.parent
 
-    def _get_internal_command(self, name: str) -> Optional[Union[Command, Group]]:
+    def _get_internal_command(self, name: str) -> Optional[Union[Command[Any, ..., Any], Group]]:
         return self._children.get(name)
 
-<<<<<<< HEAD
-    async def on_error(self, interaction: Interaction, command: Command[Any, ..., Any], error: AppCommandError) -> None:
-=======
     @property
-    def commands(self) -> List[Union[Command, Group]]:
+    def commands(self) -> List[Union[Command[Any, ..., Any], Group]]:
         """List[Union[:class:`Command`, :class:`Group`]]: The commands that this group contains."""
         return list(self._children.values())
 
-    async def on_error(self, interaction: Interaction, command: Command, error: AppCommandError) -> None:
->>>>>>> 3d74da8d
+    async def on_error(self, interaction: Interaction, command: Command[Any, ..., Any], error: AppCommandError) -> None:
         """|coro|
 
         A callback that is called when a child's command raises an :exc:`AppCommandError`.
