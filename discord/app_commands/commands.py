"""
The MIT License (MIT)

Copyright (c) 2015-present Rapptz

Permission is hereby granted, free of charge, to any person obtaining a
copy of this software and associated documentation files (the "Software"),
to deal in the Software without restriction, including without limitation
the rights to use, copy, modify, merge, publish, distribute, sublicense,
and/or sell copies of the Software, and to permit persons to whom the
Software is furnished to do so, subject to the following conditions:

The above copyright notice and this permission notice shall be included in
all copies or substantial portions of the Software.

THE SOFTWARE IS PROVIDED "AS IS", WITHOUT WARRANTY OF ANY KIND, EXPRESS
OR IMPLIED, INCLUDING BUT NOT LIMITED TO THE WARRANTIES OF MERCHANTABILITY,
FITNESS FOR A PARTICULAR PURPOSE AND NONINFRINGEMENT. IN NO EVENT SHALL THE
AUTHORS OR COPYRIGHT HOLDERS BE LIABLE FOR ANY CLAIM, DAMAGES OR OTHER
LIABILITY, WHETHER IN AN ACTION OF CONTRACT, TORT OR OTHERWISE, ARISING
FROM, OUT OF OR IN CONNECTION WITH THE SOFTWARE OR THE USE OR OTHER
DEALINGS IN THE SOFTWARE.
"""

from __future__ import annotations
import inspect

from typing import (
    Any,
    Callable,
    ClassVar,
    Coroutine,
    Dict,
    Generic,
    List,
    Optional,
    Set,
    TYPE_CHECKING,
    Tuple,
    Type,
    TypeVar,
    Union,
)
from textwrap import TextWrapper

import re

from ..enums import AppCommandOptionType, AppCommandType
from ..interactions import Interaction
from .models import Choice
from .transformers import annotation_to_parameter, CommandParameter, NoneType
from .errors import AppCommandError, CommandInvokeError, CommandSignatureMismatch, CommandAlreadyRegistered
from ..message import Message
from ..user import User
from ..member import Member
from ..utils import resolve_annotation, MISSING, is_inside_class

if TYPE_CHECKING:
    from typing_extensions import ParamSpec, Concatenate
    from ..abc import Snowflake
    from .namespace import Namespace
    from .models import ChoiceT

    # Generally, these two libraries are supposed to be separate from each other.
    # However, for type hinting purposes it's unfortunately necessary for one to
    # reference the other to prevent type checking errors in callbacks
    from discord.ext.commands import Cog

__all__ = (
    'Command',
    'ContextMenu',
    'Group',
    'context_menu',
    'command',
    'describe',
    'choices',
    'autocomplete',
    'guilds',
)

if TYPE_CHECKING:
    P = ParamSpec('P')
else:
    P = TypeVar('P')

T = TypeVar('T')
GroupT = TypeVar('GroupT', bound='Union[Group, Cog]')
Coro = Coroutine[Any, Any, T]
Error = Union[
    Callable[[GroupT, Interaction, AppCommandError], Coro[Any]],
    Callable[[Interaction, AppCommandError], Coro[Any]],
]


if TYPE_CHECKING:
    CommandCallback = Union[
        Callable[Concatenate[GroupT, Interaction, P], Coro[T]],
        Callable[Concatenate[Interaction, P], Coro[T]],
    ]

    ContextMenuCallback = Union[
        # If groups end up support context menus these would be uncommented
        # Callable[[GroupT, Interaction, Member], Coro[Any]],
        # Callable[[GroupT, Interaction, User], Coro[Any]],
        # Callable[[GroupT, Interaction, Message], Coro[Any]],
        # Callable[[GroupT, Interaction, Union[Member, User]], Coro[Any]],
        Callable[[Interaction, Member], Coro[Any]],
        Callable[[Interaction, User], Coro[Any]],
        Callable[[Interaction, Message], Coro[Any]],
        Callable[[Interaction, Union[Member, User]], Coro[Any]],
    ]

    AutocompleteCallback = Union[
        Callable[[GroupT, Interaction, ChoiceT, Namespace], Coro[List[Choice[ChoiceT]]]],
        Callable[[Interaction, ChoiceT, Namespace], Coro[List[Choice[ChoiceT]]]],
    ]
else:
    CommandCallback = Callable[..., Coro[T]]
    ContextMenuCallback = Callable[..., Coro[T]]
    AutocompleteCallback = Callable[..., Coro[T]]


VALID_SLASH_COMMAND_NAME = re.compile(r'^[\w-]{1,32}$')
CAMEL_CASE_REGEX = re.compile(r'(?<!^)(?=[A-Z])')


def _shorten(
    input: str,
    *,
    _wrapper: TextWrapper = TextWrapper(width=100, max_lines=1, replace_whitespace=True, placeholder='...'),
) -> str:
    return _wrapper.fill(' '.join(input.strip().split()))


def _to_kebab_case(text: str) -> str:
    return CAMEL_CASE_REGEX.sub('-', text).lower()


def _context_menu_annotation(annotation: Any, *, _none: type = NoneType) -> AppCommandType:
    if annotation is Message:
        return AppCommandType.message

    supported_types: Set[Any] = {Member, User}
    if annotation in supported_types:
        return AppCommandType.user

    # Check if there's an origin
    origin = getattr(annotation, '__origin__', None)
    if origin is not Union:
        # Only Union is supported so bail early
        msg = (
            f'unsupported type annotation {annotation!r}, must be either discord.Member, '
            'discord.User, discord.Message, or a typing.Union of discord.Member and discord.User'
        )
        raise TypeError(msg)

    # Only Union[Member, User] is supported
    if not all(arg in supported_types for arg in annotation.__args__):
        raise TypeError(f'unsupported types given inside {annotation!r}')

    return AppCommandType.user


def _populate_descriptions(params: Dict[str, CommandParameter], descriptions: Dict[str, Any]) -> None:
    for name, param in params.items():
        description = descriptions.pop(name, MISSING)
        if description is MISSING:
            param.description = '...'
            continue

        if not isinstance(description, str):
            raise TypeError('description must be a string')

        param.description = description

    if descriptions:
        first = next(iter(descriptions))
        raise TypeError(f'unknown parameter given: {first}')


def _populate_choices(params: Dict[str, CommandParameter], all_choices: Dict[str, List[Choice]]) -> None:
    for name, param in params.items():
        choices = all_choices.pop(name, MISSING)
        if choices is MISSING:
            continue

        if not isinstance(choices, list):
            raise TypeError('choices must be a list of Choice')

        if not all(isinstance(choice, Choice) for choice in choices):
            raise TypeError('choices must be a list of Choice')

        if param.type not in (AppCommandOptionType.string, AppCommandOptionType.number, AppCommandOptionType.integer):
            raise TypeError('choices are only supported for integer, string, or number option types')

        # There's a type safety hole if someone does Choice[float] as an annotation
        # but the values are actually Choice[int]. Since the input-output is the same this feels
        # safe enough to ignore.
        param.choices = choices

    if all_choices:
        first = next(iter(all_choices))
        raise TypeError(f'unknown parameter given: {first}')


def _populate_autocomplete(params: Dict[str, CommandParameter], autocomplete: Dict[str, Any]) -> None:
    for name, param in params.items():
        callback = autocomplete.pop(name, MISSING)
        if callback is MISSING:
            continue

        if not inspect.iscoroutinefunction(callback):
            raise TypeError('autocomplete callback must be a coroutine function')

        if param.type not in (AppCommandOptionType.string, AppCommandOptionType.number, AppCommandOptionType.integer):
            raise TypeError('autocomplete is only supported for integer, string, or number option types')

        param.autocomplete = callback

    if autocomplete:
        first = next(iter(autocomplete))
        raise TypeError(f'unknown parameter given: {first}')


def _extract_parameters_from_callback(func: Callable[..., Any], globalns: Dict[str, Any]) -> Dict[str, CommandParameter]:
    params = inspect.signature(func).parameters
    cache = {}
    required_params = is_inside_class(func) + 1
    if len(params) < required_params:
        raise TypeError(f'callback must have more than {required_params - 1} parameter(s)')

    iterator = iter(params.values())
    for _ in range(0, required_params):
        next(iterator)

    parameters: List[CommandParameter] = []
    for parameter in iterator:
        if parameter.annotation is parameter.empty:
            raise TypeError(f'annotation for {parameter.name} must be given')

        resolved = resolve_annotation(parameter.annotation, globalns, globalns, cache)
        param = annotation_to_parameter(resolved, parameter)
        parameters.append(param)

    values = sorted(parameters, key=lambda a: a.required, reverse=True)
    result = {v.name: v for v in values}

    try:
        descriptions = func.__discord_app_commands_param_description__
    except AttributeError:
        for param in values:
            if param.description is MISSING:
                param.description = '...'
    else:
        _populate_descriptions(result, descriptions)

    try:
        choices = func.__discord_app_commands_param_choices__
    except AttributeError:
        pass
    else:
        _populate_choices(result, choices)

    try:
        autocomplete = func.__discord_app_commands_param_autocomplete__
    except AttributeError:
        pass
    else:
        _populate_autocomplete(result, autocomplete)

    return result


def _get_context_menu_parameter(func: ContextMenuCallback) -> Tuple[str, Any, AppCommandType]:
    params = inspect.signature(func).parameters
    if len(params) != 2:
        msg = (
            'context menu callbacks require 2 parameters, the first one being the annotation and the '
            'other one explicitly annotated with either discord.Message, discord.User, discord.Member, '
            'or a typing.Union of discord.Member and discord.User'
        )
        raise TypeError(msg)

    iterator = iter(params.values())
    next(iterator)  # skip interaction
    parameter = next(iterator)
    if parameter.annotation is parameter.empty:
        msg = (
            'second parameter of context menu callback must be explicitly annotated with either discord.Message, '
            'discord.User, discord.Member, or a typing.Union of discord.Member and discord.User'
        )
        raise TypeError(msg)

    resolved = resolve_annotation(parameter.annotation, func.__globals__, func.__globals__, {})
    type = _context_menu_annotation(resolved)
    return (parameter.name, resolved, type)


class Command(Generic[GroupT, P, T]):
    """A class that implements an application command.

    These are usually not created manually, instead they are created using
    one of the following decorators:

    - :func:`~discord.app_commands.command`
    - :meth:`Group.command <discord.app_commands.Group.command>`
    - :meth:`CommandTree.command <discord.app_commands.CommandTree.command>`

    .. versionadded:: 2.0

    Attributes
    ------------
    name: :class:`str`
        The name of the application command.
    description: :class:`str`
        The description of the application command. This shows up in the UI to describe
        the application command.
    parent: Optional[:class:`Group`]
        The parent application command. ``None`` if there isn't one.
    """

    def __init__(
        self,
        *,
        name: str,
        description: str,
        callback: CommandCallback[GroupT, P, T],
        parent: Optional[Group] = None,
    ):
        self.name: str = name
        self.description: str = description
        self._attr: Optional[str] = None
        self._callback: CommandCallback[GroupT, P, T] = callback
        self.parent: Optional[Group] = parent
        self.binding: Optional[GroupT] = None
        self.on_error: Optional[Error[GroupT]] = None
        self._params: Dict[str, CommandParameter] = _extract_parameters_from_callback(callback, callback.__globals__)
        self._guild_ids: Optional[List[int]] = getattr(callback, '__discord_app_commands_default_guilds__', None)

    def __set_name__(self, owner: Type[Any], name: str) -> None:
        self._attr = name

    @property
    def callback(self) -> CommandCallback[GroupT, P, T]:
        """:ref:`coroutine <coroutine>`: The coroutine that is executed when the command is called."""
        return self._callback

    def _copy_with_binding(self, binding: GroupT) -> Command:
        cls = self.__class__
        copy = cls.__new__(cls)
        copy.name = self.name
        copy._guild_ids = self._guild_ids
        copy.description = self.description
        copy._attr = self._attr
        copy._callback = self._callback
        copy.parent = self.parent
        copy.on_error = self.on_error
        copy._params = self._params.copy()
        copy.binding = binding
        return copy

    def to_dict(self) -> Dict[str, Any]:
        # If we have a parent then our type is a subcommand
        # Otherwise, the type falls back to the specific command type (e.g. slash command or context menu)
        option_type = AppCommandType.chat_input.value if self.parent is None else AppCommandOptionType.subcommand.value
        return {
            'name': self.name,
            'description': self.description,
            'type': option_type,
            'options': [param.to_dict() for param in self._params.values()],
        }

    async def _invoke_error_handler(self, interaction: Interaction, error: AppCommandError) -> None:
        # These type ignores are because the type checker can't narrow this type properly.
        if self.on_error is not None:
            if self.binding is not None:
                await self.on_error(self.binding, interaction, error)  # type: ignore
            else:
                await self.on_error(interaction, error)  # type: ignore

        parent = self.parent
        if parent is not None:
            await parent.on_error(interaction, self, error)

            if parent.parent is not None:
                await parent.parent.on_error(interaction, self, error)

    async def _invoke_with_namespace(self, interaction: Interaction, namespace: Namespace) -> T:
        values = namespace.__dict__
        for name, param in self._params.items():
            try:
                value = values[name]
            except KeyError:
                if not param.required:
                    values[name] = param.default
                else:
                    raise CommandSignatureMismatch(self) from None
            else:
                values[name] = await param.transform(interaction, value)

        # These type ignores are because the type checker doesn't quite understand the narrowing here
        # Likewise, it thinks we're missing positional arguments when there aren't any.
        try:
            if self.binding is not None:
                return await self._callback(self.binding, interaction, **values)  # type: ignore
            return await self._callback(interaction, **values)  # type: ignore
        except TypeError as e:
            # In order to detect mismatch from the provided signature and the Discord data,
            # there are many ways it can go wrong yet all of them eventually lead to a TypeError
            # from the Python compiler showcasing that the signature is incorrect. This lovely
            # piece of code essentially checks the last frame of the caller and checks if the
            # locals contains our `self` reference.
            #
            # This is because there is a possibility that a TypeError is raised within the body
            # of the function, and in that case the locals wouldn't contain a reference to
            # the command object under the name `self`.
            frame = inspect.trace()[-1].frame
            if frame.f_locals.get('self') is self:
                raise CommandSignatureMismatch(self) from None
            raise CommandInvokeError(self, e) from e
        except AppCommandError:
            raise
        except Exception as e:
            raise CommandInvokeError(self, e) from e

    async def _invoke_autocomplete(self, interaction: Interaction, name: str, namespace: Namespace):
        value = namespace.__dict__[name]

        try:
            param = self._params[name]
        except KeyError:
            raise CommandSignatureMismatch(self) from None

        if param.autocomplete is None:
            raise CommandSignatureMismatch(self)

        if self.binding is not None:
            choices = await param.autocomplete(self.binding, interaction, value, namespace)
        else:
            choices = await param.autocomplete(interaction, value, namespace)

        if interaction.response.is_done():
            return

        await interaction.response.autocomplete(choices)

    def _get_internal_command(self, name: str) -> Optional[Union[Command, Group]]:
        return None

    @property
    def root_parent(self) -> Optional[Group]:
        """Optional[:class:`Group`]: The root parent of this command."""
        if self.parent is None:
            return None
        parent = self.parent
        return parent.parent or parent

    def error(self, coro: Error[GroupT]) -> Error[GroupT]:
        """A decorator that registers a coroutine as a local error handler.

        The local error handler is called whenever an exception is raised in the body
        of the command or during handling of the command. The error handler must take
        2 parameters, the interaction and the error.

        The error passed will be derived from :exc:`AppCommandError`.

        Parameters
        -----------
        coro: :ref:`coroutine <coroutine>`
            The coroutine to register as the local error handler.

        Raises
        -------
        TypeError
            The coroutine passed is not actually a coroutine.
        """

        if not inspect.iscoroutinefunction(coro):
            raise TypeError('The error handler must be a coroutine.')

        self.on_error = coro
        return coro

    def autocomplete(
        self, name: str
    ) -> Callable[[AutocompleteCallback[GroupT, ChoiceT]], AutocompleteCallback[GroupT, ChoiceT]]:
        """A decorator that registers a coroutine as an autocomplete prompt for a parameter.

        The coroutine callback must have 3 parameters, the :class:`~discord.Interaction`,
        the current value by the user (usually either a :class:`str`, :class:`int`, or :class:`float`,
        depending on the type of the parameter being marked as autocomplete), and then the
        :class:`Namespace` that represents possible values are partially filled in.

        The coroutine decorator **must** return a list of :class:`~discord.app_commands.Choice` objects.
        Only up to 25 objects are supported.

        Example:

        .. code-block:: python3

            @app_commands.command()
            async def fruits(interaction: discord.Interaction, fruits: str):
                await interaction.response.send_message(f'Your favourite fruit seems to be {fruits}')

            @fruits.autocomplete('fruits')
            async def fruits_autocomplete(
                interaction: discord.Interaction,
                current: str,
                namespace: app_commands.Namespace
            ) -> List[app_commands.Choice[str]]:
                fruits = ['Banana', 'Pineapple', 'Apple', 'Watermelon', 'Melon', 'Cherry']
                return [
                    app_commands.Choice(name=fruit, value=fruit)
                    for fruit in fruits if current.lower() in fruit.lower()
                ]


        Parameters
        -----------
        name: :class:`str`
            The parameter name to register as autocomplete.

        Raises
        -------
        TypeError
            The coroutine passed is not actually a coroutine or
            the parameter is not found or of an invalid type.
        """

        def decorator(coro: AutocompleteCallback[GroupT, ChoiceT]) -> AutocompleteCallback[GroupT, ChoiceT]:
            if not inspect.iscoroutinefunction(coro):
                raise TypeError('The error handler must be a coroutine.')

            try:
                param = self._params[name]
            except KeyError:
                raise TypeError(f'unknown parameter: {name!r}') from None

            if param.type not in (AppCommandOptionType.string, AppCommandOptionType.number, AppCommandOptionType.integer):
                raise TypeError('autocomplete is only supported for integer, string, or number option types')

            param.autocomplete = coro
            return coro

        return decorator


class ContextMenu:
    """A class that implements a context menu application command.

    These are usually not created manually, instead they are created using
    one of the following decorators:

    - :func:`~discord.app_commands.context_menu`
    - :meth:`CommandTree.command <discord.app_commands.CommandTree.context_menu>`

    .. versionadded:: 2.0

    Attributes
    ------------
    name: :class:`str`
        The name of the context menu.
    type: :class:`.AppCommandType`
        The type of context menu application command.
    """

    def __init__(
        self,
        *,
        name: str,
        callback: ContextMenuCallback,
        type: AppCommandType,
    ):
        self.name: str = name
        self._callback: ContextMenuCallback = callback
        self.type: AppCommandType = type
        (param, annotation, actual_type) = _get_context_menu_parameter(callback)
        if actual_type != type:
            raise ValueError(f'context menu callback implies a type of {actual_type} but {type} was passed.')
        self._param_name = param
        self._annotation = annotation

    @property
    def callback(self) -> ContextMenuCallback:
        """:ref:`coroutine <coroutine>`: The coroutine that is executed when the context menu is called."""
        return self._callback

    @classmethod
    def _from_decorator(cls, callback: ContextMenuCallback, *, name: str = MISSING) -> ContextMenu:
        (param, annotation, type) = _get_context_menu_parameter(callback)

        self = cls.__new__(cls)
        self.name = callback.__name__.title() if name is MISSING else name
        self._callback = callback
        self.type = type
        self._param_name = param
        self._annotation = annotation
        return self

    def to_dict(self) -> Dict[str, Any]:
        return {
            'name': self.name,
            'type': self.type.value,
        }

    async def _invoke(self, interaction: Interaction, arg: Any):
        try:
            await self._callback(interaction, arg)
        except AppCommandError:
            raise
        except Exception as e:
            raise CommandInvokeError(self, e) from e


class Group:
    """A class that implements an application command group.

    These are usually inherited rather than created manually.

    .. versionadded:: 2.0

    Attributes
    ------------
    name: :class:`str`
        The name of the group. If not given, it defaults to a lower-case
        kebab-case version of the class name.
    description: :class:`str`
        The description of the group. This shows up in the UI to describe
        the group. If not given, it defaults to the docstring of the
        class shortened to 100 characters.
    parent: Optional[:class:`Group`]
        The parent group. ``None`` if there isn't one.
    """

<<<<<<< HEAD
    __discord_app_commands_group_children__: ClassVar[List[Union[Command[Any, ..., Any], Group]]] = []
=======
    __discord_app_commands_group_children__: ClassVar[List[Union[Command, Group]]] = []
    __discord_app_commands_skip_init_binding__: bool = False
>>>>>>> 15885ea7
    __discord_app_commands_group_name__: str = MISSING
    __discord_app_commands_group_description__: str = MISSING

    def __init_subclass__(cls, *, name: str = MISSING, description: str = MISSING) -> None:
<<<<<<< HEAD
        children: List[Union[Command[Any, ..., Any], Group]] = [
            member for member in cls.__dict__.values() if isinstance(member, (Group, Command)) and member.parent is None
        ]

        cls.__discord_app_commands_group_children__ = children

        found = set()
        for child in children:
            if child.name in found:
                raise TypeError(f'Command {child.name} is a duplicate')
            found.add(child.name)
=======
        if not cls.__discord_app_commands_group_children__:
            cls.__discord_app_commands_group_children__ = children = [
                member for member in cls.__dict__.values() if isinstance(member, (Group, Command)) and member.parent is None
            ]

            found = set()
            for child in children:
                if child.name in found:
                    raise TypeError(f'Command {child.name!r} is a duplicate')
                found.add(child.name)

            if len(children) > 25:
                raise TypeError('groups cannot have more than 25 commands')
>>>>>>> 15885ea7

        if name is MISSING:
            cls.__discord_app_commands_group_name__ = _to_kebab_case(cls.__name__)
        else:
            cls.__discord_app_commands_group_name__ = name

        if description is MISSING:
            if cls.__doc__ is None:
                cls.__discord_app_commands_group_description__ = '...'
            else:
                cls.__discord_app_commands_group_description__ = _shorten(cls.__doc__)
        else:
            cls.__discord_app_commands_group_description__ = description

    def __init__(
        self,
        *,
        name: str = MISSING,
        description: str = MISSING,
        parent: Optional[Group] = None,
    ):
        cls = self.__class__
        self.name: str = name if name is not MISSING else cls.__discord_app_commands_group_name__
        self.description: str = description or cls.__discord_app_commands_group_description__
        self._attr: Optional[str] = None
        self._guild_ids: Optional[List[int]] = None

        if not self.description:
            raise TypeError('groups must have a description')

        self.parent: Optional[Group] = parent

        self._children: Dict[str, Union[Command, Group]] = {}

        for child in self.__discord_app_commands_group_children__:
            child = child._copy_with_binding(self) if not cls.__discord_app_commands_skip_init_binding__ else child
            child.parent = self
            self._children[child.name] = child
            if child._attr and not cls.__discord_app_commands_skip_init_binding__:
                setattr(self, child._attr, child)

        if parent is not None and parent.parent is not None:
            raise ValueError('groups can only be nested at most one level')

    def __set_name__(self, owner: Type[Any], name: str) -> None:
        self._attr = name

    def _copy_with_binding(self, binding: Union[Group, Cog]) -> Group:
        cls = self.__class__
        copy = cls.__new__(cls)
        copy.name = self.name
        copy._guild_ids = self._guild_ids
        copy.description = self.description
        copy.parent = self.parent
        copy._attr = self._attr
        copy._children = {child.name: child._copy_with_binding(binding) for child in self._children.values()}
        return copy

    def to_dict(self) -> Dict[str, Any]:
        # If this has a parent command then it's part of a subcommand group
        # Otherwise, it's just a regular command
        option_type = 1 if self.parent is None else AppCommandOptionType.subcommand_group.value
        return {
            'name': self.name,
            'description': self.description,
            'type': option_type,
            'options': [child.to_dict() for child in self._children.values()],
        }

    @property
    def root_parent(self) -> Optional[Group]:
        """Optional[:class:`Group`]: The parent of this group."""
        return self.parent

    def _get_internal_command(self, name: str) -> Optional[Union[Command[Any, ..., Any], Group]]:
        return self._children.get(name)

    @property
    def commands(self) -> List[Union[Command[Any, ..., Any], Group]]:
        """List[Union[:class:`Command`, :class:`Group`]]: The commands that this group contains."""
        return list(self._children.values())

    async def on_error(self, interaction: Interaction, command: Command[Any, ..., Any], error: AppCommandError) -> None:
        """|coro|

        A callback that is called when a child's command raises an :exc:`AppCommandError`.

        The default implementation does nothing.

        Parameters
        -----------
        interaction: :class:`~discord.Interaction`
            The interaction that is being handled.
        command: :class:`~discord.app_commands.Command`
            The command that failed.
        error: :exc:`AppCommandError`
            The exception that was raised.
        """

        pass

    def add_command(self, command: Union[Command[Any, ..., Any], Group], /, *, override: bool = False) -> None:
        """Adds a command or group to this group's internal list of commands.

        Parameters
        -----------
        command: Union[:class:`Command`, :class:`Group`]
            The command or group to add.
        override: :class:`bool`
            Whether to override a pre-existing command or group with the same name.
            If ``False`` then an exception is raised.

        Raises
        -------
        CommandAlreadyRegistered
            The command or group is already registered. Note that the :attr:`CommandAlreadyRegistered.guild_id`
            attribute will always be ``None`` in this case.
        ValueError
            There are too many commands already registered.
        TypeError
            The wrong command type was passed.
        """

        if not isinstance(command, (Command, Group)):
            raise TypeError(f'expected Command or Group not {command.__class__!r}')

        if not override and command.name in self._children:
            raise CommandAlreadyRegistered(command.name, guild_id=None)

        self._children[command.name] = command
        if len(self._children) > 25:
            raise ValueError('maximum number of child commands exceeded')

    def remove_command(self, name: str, /) -> Optional[Union[Command[Any, ..., Any], Group]]:
        """Removes a command or group from the internal list of commands.

        Parameters
        -----------
        name: :class:`str`
            The name of the command or group to remove.

        Returns
        --------
        Optional[Union[:class:`~discord.app_commands.Command`, :class:`~discord.app_commands.Group`]]
            The command that was removed. If nothing was removed
            then ``None`` is returned instead.
        """

        self._children.pop(name, None)

    def get_command(self, name: str, /) -> Optional[Union[Command[Any, ..., Any], Group]]:
        """Retrieves a command or group from its name.

        Parameters
        -----------
        name: :class:`str`
            The name of the command or group to retrieve.

        Returns
        --------
        Optional[Union[:class:`~discord.app_commands.Command`, :class:`~discord.app_commands.Group`]]
            The command or group that was retrieved. If nothing was found
            then ``None`` is returned instead.
        """
        return self._children.get(name)

    def command(
        self,
        *,
        name: str = MISSING,
        description: str = MISSING,
    ) -> Callable[[CommandCallback[GroupT, P, T]], Command[GroupT, P, T]]:
        """Creates an application command under this group.

        Parameters
        ------------
        name: :class:`str`
            The name of the application command. If not given, it defaults to a lower-case
            version of the callback name.
        description: :class:`str`
            The description of the application command. This shows up in the UI to describe
            the application command. If not given, it defaults to the first line of the docstring
            of the callback shortened to 100 characters.
        """

        def decorator(func: CommandCallback[GroupT, P, T]) -> Command[GroupT, P, T]:
            if not inspect.iscoroutinefunction(func):
                raise TypeError('command function must be a coroutine function')

            if description is MISSING:
                if func.__doc__ is None:
                    desc = '...'
                else:
                    desc = _shorten(func.__doc__)
            else:
                desc = description

            command = Command(
                name=name if name is not MISSING else func.__name__,
                description=desc,
                callback=func,
                parent=self,
            )
            self.add_command(command)
            return command

        return decorator


def command(
    *,
    name: str = MISSING,
    description: str = MISSING,
) -> Callable[[CommandCallback[GroupT, P, T]], Command[GroupT, P, T]]:
    """Creates an application command from a regular function.

    Parameters
    ------------
    name: :class:`str`
        The name of the application command. If not given, it defaults to a lower-case
        version of the callback name.
    description: :class:`str`
        The description of the application command. This shows up in the UI to describe
        the application command. If not given, it defaults to the first line of the docstring
        of the callback shortened to 100 characters.
    """

    def decorator(func: CommandCallback[GroupT, P, T]) -> Command[GroupT, P, T]:
        if not inspect.iscoroutinefunction(func):
            raise TypeError('command function must be a coroutine function')

        if description is MISSING:
            if func.__doc__ is None:
                desc = '...'
            else:
                desc = _shorten(func.__doc__)
        else:
            desc = description

        return Command(
            name=name if name is not MISSING else func.__name__,
            description=desc,
            callback=func,
            parent=None,
        )

    return decorator


def context_menu(*, name: str = MISSING) -> Callable[[ContextMenuCallback], ContextMenu]:
    """Creates a application command context menu from a regular function.

    This function must have a signature of :class:`~discord.Interaction` as its first parameter
    and taking either a :class:`~discord.Member`, :class:`~discord.User`, or :class:`~discord.Message`,
    or a :obj:`typing.Union` of ``Member`` and ``User`` as its second parameter.

    Examples
    ---------

    .. code-block:: python3

        @app_commands.context_menu()
        async def react(interaction: discord.Interaction, message: discord.Message):
            await interaction.response.send_message('Very cool message!', ephemeral=True)

        @app_commands.context_menu()
        async def ban(interaction: discord.Interaction, user: discord.Member):
            await interaction.response.send_message(f'Should I actually ban {user}...', ephemeral=True)

    Parameters
    ------------
    name: :class:`str`
        The name of the context menu command. If not given, it defaults to a title-case
        version of the callback name. Note that unlike regular slash commands this can
        have spaces and upper case characters in the name.
    """

    def decorator(func: ContextMenuCallback) -> ContextMenu:
        if not inspect.iscoroutinefunction(func):
            raise TypeError('context menu function must be a coroutine function')

        return ContextMenu._from_decorator(func, name=name)

    return decorator


def describe(**parameters: str) -> Callable[[T], T]:
    r"""Describes the given parameters by their name using the key of the keyword argument
    as the name.

    Example:

    .. code-block:: python3

        @app_commands.command()
        @app_commands.describe(member='the member to ban')
        async def ban(interaction: discord.Interaction, member: discord.Member):
            await interaction.response.send_message(f'Banned {member}')

    Parameters
    -----------
    \*\*parameters
        The description of the parameters.

    Raises
    --------
    TypeError
        The parameter name is not found.
    """

    def decorator(inner: T) -> T:
        if isinstance(inner, Command):
            _populate_descriptions(inner._params, parameters)
        else:
            try:
                inner.__discord_app_commands_param_description__.update(parameters)  # type: ignore - Runtime attribute access
            except AttributeError:
                inner.__discord_app_commands_param_description__ = parameters  # type: ignore - Runtime attribute assignment

        return inner

    return decorator


def choices(**parameters: List[Choice[ChoiceT]]) -> Callable[[T], T]:
    r"""Instructs the given parameters by their name to use the given choices for their choices.

    Example:

    .. code-block:: python3

        @app_commands.command()
        @app_commands.describe(fruits='fruits to choose from')
        @app_commands.choices(fruits=[
            Choice(name='apple', value=1),
            Choice(name='banana', value=2),
            Choice(name='cherry', value=3),
        ])
        async def fruit(interaction: discord.Interaction, fruits: Choice[int]):
            await interaction.response.send_message(f'Your favourite fruit is {fruits.name}.')

    .. note::

        This is not the only way to provide choices to a command. There are two more ergonomic ways
        of doing this. The first one is to use a :obj:`typing.Literal` annotation:

        .. code-block:: python3

            @app_commands.command()
            @app_commands.describe(fruits='fruits to choose from')
            async def fruit(interaction: discord.Interaction, fruits: Literal['apple', 'banana', 'cherry']):
                await interaction.response.send_message(f'Your favourite fruit is {fruits}.')

        The second way is to use an :class:`enum.Enum`:

        .. code-block:: python3

            class Fruits(enum.Enum):
                apple = 1
                banana = 2
                cherry = 3

            @app_commands.command()
            @app_commands.describe(fruits='fruits to choose from')
            async def fruit(interaction: discord.Interaction, fruits: Fruits):
                await interaction.response.send_message(f'Your favourite fruit is {fruits}.')


    Parameters
    -----------
    \*\*parameters
        The choices of the parameters.

    Raises
    --------
    TypeError
        The parameter name is not found or the parameter type was incorrect.
    """

    def decorator(inner: T) -> T:
        if isinstance(inner, Command):
            _populate_choices(inner._params, parameters)
        else:
            try:
                inner.__discord_app_commands_param_choices__.update(parameters)  # type: ignore - Runtime attribute access
            except AttributeError:
                inner.__discord_app_commands_param_choices__ = parameters  # type: ignore - Runtime attribute assignment

        return inner

    return decorator


def autocomplete(**parameters: AutocompleteCallback[GroupT, ChoiceT]) -> Callable[[T], T]:
    r"""Associates the given parameters with the given autocomplete callback.

    Autocomplete is only supported on types that have :class:`str`, :class:`int`, or :class:`float`
    values.

    Example:

    .. code-block:: python3

            @app_commands.command()
            @app_commands.autocomplete(fruits=fruits_autocomplete)
            async def fruits(interaction: discord.Interaction, fruits: str):
                await interaction.response.send_message(f'Your favourite fruit seems to be {fruits}')

            async def fruits_autocomplete(
                interaction: discord.Interaction,
                current: str,
                namespace: app_commands.Namespace
            ) -> List[app_commands.Choice[str]]:
                fruits = ['Banana', 'Pineapple', 'Apple', 'Watermelon', 'Melon', 'Cherry']
                return [
                    app_commands.Choice(name=fruit, value=fruit)
                    for fruit in fruits if current.lower() in fruit.lower()
                ]

    Parameters
    -----------
    \*\*parameters
        The parameters to mark as autocomplete.

    Raises
    --------
    TypeError
        The parameter name is not found or the parameter type was incorrect.
    """

    def decorator(inner: T) -> T:
        if isinstance(inner, Command):
            _populate_autocomplete(inner._params, parameters)
        else:
            try:
                inner.__discord_app_commands_param_autocomplete__.update(parameters)  # type: ignore - Runtime attribute access
            except AttributeError:
                inner.__discord_app_commands_param_autocomplete__ = parameters  # type: ignore - Runtime attribute assignment

        return inner

    return decorator


def guilds(*guild_ids: Union[Snowflake, int]) -> Callable[[T], T]:
    r"""Associates the given guilds with the command.

    When the command instance is added to a :class:`CommandTree`, the guilds that are
    specified by this decorator become the default guilds that it's added to rather
    than being a global command.

    .. note::

        Due to an implementation quirk and Python limitation, if this is used in conjunction
        with the :meth:`CommandTree.command` or :meth:`CommandTree.context_menu` decorator
        then this must go below that decorator.

    Example:

    .. code-block:: python3

            MY_GUILD_ID = discord.Object(...)  # Guild ID here

            @app_commands.command()
            @app_commands.guilds(MY_GUILD_ID)
            async def bonk(interaction: discord.Interaction):
                await interaction.response.send_message('Bonk', ephemeral=True)

    Parameters
    -----------
    \*guild_ids: Union[:class:`int`, :class:`~discord.abc.Snowflake`]
        The guilds to associate this command with. The command tree will
        use this as the default when added rather than adding it as a global
        command.
    """

    defaults: List[int] = [g if isinstance(g, int) else g.id for g in guild_ids]

    def decorator(inner: T) -> T:
        if isinstance(inner, (Command, Group)):
            inner._guild_ids = defaults
        else:
            # Runtime attribute assignment
            inner.__discord_app_commands_default_guilds__ = defaults  # type: ignore

        return inner

    return decorator<|MERGE_RESOLUTION|>--- conflicted
+++ resolved
@@ -632,33 +632,18 @@
         The parent group. ``None`` if there isn't one.
     """
 
-<<<<<<< HEAD
     __discord_app_commands_group_children__: ClassVar[List[Union[Command[Any, ..., Any], Group]]] = []
-=======
-    __discord_app_commands_group_children__: ClassVar[List[Union[Command, Group]]] = []
     __discord_app_commands_skip_init_binding__: bool = False
->>>>>>> 15885ea7
     __discord_app_commands_group_name__: str = MISSING
     __discord_app_commands_group_description__: str = MISSING
 
     def __init_subclass__(cls, *, name: str = MISSING, description: str = MISSING) -> None:
-<<<<<<< HEAD
-        children: List[Union[Command[Any, ..., Any], Group]] = [
-            member for member in cls.__dict__.values() if isinstance(member, (Group, Command)) and member.parent is None
-        ]
-
-        cls.__discord_app_commands_group_children__ = children
-
-        found = set()
-        for child in children:
-            if child.name in found:
-                raise TypeError(f'Command {child.name} is a duplicate')
-            found.add(child.name)
-=======
         if not cls.__discord_app_commands_group_children__:
-            cls.__discord_app_commands_group_children__ = children = [
+            children: List[Union[Command[Any, ..., Any], Group]] = [
                 member for member in cls.__dict__.values() if isinstance(member, (Group, Command)) and member.parent is None
             ]
+
+            cls.__discord_app_commands_group_children__ = children
 
             found = set()
             for child in children:
@@ -668,7 +653,6 @@
 
             if len(children) > 25:
                 raise TypeError('groups cannot have more than 25 commands')
->>>>>>> 15885ea7
 
         if name is MISSING:
             cls.__discord_app_commands_group_name__ = _to_kebab_case(cls.__name__)
