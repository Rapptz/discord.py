"""
The MIT License (MIT)

Copyright (c) 2015-present Rapptz

Permission is hereby granted, free of charge, to any person obtaining a
copy of this software and associated documentation files (the "Software"),
to deal in the Software without restriction, including without limitation
the rights to use, copy, modify, merge, publish, distribute, sublicense,
and/or sell copies of the Software, and to permit persons to whom the
Software is furnished to do so, subject to the following conditions:

The above copyright notice and this permission notice shall be included in
all copies or substantial portions of the Software.

THE SOFTWARE IS PROVIDED "AS IS", WITHOUT WARRANTY OF ANY KIND, EXPRESS
OR IMPLIED, INCLUDING BUT NOT LIMITED TO THE WARRANTIES OF MERCHANTABILITY,
FITNESS FOR A PARTICULAR PURPOSE AND NONINFRINGEMENT. IN NO EVENT SHALL THE
AUTHORS OR COPYRIGHT HOLDERS BE LIABLE FOR ANY CLAIM, DAMAGES OR OTHER
LIABILITY, WHETHER IN AN ACTION OF CONTRACT, TORT OR OTHERWISE, ARISING
FROM, OUT OF OR IN CONNECTION WITH THE SOFTWARE OR THE USE OR OTHER
DEALINGS IN THE SOFTWARE.
"""

from __future__ import annotations

import asyncio
import datetime
import re
import io
from os import PathLike
from typing import (
    Dict,
    TYPE_CHECKING,
    Sequence,
    Union,
    List,
    Optional,
    Any,
    Callable,
    Tuple,
    ClassVar,
    Optional,
    Type,
    overload,
)

from . import utils
from .reaction import Reaction
from .emoji import Emoji
from .partial_emoji import PartialEmoji
from .enums import MessageType, ChannelType, try_enum
from .errors import HTTPException
from .components import _component_factory
from .embeds import Embed
from .member import Member
from .flags import MessageFlags
from .file import File
from .utils import escape_mentions, MISSING
from .http import handle_message_parameters
from .guild import Guild
from .mixins import Hashable
from .sticker import StickerItem
from .threads import Thread
from .channel import PartialMessageable

if TYPE_CHECKING:
    from typing_extensions import Self

    from .types.message import (
        Message as MessagePayload,
        Attachment as AttachmentPayload,
        MessageReference as MessageReferencePayload,
        MessageApplication as MessageApplicationPayload,
        MessageActivity as MessageActivityPayload,
    )

    from .types.components import Component as ComponentPayload
    from .types.threads import ThreadArchiveDuration
    from .types.member import (
        Member as MemberPayload,
        UserWithMember as UserWithMemberPayload,
    )
    from .types.user import User as UserPayload
    from .types.embed import Embed as EmbedPayload
    from .types.gateway import MessageReactionRemoveEvent, MessageUpdateEvent
    from .abc import Snowflake
    from .abc import GuildChannel, PartialMessageableChannel, MessageableChannel
    from .components import Component
    from .state import ConnectionState
    from .channel import TextChannel
    from .mentions import AllowedMentions
    from .user import User
    from .role import Role
    from .ui.view import View

    EmojiInputType = Union[Emoji, PartialEmoji, str]


__all__ = (
    'Attachment',
    'Message',
    'PartialMessage',
    'MessageReference',
    'DeletedReferencedMessage',
)


def convert_emoji_reaction(emoji: Union[EmojiInputType, Reaction]) -> str:
    if isinstance(emoji, Reaction):
        emoji = emoji.emoji

    if isinstance(emoji, Emoji):
        return f'{emoji.name}:{emoji.id}'
    if isinstance(emoji, PartialEmoji):
        return emoji._as_reaction()
    if isinstance(emoji, str):
        # Reactions can be in :name:id format, but not <:name:id>.
        # No existing emojis have <> in them, so this should be okay.
        return emoji.strip('<>')

    raise TypeError(f'emoji argument must be str, Emoji, or Reaction not {emoji.__class__.__name__}.')


class Attachment(Hashable):
    """Represents an attachment from Discord.

    .. container:: operations

        .. describe:: str(x)

            Returns the URL of the attachment.

        .. describe:: x == y

            Checks if the attachment is equal to another attachment.

        .. describe:: x != y

            Checks if the attachment is not equal to another attachment.

        .. describe:: hash(x)

            Returns the hash of the attachment.

    .. versionchanged:: 1.7
        Attachment can now be casted to :class:`str` and is hashable.

    Attributes
    ------------
    id: :class:`int`
        The attachment ID.
    size: :class:`int`
        The attachment size in bytes.
    height: Optional[:class:`int`]
        The attachment's height, in pixels. Only applicable to images and videos.
    width: Optional[:class:`int`]
        The attachment's width, in pixels. Only applicable to images and videos.
    filename: :class:`str`
        The attachment's filename.
    url: :class:`str`
        The attachment URL. If the message this attachment was attached
        to is deleted, then this will 404.
    proxy_url: :class:`str`
        The proxy URL. This is a cached version of the :attr:`~Attachment.url` in the
        case of images. When the message is deleted, this URL might be valid for a few
        minutes or not valid at all.
    content_type: Optional[:class:`str`]
        The attachment's `media type <https://en.wikipedia.org/wiki/Media_type>`_

        .. versionadded:: 1.7
    description: Optional[:class:`str`]
        The attachment's description. Only applicable to images.

        .. versionadded:: 2.0
    ephemeral: :class:`bool`
        Whether the attachment is ephemeral.

        .. versionadded:: 2.0
    """

    __slots__ = (
        'id',
        'size',
        'height',
        'width',
        'filename',
        'url',
        'proxy_url',
        '_http',
        'content_type',
        'description',
        'ephemeral',
    )

    def __init__(self, *, data: AttachmentPayload, state: ConnectionState):
        self.id: int = int(data['id'])
        self.size: int = data['size']
        self.height: Optional[int] = data.get('height')
        self.width: Optional[int] = data.get('width')
        self.filename: str = data['filename']
        self.url: str = data['url']
        self.proxy_url: str = data['proxy_url']
        self._http = state.http
        self.content_type: Optional[str] = data.get('content_type')
        self.description: Optional[str] = data.get('description')
        self.ephemeral: bool = data.get('ephemeral', False)

    def is_spoiler(self) -> bool:
        """:class:`bool`: Whether this attachment contains a spoiler."""
        return self.filename.startswith('SPOILER_')

    def __repr__(self) -> str:
        return f'<Attachment id={self.id} filename={self.filename!r} url={self.url!r}>'

    def __str__(self) -> str:
        return self.url or ''

    async def save(
        self,
        fp: Union[io.BufferedIOBase, PathLike[Any]],
        *,
        seek_begin: bool = True,
        use_cached: bool = False,
    ) -> int:
        """|coro|

        Saves this attachment into a file-like object.

        Parameters
        -----------
        fp: Union[:class:`io.BufferedIOBase`, :class:`os.PathLike`]
            The file-like object to save this attachment to or the filename
            to use. If a filename is passed then a file is created with that
            filename and used instead.
        seek_begin: :class:`bool`
            Whether to seek to the beginning of the file after saving is
            successfully done.
        use_cached: :class:`bool`
            Whether to use :attr:`proxy_url` rather than :attr:`url` when downloading
            the attachment. This will allow attachments to be saved after deletion
            more often, compared to the regular URL which is generally deleted right
            after the message is deleted. Note that this can still fail to download
            deleted attachments if too much time has passed and it does not work
            on some types of attachments.

        Raises
        --------
        HTTPException
            Saving the attachment failed.
        NotFound
            The attachment was deleted.

        Returns
        --------
        :class:`int`
            The number of bytes written.
        """
        data = await self.read(use_cached=use_cached)
        if isinstance(fp, io.BufferedIOBase):
            written = fp.write(data)
            if seek_begin:
                fp.seek(0)
            return written
        else:
            with open(fp, 'wb') as f:
                return f.write(data)

    async def read(self, *, use_cached: bool = False) -> bytes:
        """|coro|

        Retrieves the content of this attachment as a :class:`bytes` object.

        .. versionadded:: 1.1

        Parameters
        -----------
        use_cached: :class:`bool`
            Whether to use :attr:`proxy_url` rather than :attr:`url` when downloading
            the attachment. This will allow attachments to be saved after deletion
            more often, compared to the regular URL which is generally deleted right
            after the message is deleted. Note that this can still fail to download
            deleted attachments if too much time has passed and it does not work
            on some types of attachments.

        Raises
        ------
        HTTPException
            Downloading the attachment failed.
        Forbidden
            You do not have permissions to access this attachment
        NotFound
            The attachment was deleted.

        Returns
        -------
        :class:`bytes`
            The contents of the attachment.
        """
        url = self.proxy_url if use_cached else self.url
        data = await self._http.get_from_cdn(url)
        return data

    async def to_file(self, *, use_cached: bool = False, spoiler: bool = False) -> File:
        """|coro|

        Converts the attachment into a :class:`File` suitable for sending via
        :meth:`abc.Messageable.send`.

        .. versionadded:: 1.3

        Parameters
        -----------
        use_cached: :class:`bool`
            Whether to use :attr:`proxy_url` rather than :attr:`url` when downloading
            the attachment. This will allow attachments to be saved after deletion
            more often, compared to the regular URL which is generally deleted right
            after the message is deleted. Note that this can still fail to download
            deleted attachments if too much time has passed and it does not work
            on some types of attachments.

            .. versionadded:: 1.4
        spoiler: :class:`bool`
            Whether the file is a spoiler.

            .. versionadded:: 1.4

        Raises
        ------
        HTTPException
            Downloading the attachment failed.
        Forbidden
            You do not have permissions to access this attachment
        NotFound
            The attachment was deleted.

        Returns
        -------
        :class:`File`
            The attachment as a file suitable for sending.
        """

        data = await self.read(use_cached=use_cached)
        return File(io.BytesIO(data), filename=self.filename, spoiler=spoiler)

    def to_dict(self) -> AttachmentPayload:
        result: AttachmentPayload = {
            'filename': self.filename,
            'id': self.id,
            'proxy_url': self.proxy_url,
            'size': self.size,
            'url': self.url,
            'spoiler': self.is_spoiler(),
        }
        if self.height:
            result['height'] = self.height
        if self.width:
            result['width'] = self.width
        if self.content_type:
            result['content_type'] = self.content_type
        if self.description is not None:
            result['description'] = self.description
        return result


class DeletedReferencedMessage:
    """A special sentinel type given when the resolved message reference
    points to a deleted message.

    The purpose of this class is to separate referenced messages that could not be
    fetched and those that were previously fetched but have since been deleted.

    .. versionadded:: 1.6
    """

    __slots__ = ('_parent',)

    def __init__(self, parent: MessageReference):
        self._parent: MessageReference = parent

    def __repr__(self) -> str:
        return f"<DeletedReferencedMessage id={self.id} channel_id={self.channel_id} guild_id={self.guild_id!r}>"

    @property
    def id(self) -> int:
        """:class:`int`: The message ID of the deleted referenced message."""
        # the parent's message id won't be None here
        return self._parent.message_id  # type: ignore

    @property
    def channel_id(self) -> int:
        """:class:`int`: The channel ID of the deleted referenced message."""
        return self._parent.channel_id

    @property
    def guild_id(self) -> Optional[int]:
        """Optional[:class:`int`]: The guild ID of the deleted referenced message."""
        return self._parent.guild_id


class MessageReference:
    """Represents a reference to a :class:`~discord.Message`.

    .. versionadded:: 1.5

    .. versionchanged:: 1.6
        This class can now be constructed by users.

    Attributes
    -----------
    message_id: Optional[:class:`int`]
        The id of the message referenced.
    channel_id: :class:`int`
        The channel id of the message referenced.
    guild_id: Optional[:class:`int`]
        The guild id of the message referenced.
    fail_if_not_exists: :class:`bool`
        Whether replying to the referenced message should raise :class:`HTTPException`
        if the message no longer exists or Discord could not fetch the message.

        .. versionadded:: 1.7

    resolved: Optional[Union[:class:`Message`, :class:`DeletedReferencedMessage`]]
        The message that this reference resolved to. If this is ``None``
        then the original message was not fetched either due to the Discord API
        not attempting to resolve it or it not being available at the time of creation.
        If the message was resolved at a prior point but has since been deleted then
        this will be of type :class:`DeletedReferencedMessage`.

        Currently, this is mainly the replied to message when a user replies to a message.

        .. versionadded:: 1.6
    """

    __slots__ = ('message_id', 'channel_id', 'guild_id', 'fail_if_not_exists', 'resolved', '_state')

    def __init__(self, *, message_id: int, channel_id: int, guild_id: Optional[int] = None, fail_if_not_exists: bool = True):
        self._state: Optional[ConnectionState] = None
        self.resolved: Optional[Union[Message, DeletedReferencedMessage]] = None
        self.message_id: Optional[int] = message_id
        self.channel_id: int = channel_id
        self.guild_id: Optional[int] = guild_id
        self.fail_if_not_exists: bool = fail_if_not_exists

    @classmethod
    def with_state(cls, state: ConnectionState, data: MessageReferencePayload) -> Self:
        self = cls.__new__(cls)
        self.message_id = utils._get_as_snowflake(data, 'message_id')
        self.channel_id = int(data.pop('channel_id'))
        self.guild_id = utils._get_as_snowflake(data, 'guild_id')
        self.fail_if_not_exists = data.get('fail_if_not_exists', True)
        self._state = state
        self.resolved = None
        return self

    @classmethod
    def from_message(cls, message: PartialMessage, *, fail_if_not_exists: bool = True) -> Self:
        """Creates a :class:`MessageReference` from an existing :class:`~discord.Message`.

        .. versionadded:: 1.6

        Parameters
        ----------
        message: :class:`~discord.Message`
            The message to be converted into a reference.
        fail_if_not_exists: :class:`bool`
            Whether replying to the referenced message should raise :class:`HTTPException`
            if the message no longer exists or Discord could not fetch the message.

            .. versionadded:: 1.7

        Returns
        -------
        :class:`MessageReference`
            A reference to the message.
        """
        self = cls(
            message_id=message.id,
            channel_id=message.channel.id,
            guild_id=getattr(message.guild, 'id', None),
            fail_if_not_exists=fail_if_not_exists,
        )
        self._state = message._state
        return self

    @property
    def cached_message(self) -> Optional[Message]:
        """Optional[:class:`~discord.Message`]: The cached message, if found in the internal message cache."""
        return self._state and self._state._get_message(self.message_id)

    @property
    def jump_url(self) -> str:
        """:class:`str`: Returns a URL that allows the client to jump to the referenced message.

        .. versionadded:: 1.7
        """
        guild_id = self.guild_id if self.guild_id is not None else '@me'
        return f'https://discord.com/channels/{guild_id}/{self.channel_id}/{self.message_id}'

    def __repr__(self) -> str:
        return f'<MessageReference message_id={self.message_id!r} channel_id={self.channel_id!r} guild_id={self.guild_id!r}>'

    def to_dict(self) -> MessageReferencePayload:
        result: Dict[str, Any] = {'message_id': self.message_id} if self.message_id is not None else {}
        result['channel_id'] = self.channel_id
        if self.guild_id is not None:
            result['guild_id'] = self.guild_id
        if self.fail_if_not_exists is not None:
            result['fail_if_not_exists'] = self.fail_if_not_exists
        return result  # type: ignore - Type checker doesn't understand these are the same.

    to_message_reference_dict = to_dict


def flatten_handlers(cls: Type[Message]) -> Type[Message]:
    prefix = len('_handle_')
    handlers = [
        (key[prefix:], value)
        for key, value in cls.__dict__.items()
        if key.startswith('_handle_') and key != '_handle_member'
    ]

    # store _handle_member last
    handlers.append(('member', cls._handle_member))
    cls._HANDLERS = handlers
    cls._CACHED_SLOTS = [attr for attr in cls.__slots__ if attr.startswith('_cs_')]
    return cls


class PartialMessage(Hashable):
    """Represents a partial message to aid with working messages when only
    a message and channel ID are present.

    There are two ways to construct this class. The first one is through
    the constructor itself, and the second is via the following:

    - :meth:`TextChannel.get_partial_message`
    - :meth:`Thread.get_partial_message`
    - :meth:`DMChannel.get_partial_message`

    Note that this class is trimmed down and has no rich attributes.

    .. versionadded:: 1.6

    .. container:: operations

        .. describe:: x == y

            Checks if two partial messages are equal.

        .. describe:: x != y

            Checks if two partial messages are not equal.

        .. describe:: hash(x)

            Returns the partial message's hash.

    Attributes
    -----------
    channel: Union[:class:`PartialMessageable`, :class:`TextChannel`, :class:`Thread`, :class:`DMChannel`]
        The channel associated with this partial message.
    id: :class:`int`
        The message ID.
    guild: Optional[:class:`Guild`]
        The guild that the partial message belongs to, if applicable.
    """

    __slots__ = ('channel', 'id', '_cs_guild', '_state', 'guild')

    def __init__(self, *, channel: MessageableChannel, id: int) -> None:
        if not isinstance(channel, PartialMessageable) and channel.type not in (
            ChannelType.text,
            ChannelType.news,
            ChannelType.private,
            ChannelType.news_thread,
            ChannelType.public_thread,
            ChannelType.private_thread,
        ):
            raise TypeError(f'Expected PartialMessageable, TextChannel, DMChannel or Thread not {type(channel)!r}')

        self.channel: MessageableChannel = channel
        self._state: ConnectionState = channel._state
        self.id: int = id

        self.guild: Optional[Guild] = getattr(channel, 'guild', None)

<<<<<<< HEAD
    def _update(self, data: MessageUpdateEvent) -> None:
        # This is used for duck typing purposes.
        # Just do nothing with the data.
        pass
=======
            The order of the mentions list is not in any particular order so you should
            not rely on it. This is a Discord limitation, not one with the library.
    channel_mentions: List[Union[:class:`abc.GuildChannel`, :class:`Thread`]]
        A list of :class:`abc.GuildChannel` or :class:`Thread` that were mentioned. If the message is
        in a private message then the list is always empty.
    role_mentions: List[:class:`Role`]
        A list of :class:`Role` that were mentioned. If the message is in a private message
        then the list is always empty.
    id: :class:`int`
        The message ID.
    webhook_id: Optional[:class:`int`]
        If this message was sent by a webhook, then this is the webhook ID's that sent this
        message.
    attachments: List[:class:`Attachment`]
        A list of attachments given to a message.
    pinned: :class:`bool`
        Specifies if the message is currently pinned.
    flags: :class:`MessageFlags`
        Extra features of the message.
>>>>>>> 2876622f

    # Also needed for duck typing purposes
    # n.b. not exposed
    pinned: Any = property(None, lambda x, y: None)

    def __repr__(self) -> str:
        return f'<PartialMessage id={self.id} channel={self.channel!r}>'

    @property
    def created_at(self) -> datetime.datetime:
        """:class:`datetime.datetime`: The partial message's creation time in UTC."""
        return utils.snowflake_time(self.id)

    @property
    def jump_url(self) -> str:
        """:class:`str`: Returns a URL that allows the client to jump to this message."""
        guild_id = getattr(self.guild, 'id', '@me')
        return f'https://discord.com/channels/{guild_id}/{self.channel.id}/{self.id}'

    async def fetch(self) -> Message:
        """|coro|

        Fetches the partial message to a full :class:`Message`.

        Raises
        --------
        NotFound
            The message was not found.
        Forbidden
            You do not have the permissions required to get a message.
        HTTPException
            Retrieving the message failed.

        Returns
        --------
        :class:`Message`
            The full message.
        """

        data = await self._state.http.get_message(self.channel.id, self.id)
        return self._state.create_message(channel=self.channel, data=data)

    async def delete(self, *, delay: Optional[float] = None) -> None:
        """|coro|

        Deletes the message.

        Your own messages could be deleted without any proper permissions. However to
        delete other people's messages, you need the :attr:`~Permissions.manage_messages`
        permission.

        .. versionchanged:: 1.1
            Added the new ``delay`` keyword-only parameter.

        Parameters
        -----------
        delay: Optional[:class:`float`]
            If provided, the number of seconds to wait in the background
            before deleting the message. If the deletion fails then it is silently ignored.

        Raises
        ------
        Forbidden
            You do not have proper permissions to delete the message.
        NotFound
            The message was deleted already
        HTTPException
            Deleting the message failed.
        """
        if delay is not None:

            async def delete(delay: float):
                await asyncio.sleep(delay)
                try:
                    await self._state.http.delete_message(self.channel.id, self.id)
                except HTTPException:
                    pass

            asyncio.create_task(delete(delay))
        else:
            await self._state.http.delete_message(self.channel.id, self.id)

    @overload
    async def edit(
        self,
        *,
        content: Optional[str] = ...,
        embed: Optional[Embed] = ...,
        attachments: Sequence[Union[Attachment, File]] = ...,
        delete_after: Optional[float] = ...,
        allowed_mentions: Optional[AllowedMentions] = ...,
        view: Optional[View] = ...,
    ) -> Message:
        ...

    @overload
    async def edit(
        self,
        *,
        content: Optional[str] = ...,
        embeds: Sequence[Embed] = ...,
        attachments: Sequence[Union[Attachment, File]] = ...,
        delete_after: Optional[float] = ...,
        allowed_mentions: Optional[AllowedMentions] = ...,
        view: Optional[View] = ...,
    ) -> Message:
        ...

    async def edit(
        self,
        content: Optional[str] = MISSING,
        embed: Optional[Embed] = MISSING,
        embeds: Sequence[Embed] = MISSING,
        attachments: Sequence[Union[Attachment, File]] = MISSING,
        delete_after: Optional[float] = None,
        allowed_mentions: Optional[AllowedMentions] = MISSING,
        view: Optional[View] = MISSING,
    ) -> Message:
        """|coro|

        Edits the message.

        The content must be able to be transformed into a string via ``str(content)``.

        .. versionchanged:: 2.0
            Edits are no longer in-place, the newly edited message is returned instead.

        .. versionchanged:: 2.0
            This function will now raise :exc:`TypeError` instead of
            ``InvalidArgument``.

        Parameters
        -----------
        content: Optional[:class:`str`]
            The new content to replace the message with.
            Could be ``None`` to remove the content.
        embed: Optional[:class:`Embed`]
            The new embed to replace the original with.
            Could be ``None`` to remove the embed.
        embeds: List[:class:`Embed`]
            The new embeds to replace the original with. Must be a maximum of 10.
            To remove all embeds ``[]`` should be passed.

            .. versionadded:: 2.0
        attachments: List[Union[:class:`Attachment`, :class:`File`]]
            A list of attachments to keep in the message as well as new files to upload. If ``[]`` is passed
            then all attachments are removed.

            .. note::

                New files will always appear after current attachments.

            .. versionadded:: 2.0
        delete_after: Optional[:class:`float`]
            If provided, the number of seconds to wait in the background
            before deleting the message we just edited. If the deletion fails,
            then it is silently ignored.
        allowed_mentions: Optional[:class:`~discord.AllowedMentions`]
            Controls the mentions being processed in this message. If this is
            passed, then the object is merged with :attr:`~discord.Client.allowed_mentions`.
            The merging behaviour only overrides attributes that have been explicitly passed
            to the object, otherwise it uses the attributes set in :attr:`~discord.Client.allowed_mentions`.
            If no object is passed at all then the defaults given by :attr:`~discord.Client.allowed_mentions`
            are used instead.

            .. versionadded:: 1.4
        view: Optional[:class:`~discord.ui.View`]
            The updated view to update this message with. If ``None`` is passed then
            the view is removed.

        Raises
        -------
        HTTPException
            Editing the message failed.
        Forbidden
            Tried to suppress a message without permissions or
            edited a message's content or embed that isn't yours.
        TypeError
            You specified both ``embed`` and ``embeds``

        Returns
        --------
        :class:`Message`
            The newly edited message.
        """

        previous_allowed_mentions = self._state.allowed_mentions

        if view is not MISSING:
            self._state.prevent_view_updates_for(self.id)

        params = handle_message_parameters(
            content=content,
            embed=embed,
            embeds=embeds,
            attachments=attachments,
            view=view,
            allowed_mentions=allowed_mentions,
            previous_allowed_mentions=previous_allowed_mentions,
        )
        data = await self._state.http.edit_message(self.channel.id, self.id, params=params)
        message = Message(state=self._state, channel=self.channel, data=data)

        if view and not view.is_finished():
            self._state.store_view(view, self.id)

        if delete_after is not None:
            await self.delete(delay=delete_after)

        return message

    async def publish(self) -> None:
        """|coro|

        Publishes this message to your announcement channel.

        You must have the :attr:`~Permissions.send_messages` permission to do this.

        If the message is not your own then the :attr:`~Permissions.manage_messages`
        permission is also needed.

        Raises
        -------
        Forbidden
            You do not have the proper permissions to publish this message.
        HTTPException
            Publishing the message failed.
        """

        await self._state.http.publish_message(self.channel.id, self.id)

    async def pin(self, *, reason: Optional[str] = None) -> None:
        """|coro|

        Pins the message.

        You must have the :attr:`~Permissions.manage_messages` permission to do
        this in a non-private channel context.

        Parameters
        -----------
        reason: Optional[:class:`str`]
            The reason for pinning the message. Shows up on the audit log.

            .. versionadded:: 1.4

        Raises
        -------
        Forbidden
            You do not have permissions to pin the message.
        NotFound
            The message or channel was not found or deleted.
        HTTPException
            Pinning the message failed, probably due to the channel
            having more than 50 pinned messages.
        """

        await self._state.http.pin_message(self.channel.id, self.id, reason=reason)
        # pinned exists on PartialMessage for duck typing purposes
        self.pinned = True

<<<<<<< HEAD
    async def unpin(self, *, reason: Optional[str] = None) -> None:
        """|coro|
=======
    @utils.cached_slot_property('_cs_channel_mentions')
    def channel_mentions(self) -> List[Union[GuildChannel, Thread]]:
        if self.guild is None:
            return []
        it = filter(None, map(self.guild._resolve_channel, self.raw_channel_mentions))
        return utils._unique(it)
>>>>>>> 2876622f

        Unpins the message.

        You must have the :attr:`~Permissions.manage_messages` permission to do
        this in a non-private channel context.

        Parameters
        -----------
        reason: Optional[:class:`str`]
            The reason for unpinning the message. Shows up on the audit log.

            .. versionadded:: 1.4

        Raises
        -------
        Forbidden
            You do not have permissions to unpin the message.
        NotFound
            The message or channel was not found or deleted.
        HTTPException
            Unpinning the message failed.
        """

<<<<<<< HEAD
        await self._state.http.unpin_message(self.channel.id, self.id, reason=reason)
        # pinned exists on PartialMessage for duck typing purposes
        self.pinned = False

    async def add_reaction(self, emoji: EmojiInputType, /) -> None:
        """|coro|

        Adds a reaction to the message.

        The emoji may be a unicode emoji or a custom guild :class:`Emoji`.

        You must have the :attr:`~Permissions.read_message_history` permission
        to use this. If nobody else has reacted to the message using this
        emoji, the :attr:`~Permissions.add_reactions` permission is required.

        .. versionchanged:: 2.0

            ``emoji`` parameter is now positional-only.

        .. versionchanged:: 2.0
            This function will now raise :exc:`TypeError` instead of
            ``InvalidArgument``.
=======
        if self.guild:

            def resolve_member(id: int) -> str:
                m = self.guild.get_member(id) or utils.get(self.mentions, id=id)
                return f'@{m.display_name}' if m else '@deleted-user'

            def resolve_role(id: int) -> str:
                r = self.guild.get_role(id) or utils.get(self.role_mentions, id=id)
                return f'@{r.name}' if r else '@deleted-role'

            def resolve_channel(id: int) -> str:
                c = self.guild._resolve_channel(id)
                return f'#{c.name}' if c else '#deleted-channel'

        else:

            def resolve_member(id: int) -> str:
                m = utils.get(self.mentions, id=id)
                return f'@{m.display_name}' if m else '@deleted-user'

            def resolve_role(id: int) -> str:
                return '@deleted-role'

            def resolve_channel(id: int) -> str:
                return f'#deleted-channel'

        transforms = {
            '@': resolve_member,
            '@!': resolve_member,
            '#': resolve_channel,
            '@&': resolve_role,
        }

        def repl(match: re.Match) -> str:
            type = match[1]
            id = int(match[2])
            transformed = transforms[type](id)
            return transformed

        result = re.sub(r'<(@[!&]?|#)([0-9]{15,20})>', repl, self.content)

        return escape_mentions(result)
>>>>>>> 2876622f

        Parameters
        ------------
        emoji: Union[:class:`Emoji`, :class:`Reaction`, :class:`PartialEmoji`, :class:`str`]
            The emoji to react with.

        Raises
        --------
        HTTPException
            Adding the reaction failed.
        Forbidden
            You do not have the proper permissions to react to the message.
        NotFound
            The emoji you specified was not found.
        TypeError
            The emoji parameter is invalid.
        """

        emoji = convert_emoji_reaction(emoji)
        await self._state.http.add_reaction(self.channel.id, self.id, emoji)

    async def remove_reaction(self, emoji: Union[EmojiInputType, Reaction], member: Snowflake) -> None:
        """|coro|

        Remove a reaction by the member from the message.

        The emoji may be a unicode emoji or a custom guild :class:`Emoji`.

        If the reaction is not your own (i.e. ``member`` parameter is not you) then
        the :attr:`~Permissions.manage_messages` permission is needed.

        The ``member`` parameter must represent a member and meet
        the :class:`abc.Snowflake` abc.

        .. versionchanged:: 2.0
            This function will now raise :exc:`TypeError` instead of
            ``InvalidArgument``.

        Parameters
        ------------
        emoji: Union[:class:`Emoji`, :class:`Reaction`, :class:`PartialEmoji`, :class:`str`]
            The emoji to remove.
        member: :class:`abc.Snowflake`
            The member for which to remove the reaction.

        Raises
        --------
        HTTPException
            Removing the reaction failed.
        Forbidden
            You do not have the proper permissions to remove the reaction.
        NotFound
            The member or emoji you specified was not found.
        TypeError
            The emoji parameter is invalid.
        """

        emoji = convert_emoji_reaction(emoji)

        if member.id == self._state.self_id:
            await self._state.http.remove_own_reaction(self.channel.id, self.id, emoji)
        else:
            await self._state.http.remove_reaction(self.channel.id, self.id, emoji, member.id)

    async def clear_reaction(self, emoji: Union[EmojiInputType, Reaction]) -> None:
        """|coro|

        Clears a specific reaction from the message.

        The emoji may be a unicode emoji or a custom guild :class:`Emoji`.

        You need the :attr:`~Permissions.manage_messages` permission to use this.

        .. versionadded:: 1.3

        .. versionchanged:: 2.0
            This function will now raise :exc:`TypeError` instead of
            ``InvalidArgument``.

        Parameters
        -----------
        emoji: Union[:class:`Emoji`, :class:`Reaction`, :class:`PartialEmoji`, :class:`str`]
            The emoji to clear.

        Raises
        --------
        HTTPException
            Clearing the reaction failed.
        Forbidden
            You do not have the proper permissions to clear the reaction.
        NotFound
            The emoji you specified was not found.
        TypeError
            The emoji parameter is invalid.
        """

        emoji = convert_emoji_reaction(emoji)
        await self._state.http.clear_single_reaction(self.channel.id, self.id, emoji)

    async def clear_reactions(self) -> None:
        """|coro|

        Removes all the reactions from the message.

        You need the :attr:`~Permissions.manage_messages` permission to use this.

        Raises
        --------
        HTTPException
            Removing the reactions failed.
        Forbidden
            You do not have the proper permissions to remove all the reactions.
        """
        await self._state.http.clear_reactions(self.channel.id, self.id)

    async def create_thread(
        self,
        *,
        name: str,
        auto_archive_duration: ThreadArchiveDuration = MISSING,
        slowmode_delay: Optional[int] = None,
        reason: Optional[str] = None,
    ) -> Thread:
        """|coro|

        Creates a public thread from this message.

        You must have :attr:`~discord.Permissions.create_public_threads` in order to
        create a public thread from a message.

        The channel this message belongs in must be a :class:`TextChannel`.

        .. versionadded:: 2.0

        Parameters
        -----------
        name: :class:`str`
            The name of the thread.
        auto_archive_duration: :class:`int`
            The duration in minutes before a thread is automatically archived for inactivity.
            If not provided, the channel's default auto archive duration is used.
        slowmode_delay: Optional[:class:`int`]
            Specifies the slowmode rate limit for user in this channel, in seconds.
            The maximum value possible is `21600`. By default no slowmode rate limit
            if this is ``None``.
        reason: Optional[:class:`str`]
            The reason for creating a new thread. Shows up on the audit log.

        Raises
        -------
        Forbidden
            You do not have permissions to create a thread.
        HTTPException
            Creating the thread failed.
        ValueError
            This message does not have guild info attached.

        Returns
        --------
        :class:`.Thread`
            The created thread.
        """
        if self.guild is None:
            raise ValueError('This message does not have guild info attached.')

        default_auto_archive_duration: ThreadArchiveDuration = getattr(self.channel, 'default_auto_archive_duration', 1440)
        data = await self._state.http.start_thread_with_message(
            self.channel.id,
            self.id,
            name=name,
            auto_archive_duration=auto_archive_duration or default_auto_archive_duration,
            rate_limit_per_user=slowmode_delay,
            reason=reason,
        )
        return Thread(guild=self.guild, state=self._state, data=data)

    async def reply(self, content: Optional[str] = None, **kwargs: Any) -> Message:
        """|coro|

        A shortcut method to :meth:`.abc.Messageable.send` to reply to the
        :class:`.Message`.

        .. versionadded:: 1.6

        .. versionchanged:: 2.0
            This function will now raise :exc:`TypeError` or
            :exc:`ValueError` instead of ``InvalidArgument``.

        Raises
        --------
        ~discord.HTTPException
            Sending the message failed.
        ~discord.Forbidden
            You do not have the proper permissions to send the message.
        ValueError
            The ``files`` list is not of the appropriate size
        TypeError
            You specified both ``file`` and ``files``.

        Returns
        ---------
        :class:`.Message`
            The message that was sent.
        """

        return await self.channel.send(content, reference=self, **kwargs)

    def to_reference(self, *, fail_if_not_exists: bool = True) -> MessageReference:
        """Creates a :class:`~discord.MessageReference` from the current message.

        .. versionadded:: 1.6

        Parameters
        ----------
        fail_if_not_exists: :class:`bool`
            Whether replying using the message reference should raise :class:`HTTPException`
            if the message no longer exists or Discord could not fetch the message.

            .. versionadded:: 1.7

        Returns
        ---------
        :class:`~discord.MessageReference`
            The reference to this message.
        """

        return MessageReference.from_message(self, fail_if_not_exists=fail_if_not_exists)

    def to_message_reference_dict(self) -> MessageReferencePayload:
        data: MessageReferencePayload = {
            'message_id': self.id,
            'channel_id': self.channel.id,
        }

        if self.guild is not None:
            data['guild_id'] = self.guild.id

        return data


@flatten_handlers
class Message(PartialMessage, Hashable):
    r"""Represents a message from Discord.

    .. container:: operations

        .. describe:: x == y

            Checks if two messages are equal.

        .. describe:: x != y

            Checks if two messages are not equal.

        .. describe:: hash(x)

            Returns the message's hash.

    Attributes
    -----------
    tts: :class:`bool`
        Specifies if the message was done with text-to-speech.
        This can only be accurately received in :func:`on_message` due to
        a discord limitation.
    type: :class:`MessageType`
        The type of message. In most cases this should not be checked, but it is helpful
        in cases where it might be a system message for :attr:`system_content`.
    author: Union[:class:`Member`, :class:`abc.User`]
        A :class:`Member` that sent the message. If :attr:`channel` is a
        private channel or the user has the left the guild, then it is a :class:`User` instead.
    content: :class:`str`
        The actual contents of the message.
    nonce: Optional[Union[:class:`str`, :class:`int`]]
        The value used by the discord guild and the client to verify that the message is successfully sent.
        This is not stored long term within Discord's servers and is only used ephemerally.
    embeds: List[:class:`Embed`]
        A list of embeds the message has.
    channel: Union[:class:`TextChannel`, :class:`Thread`, :class:`DMChannel`, :class:`GroupChannel`, :class:`PartialMessageable`]
        The :class:`TextChannel` or :class:`Thread` that the message was sent from.
        Could be a :class:`DMChannel` or :class:`GroupChannel` if it's a private message.
    reference: Optional[:class:`~discord.MessageReference`]
        The message that this message references. This is only applicable to messages of
        type :attr:`MessageType.pins_add`, crossposted messages created by a
        followed channel integration, or message replies.

        .. versionadded:: 1.5

    mention_everyone: :class:`bool`
        Specifies if the message mentions everyone.

        .. note::

            This does not check if the ``@everyone`` or the ``@here`` text is in the message itself.
            Rather this boolean indicates if either the ``@everyone`` or the ``@here`` text is in the message
            **and** it did end up mentioning.
    mentions: List[:class:`abc.User`]
        A list of :class:`Member` that were mentioned. If the message is in a private message
        then the list will be of :class:`User` instead. For messages that are not of type
        :attr:`MessageType.default`\, this array can be used to aid in system messages.
        For more information, see :attr:`system_content`.

        .. warning::

            The order of the mentions list is not in any particular order so you should
            not rely on it. This is a Discord limitation, not one with the library.
    channel_mentions: List[:class:`abc.GuildChannel`]
        A list of :class:`abc.GuildChannel` that were mentioned. If the message is in a private message
        then the list is always empty.
    role_mentions: List[:class:`Role`]
        A list of :class:`Role` that were mentioned. If the message is in a private message
        then the list is always empty.
    id: :class:`int`
        The message ID.
    webhook_id: Optional[:class:`int`]
        If this message was sent by a webhook, then this is the webhook ID's that sent this
        message.
    attachments: List[:class:`Attachment`]
        A list of attachments given to a message.
    pinned: :class:`bool`
        Specifies if the message is currently pinned.
    flags: :class:`MessageFlags`
        Extra features of the message.

        .. versionadded:: 1.3

    reactions : List[:class:`Reaction`]
        Reactions to a message. Reactions can be either custom emoji or standard unicode emoji.
    activity: Optional[:class:`dict`]
        The activity associated with this message. Sent with Rich-Presence related messages that for
        example, request joining, spectating, or listening to or with another member.

        It is a dictionary with the following optional keys:

        - ``type``: An integer denoting the type of message activity being requested.
        - ``party_id``: The party ID associated with the party.
    application: Optional[:class:`dict`]
        The rich presence enabled application associated with this message.

        It is a dictionary with the following keys:

        - ``id``: A string representing the application's ID.
        - ``name``: A string representing the application's name.
        - ``description``: A string representing the application's description.
        - ``icon``: A string representing the icon ID of the application.
        - ``cover_image``: A string representing the embed's image asset ID.
    stickers: List[:class:`StickerItem`]
        A list of sticker items given to the message.

        .. versionadded:: 1.6
    components: List[:class:`Component`]
        A list of components in the message.

        .. versionadded:: 2.0
    guild: Optional[:class:`Guild`]
        The guild that the message belongs to, if applicable.
    """

    __slots__ = (
        '_state',
        '_edited_timestamp',
        '_cs_channel_mentions',
        '_cs_raw_mentions',
        '_cs_clean_content',
        '_cs_raw_channel_mentions',
        '_cs_raw_role_mentions',
        '_cs_system_content',
        'tts',
        'content',
        'channel',
        'webhook_id',
        'mention_everyone',
        'embeds',
        'mentions',
        'author',
        'attachments',
        'nonce',
        'pinned',
        'role_mentions',
        'type',
        'flags',
        'reactions',
        'reference',
        'application',
        'activity',
        'stickers',
        'components',
    )

    if TYPE_CHECKING:
        _HANDLERS: ClassVar[List[Tuple[str, Callable[..., None]]]]
        _CACHED_SLOTS: ClassVar[List[str]]
        # guild: Optional[Guild]
        reference: Optional[MessageReference]
        mentions: List[Union[User, Member]]
        author: Union[User, Member]
        role_mentions: List[Role]

    def __init__(
        self,
        *,
        state: ConnectionState,
        channel: MessageableChannel,
        data: MessagePayload,
    ) -> None:
        super().__init__(channel=channel, id=int(data['id']))
        self._state: ConnectionState = state
        self.webhook_id: Optional[int] = utils._get_as_snowflake(data, 'webhook_id')
        self.reactions: List[Reaction] = [Reaction(message=self, data=d) for d in data.get('reactions', [])]
        self.attachments: List[Attachment] = [Attachment(data=a, state=self._state) for a in data['attachments']]
        self.embeds: List[Embed] = [Embed.from_dict(a) for a in data['embeds']]
        self.application: Optional[MessageApplicationPayload] = data.get('application')
        self.activity: Optional[MessageActivityPayload] = data.get('activity')
        self.channel: MessageableChannel = channel
        self._edited_timestamp: Optional[datetime.datetime] = utils.parse_time(data['edited_timestamp'])
        self.type: MessageType = try_enum(MessageType, data['type'])
        self.pinned: bool = data['pinned']
        self.flags: MessageFlags = MessageFlags._from_value(data.get('flags', 0))
        self.mention_everyone: bool = data['mention_everyone']
        self.tts: bool = data['tts']
        self.content: str = data['content']
        self.nonce: Optional[Union[int, str]] = data.get('nonce')
        self.stickers: List[StickerItem] = [StickerItem(data=d, state=state) for d in data.get('sticker_items', [])]
        self.components: List[Component] = [_component_factory(d) for d in data.get('components', [])]

        try:
            # if the channel doesn't have a guild attribute, we handle that
            self.guild = channel.guild  # type: ignore
        except AttributeError:
            self.guild = state._get_guild(utils._get_as_snowflake(data, 'guild_id'))

        try:
            ref = data['message_reference']
        except KeyError:
            self.reference = None
        else:
            self.reference = ref = MessageReference.with_state(state, ref)
            try:
                resolved = data['referenced_message']
            except KeyError:
                pass
            else:
                if resolved is None:
                    ref.resolved = DeletedReferencedMessage(ref)
                else:
                    # Right now the channel IDs match but maybe in the future they won't.
                    if ref.channel_id == channel.id:
                        chan = channel
                    elif isinstance(channel, Thread) and channel.parent_id == ref.channel_id:
                        chan = channel
                    else:
                        chan, _ = state._get_guild_channel(resolved, ref.guild_id)

                    # the channel will be the correct type here
                    ref.resolved = self.__class__(channel=chan, data=resolved, state=state)  # type: ignore

        for handler in ('author', 'member', 'mentions', 'mention_roles'):
            try:
                getattr(self, f'_handle_{handler}')(data[handler])
            except KeyError:
                continue

    def __repr__(self) -> str:
        name = self.__class__.__name__
        return (
            f'<{name} id={self.id} channel={self.channel!r} type={self.type!r} author={self.author!r} flags={self.flags!r}>'
        )

    def _try_patch(self, data, key, transform=None) -> None:
        try:
            value = data[key]
        except KeyError:
            pass
        else:
            if transform is None:
                setattr(self, key, value)
            else:
                setattr(self, key, transform(value))

    def _add_reaction(self, data, emoji, user_id) -> Reaction:
        reaction = utils.find(lambda r: r.emoji == emoji, self.reactions)
        is_me = data['me'] = user_id == self._state.self_id

        if reaction is None:
            reaction = Reaction(message=self, data=data, emoji=emoji)
            self.reactions.append(reaction)
        else:
            reaction.count += 1
            if is_me:
                reaction.me = is_me

        return reaction

    def _remove_reaction(self, data: MessageReactionRemoveEvent, emoji: EmojiInputType, user_id: int) -> Reaction:
        reaction = utils.find(lambda r: r.emoji == emoji, self.reactions)

        if reaction is None:
            # already removed?
            raise ValueError('Emoji already removed?')

        # if reaction isn't in the list, we crash. This means discord
        # sent bad data, or we stored improperly
        reaction.count -= 1

        if user_id == self._state.self_id:
            reaction.me = False
        if reaction.count == 0:
            # this raises ValueError if something went wrong as well.
            self.reactions.remove(reaction)

        return reaction

    def _clear_emoji(self, emoji: PartialEmoji) -> Optional[Reaction]:
        to_check = str(emoji)
        for index, reaction in enumerate(self.reactions):
            if str(reaction.emoji) == to_check:
                break
        else:
            # didn't find anything so just return
            return

        del self.reactions[index]
        return reaction

    def _update(self, data: MessageUpdateEvent) -> None:
        # In an update scheme, 'author' key has to be handled before 'member'
        # otherwise they overwrite each other which is undesirable.
        # Since there's no good way to do this we have to iterate over every
        # handler rather than iterating over the keys which is a little slower
        for key, handler in self._HANDLERS:
            try:
                value = data[key]
            except KeyError:
                continue
            else:
                handler(self, value)

        # clear the cached properties
        for attr in self._CACHED_SLOTS:
            try:
                delattr(self, attr)
            except AttributeError:
                pass

    def _handle_edited_timestamp(self, value: str) -> None:
        self._edited_timestamp = utils.parse_time(value)

    def _handle_pinned(self, value: bool) -> None:
        self.pinned = value

    def _handle_flags(self, value: int) -> None:
        self.flags = MessageFlags._from_value(value)

    def _handle_application(self, value: MessageApplicationPayload) -> None:
        self.application = value

    def _handle_activity(self, value: MessageActivityPayload) -> None:
        self.activity = value

    def _handle_mention_everyone(self, value: bool) -> None:
        self.mention_everyone = value

    def _handle_tts(self, value: bool) -> None:
        self.tts = value

    def _handle_type(self, value: int) -> None:
        self.type = try_enum(MessageType, value)

    def _handle_content(self, value: str) -> None:
        self.content = value

    def _handle_attachments(self, value: List[AttachmentPayload]) -> None:
        self.attachments = [Attachment(data=a, state=self._state) for a in value]

    def _handle_embeds(self, value: List[EmbedPayload]) -> None:
        self.embeds = [Embed.from_dict(data) for data in value]

    def _handle_nonce(self, value: Union[str, int]) -> None:
        self.nonce = value

    def _handle_author(self, author: UserPayload) -> None:
        self.author = self._state.store_user(author)
        if isinstance(self.guild, Guild):
            found = self.guild.get_member(self.author.id)
            if found is not None:
                self.author = found

    def _handle_member(self, member: MemberPayload) -> None:
        # The gateway now gives us full Member objects sometimes with the following keys
        # deaf, mute, joined_at, roles
        # For the sake of performance I'm going to assume that the only
        # field that needs *updating* would be the joined_at field.
        # If there is no Member object (for some strange reason), then we can upgrade
        # ourselves to a more "partial" member object.
        author = self.author
        try:
            # Update member reference
            author._update_from_message(member)  # type: ignore
        except AttributeError:
            # It's a user here
            # TODO: consider adding to cache here
            self.author = Member._from_message(message=self, data=member)

    def _handle_mentions(self, mentions: List[UserWithMemberPayload]) -> None:
        self.mentions = r = []
        guild = self.guild
        state = self._state
        if not isinstance(guild, Guild):
            self.mentions = [state.store_user(m) for m in mentions]
            return

        for mention in filter(None, mentions):
            id_search = int(mention['id'])
            member = guild.get_member(id_search)
            if member is not None:
                r.append(member)
            else:
                r.append(Member._try_upgrade(data=mention, guild=guild, state=state))

    def _handle_mention_roles(self, role_mentions: List[int]) -> None:
        self.role_mentions = []
        if isinstance(self.guild, Guild):
            for role_id in map(int, role_mentions):
                role = self.guild.get_role(role_id)
                if role is not None:
                    self.role_mentions.append(role)

    def _handle_components(self, components: List[ComponentPayload]):
        self.components = [_component_factory(d) for d in components]

    def _rebind_cached_references(self, new_guild: Guild, new_channel: Union[TextChannel, Thread]) -> None:
        self.guild = new_guild
        self.channel = new_channel

    @utils.cached_slot_property('_cs_raw_mentions')
    def raw_mentions(self) -> List[int]:
        """List[:class:`int`]: A property that returns an array of user IDs matched with
        the syntax of ``<@user_id>`` in the message content.

        This allows you to receive the user IDs of mentioned users
        even in a private message context.
        """
        return [int(x) for x in re.findall(r'<@!?([0-9]{15,20})>', self.content)]

    @utils.cached_slot_property('_cs_raw_channel_mentions')
    def raw_channel_mentions(self) -> List[int]:
        """List[:class:`int`]: A property that returns an array of channel IDs matched with
        the syntax of ``<#channel_id>`` in the message content.
        """
        return [int(x) for x in re.findall(r'<#([0-9]{15,20})>', self.content)]

    @utils.cached_slot_property('_cs_raw_role_mentions')
    def raw_role_mentions(self) -> List[int]:
        """List[:class:`int`]: A property that returns an array of role IDs matched with
        the syntax of ``<@&role_id>`` in the message content.
        """
        return [int(x) for x in re.findall(r'<@&([0-9]{15,20})>', self.content)]

    @utils.cached_slot_property('_cs_channel_mentions')
    def channel_mentions(self) -> List[GuildChannel]:
        if self.guild is None:
            return []
        it = filter(None, map(self.guild.get_channel, self.raw_channel_mentions))
        return utils._unique(it)

    @utils.cached_slot_property('_cs_clean_content')
    def clean_content(self) -> str:
        """:class:`str`: A property that returns the content in a "cleaned up"
        manner. This basically means that mentions are transformed
        into the way the client shows it. e.g. ``<#id>`` will transform
        into ``#name``.

        This will also transform @everyone and @here mentions into
        non-mentions.

        .. note::

            This *does not* affect markdown. If you want to escape
            or remove markdown then use :func:`utils.escape_markdown` or :func:`utils.remove_markdown`
            respectively, along with this function.
        """

        # fmt: off
        transformations = {
            re.escape(f'<#{channel.id}>'): '#' + channel.name
            for channel in self.channel_mentions
        }

        mention_transforms = {
            re.escape(f'<@{member.id}>'): '@' + member.display_name
            for member in self.mentions
        }

        # add the <@!user_id> cases as well..
        second_mention_transforms = {
            re.escape(f'<@!{member.id}>'): '@' + member.display_name
            for member in self.mentions
        }

        transformations.update(mention_transforms)
        transformations.update(second_mention_transforms)

        if self.guild is not None:
            role_transforms = {
                re.escape(f'<@&{role.id}>'): '@' + role.name
                for role in self.role_mentions
            }
            transformations.update(role_transforms)

        # fmt: on

        def repl(obj):
            return transformations.get(re.escape(obj.group(0)), '')

        pattern = re.compile('|'.join(transformations.keys()))
        result = pattern.sub(repl, self.content)
        return escape_mentions(result)

    @property
    def created_at(self) -> datetime.datetime:
        """:class:`datetime.datetime`: The message's creation time in UTC."""
        return utils.snowflake_time(self.id)

    @property
    def edited_at(self) -> Optional[datetime.datetime]:
        """Optional[:class:`datetime.datetime`]: An aware UTC datetime object containing the edited time of the message."""
        return self._edited_timestamp

    def is_system(self) -> bool:
        """:class:`bool`: Whether the message is a system message.

        A system message is a message that is constructed entirely by the Discord API
        in response to something.

        .. versionadded:: 1.3
        """
        return self.type not in (
            MessageType.default,
            MessageType.reply,
            MessageType.application_command,
            MessageType.thread_starter_message,
        )

    @utils.cached_slot_property('_cs_system_content')
    def system_content(self) -> Optional[str]:
        r""":class:`str`: A property that returns the content that is rendered
        regardless of the :attr:`Message.type`.

        In the case of :attr:`MessageType.default` and :attr:`MessageType.reply`\,
        this just returns the regular :attr:`Message.content`. Otherwise this
        returns an English message denoting the contents of the system message.
        """

        if self.type is MessageType.default:
            return self.content

        if self.type is MessageType.recipient_add:
            if self.channel.type is ChannelType.group:
                return f'{self.author.name} added {self.mentions[0].name} to the group.'
            else:
                return f'{self.author.name} added {self.mentions[0].name} to the thread.'

        if self.type is MessageType.recipient_remove:
            if self.channel.type is ChannelType.group:
                return f'{self.author.name} removed {self.mentions[0].name} from the group.'
            else:
                return f'{self.author.name} removed {self.mentions[0].name} from the thread.'

        if self.type is MessageType.channel_name_change:
            return f'{self.author.name} changed the channel name: **{self.content}**'

        if self.type is MessageType.channel_icon_change:
            return f'{self.author.name} changed the channel icon.'

        if self.type is MessageType.pins_add:
            return f'{self.author.name} pinned a message to this channel.'

        if self.type is MessageType.new_member:
            formats = [
                "{0} joined the party.",
                "{0} is here.",
                "Welcome, {0}. We hope you brought pizza.",
                "A wild {0} appeared.",
                "{0} just landed.",
                "{0} just slid into the server.",
                "{0} just showed up!",
                "Welcome {0}. Say hi!",
                "{0} hopped into the server.",
                "Everyone welcome {0}!",
                "Glad you're here, {0}.",
                "Good to see you, {0}.",
                "Yay you made it, {0}!",
            ]

            created_at_ms = int(self.created_at.timestamp() * 1000)
            return formats[created_at_ms % len(formats)].format(self.author.name)

        if self.type is MessageType.premium_guild_subscription:
            if not self.content:
                return f'{self.author.name} just boosted the server!'
            else:
                return f'{self.author.name} just boosted the server **{self.content}** times!'

        if self.type is MessageType.premium_guild_tier_1:
            if not self.content:
                return f'{self.author.name} just boosted the server! {self.guild} has achieved **Level 1!**'
            else:
                return f'{self.author.name} just boosted the server **{self.content}** times! {self.guild} has achieved **Level 1!**'

        if self.type is MessageType.premium_guild_tier_2:
            if not self.content:
                return f'{self.author.name} just boosted the server! {self.guild} has achieved **Level 2!**'
            else:
                return f'{self.author.name} just boosted the server **{self.content}** times! {self.guild} has achieved **Level 2!**'

        if self.type is MessageType.premium_guild_tier_3:
            if not self.content:
                return f'{self.author.name} just boosted the server! {self.guild} has achieved **Level 3!**'
            else:
                return f'{self.author.name} just boosted the server **{self.content}** times! {self.guild} has achieved **Level 3!**'

        if self.type is MessageType.channel_follow_add:
            return f'{self.author.name} has added {self.content} to this channel'

        if self.type is MessageType.guild_stream:
            # the author will be a Member
            return f'{self.author.name} is live! Now streaming {self.author.activity.name}'  # type: ignore

        if self.type is MessageType.guild_discovery_disqualified:
            return 'This server has been removed from Server Discovery because it no longer passes all the requirements. Check Server Settings for more details.'

        if self.type is MessageType.guild_discovery_requalified:
            return 'This server is eligible for Server Discovery again and has been automatically relisted!'

        if self.type is MessageType.guild_discovery_grace_period_initial_warning:
            return 'This server has failed Discovery activity requirements for 1 week. If this server fails for 4 weeks in a row, it will be automatically removed from Discovery.'

        if self.type is MessageType.guild_discovery_grace_period_final_warning:
            return 'This server has failed Discovery activity requirements for 3 weeks in a row. If this server fails for 1 more week, it will be removed from Discovery.'

        if self.type is MessageType.thread_created:
            return f'{self.author.name} started a thread: **{self.content}**. See all **threads**.'

        if self.type is MessageType.reply:
            return self.content

        if self.type is MessageType.thread_starter_message:
            if self.reference is None or self.reference.resolved is None:
                return 'Sorry, we couldn\'t load the first message in this thread'

            # the resolved message for the reference will be a Message
            return self.reference.resolved.content  # type: ignore

        if self.type is MessageType.guild_invite_reminder:
            return 'Wondering who to invite?\nStart by inviting anyone who can help you build the server!'

    @overload
    async def edit(
        self,
        *,
        content: Optional[str] = ...,
        embed: Optional[Embed] = ...,
        attachments: Sequence[Union[Attachment, File]] = ...,
        suppress: bool = ...,
        delete_after: Optional[float] = ...,
        allowed_mentions: Optional[AllowedMentions] = ...,
        view: Optional[View] = ...,
    ) -> Message:
        ...

    @overload
    async def edit(
        self,
        *,
        content: Optional[str] = ...,
        embeds: Sequence[Embed] = ...,
        attachments: Sequence[Union[Attachment, File]] = ...,
        suppress: bool = ...,
        delete_after: Optional[float] = ...,
        allowed_mentions: Optional[AllowedMentions] = ...,
        view: Optional[View] = ...,
    ) -> Message:
        ...

    async def edit(
        self,
        content: Optional[str] = MISSING,
        embed: Optional[Embed] = MISSING,
        embeds: Sequence[Embed] = MISSING,
        attachments: Sequence[Union[Attachment, File]] = MISSING,
        suppress: bool = False,
        delete_after: Optional[float] = None,
        allowed_mentions: Optional[AllowedMentions] = MISSING,
        view: Optional[View] = MISSING,
    ) -> Message:
        """|coro|

        Edits the message.

        The content must be able to be transformed into a string via ``str(content)``.

        .. versionchanged:: 1.3
            The ``suppress`` keyword-only parameter was added.

        .. versionchanged:: 2.0
            Edits are no longer in-place, the newly edited message is returned instead.

        .. versionchanged:: 2.0
            This function will now raise :exc:`TypeError` instead of
            ``InvalidArgument``.

        Parameters
        -----------
        content: Optional[:class:`str`]
            The new content to replace the message with.
            Could be ``None`` to remove the content.
        embed: Optional[:class:`Embed`]
            The new embed to replace the original with.
            Could be ``None`` to remove the embed.
        embeds: List[:class:`Embed`]
            The new embeds to replace the original with. Must be a maximum of 10.
            To remove all embeds ``[]`` should be passed.

            .. versionadded:: 2.0
        attachments: List[Union[:class:`Attachment`, :class:`File`]]
            A list of attachments to keep in the message as well as new files to upload. If ``[]`` is passed
            then all attachments are removed.

            .. note::

                New files will always appear after current attachments.

            .. versionadded:: 2.0
        suppress: :class:`bool`
            Whether to suppress embeds for the message. This removes
            all the embeds if set to ``True``. If set to ``False``
            this brings the embeds back if they were suppressed.
            Using this parameter requires :attr:`~.Permissions.manage_messages`.
        delete_after: Optional[:class:`float`]
            If provided, the number of seconds to wait in the background
            before deleting the message we just edited. If the deletion fails,
            then it is silently ignored.
        allowed_mentions: Optional[:class:`~discord.AllowedMentions`]
            Controls the mentions being processed in this message. If this is
            passed, then the object is merged with :attr:`~discord.Client.allowed_mentions`.
            The merging behaviour only overrides attributes that have been explicitly passed
            to the object, otherwise it uses the attributes set in :attr:`~discord.Client.allowed_mentions`.
            If no object is passed at all then the defaults given by :attr:`~discord.Client.allowed_mentions`
            are used instead.

            .. versionadded:: 1.4
        view: Optional[:class:`~discord.ui.View`]
            The updated view to update this message with. If ``None`` is passed then
            the view is removed.

        Raises
        -------
        HTTPException
            Editing the message failed.
        Forbidden
            Tried to suppress a message without permissions or
            edited a message's content or embed that isn't yours.
        TypeError
            You specified both ``embed`` and ``embeds``

        Returns
        --------
        :class:`Message`
            The newly edited message.
        """

        previous_allowed_mentions = self._state.allowed_mentions
        if suppress is not MISSING:
            flags = MessageFlags._from_value(self.flags.value)
            flags.suppress_embeds = suppress
        else:
            flags = MISSING

        if view is not MISSING:
            self._state.prevent_view_updates_for(self.id)

        params = handle_message_parameters(
            content=content,
            flags=flags,
            embed=embed,
            embeds=embeds,
            attachments=attachments,
            view=view,
            allowed_mentions=allowed_mentions,
            previous_allowed_mentions=previous_allowed_mentions,
        )
        data = await self._state.http.edit_message(self.channel.id, self.id, params=params)
        message = Message(state=self._state, channel=self.channel, data=data)

        if view and not view.is_finished():
            self._state.store_view(view, self.id)

        if delete_after is not None:
            await self.delete(delay=delete_after)

        return message

    async def add_files(self, *files: File) -> Message:
        r"""|coro|

        Adds new files to the end of the message attachments.

        .. versionadded:: 2.0

        Parameters
        -----------
        \*files: :class:`File`
            New files to add to the message.

        Raises
        -------
        HTTPException
            Editing the message failed.
        Forbidden
            Tried to edit a message that isn't yours.

        Returns
        --------
        :class:`Message`
            The newly edited message.
        """
        return await self.edit(attachments=[*self.attachments, *files])

    async def remove_attachments(self, *attachments: Attachment) -> Message:
        r"""|coro|

        Removes attachments from the message.

        .. versionadded:: 2.0

        Parameters
        -----------
        \*attachments: :class:`Attachment`
            Attachments to remove from the message.

        Raises
        -------
        HTTPException
            Editing the message failed.
        Forbidden
            Tried to edit a message that isn't yours.

        Returns
        --------
        :class:`Message`
            The newly edited message.
        """
        return await self.edit(attachments=[a for a in self.attachments if a not in attachments])<|MERGE_RESOLUTION|>--- conflicted
+++ resolved
@@ -585,32 +585,10 @@
 
         self.guild: Optional[Guild] = getattr(channel, 'guild', None)
 
-<<<<<<< HEAD
     def _update(self, data: MessageUpdateEvent) -> None:
         # This is used for duck typing purposes.
         # Just do nothing with the data.
         pass
-=======
-            The order of the mentions list is not in any particular order so you should
-            not rely on it. This is a Discord limitation, not one with the library.
-    channel_mentions: List[Union[:class:`abc.GuildChannel`, :class:`Thread`]]
-        A list of :class:`abc.GuildChannel` or :class:`Thread` that were mentioned. If the message is
-        in a private message then the list is always empty.
-    role_mentions: List[:class:`Role`]
-        A list of :class:`Role` that were mentioned. If the message is in a private message
-        then the list is always empty.
-    id: :class:`int`
-        The message ID.
-    webhook_id: Optional[:class:`int`]
-        If this message was sent by a webhook, then this is the webhook ID's that sent this
-        message.
-    attachments: List[:class:`Attachment`]
-        A list of attachments given to a message.
-    pinned: :class:`bool`
-        Specifies if the message is currently pinned.
-    flags: :class:`MessageFlags`
-        Extra features of the message.
->>>>>>> 2876622f
 
     # Also needed for duck typing purposes
     # n.b. not exposed
@@ -872,17 +850,8 @@
         # pinned exists on PartialMessage for duck typing purposes
         self.pinned = True
 
-<<<<<<< HEAD
     async def unpin(self, *, reason: Optional[str] = None) -> None:
         """|coro|
-=======
-    @utils.cached_slot_property('_cs_channel_mentions')
-    def channel_mentions(self) -> List[Union[GuildChannel, Thread]]:
-        if self.guild is None:
-            return []
-        it = filter(None, map(self.guild._resolve_channel, self.raw_channel_mentions))
-        return utils._unique(it)
->>>>>>> 2876622f
 
         Unpins the message.
 
@@ -906,7 +875,6 @@
             Unpinning the message failed.
         """
 
-<<<<<<< HEAD
         await self._state.http.unpin_message(self.channel.id, self.id, reason=reason)
         # pinned exists on PartialMessage for duck typing purposes
         self.pinned = False
@@ -929,50 +897,6 @@
         .. versionchanged:: 2.0
             This function will now raise :exc:`TypeError` instead of
             ``InvalidArgument``.
-=======
-        if self.guild:
-
-            def resolve_member(id: int) -> str:
-                m = self.guild.get_member(id) or utils.get(self.mentions, id=id)
-                return f'@{m.display_name}' if m else '@deleted-user'
-
-            def resolve_role(id: int) -> str:
-                r = self.guild.get_role(id) or utils.get(self.role_mentions, id=id)
-                return f'@{r.name}' if r else '@deleted-role'
-
-            def resolve_channel(id: int) -> str:
-                c = self.guild._resolve_channel(id)
-                return f'#{c.name}' if c else '#deleted-channel'
-
-        else:
-
-            def resolve_member(id: int) -> str:
-                m = utils.get(self.mentions, id=id)
-                return f'@{m.display_name}' if m else '@deleted-user'
-
-            def resolve_role(id: int) -> str:
-                return '@deleted-role'
-
-            def resolve_channel(id: int) -> str:
-                return f'#deleted-channel'
-
-        transforms = {
-            '@': resolve_member,
-            '@!': resolve_member,
-            '#': resolve_channel,
-            '@&': resolve_role,
-        }
-
-        def repl(match: re.Match) -> str:
-            type = match[1]
-            id = int(match[2])
-            transformed = transforms[type](id)
-            return transformed
-
-        result = re.sub(r'<(@[!&]?|#)([0-9]{15,20})>', repl, self.content)
-
-        return escape_mentions(result)
->>>>>>> 2876622f
 
         Parameters
         ------------
@@ -1278,9 +1202,9 @@
 
             The order of the mentions list is not in any particular order so you should
             not rely on it. This is a Discord limitation, not one with the library.
-    channel_mentions: List[:class:`abc.GuildChannel`]
-        A list of :class:`abc.GuildChannel` that were mentioned. If the message is in a private message
-        then the list is always empty.
+    channel_mentions: List[Union[:class:`abc.GuildChannel`, :class:`Thread`]]
+        A list of :class:`abc.GuildChannel` or :class:`Thread` that were mentioned. If the message is
+        in a private message then the list is always empty.
     role_mentions: List[:class:`Role`]
         A list of :class:`Role` that were mentioned. If the message is in a private message
         then the list is always empty.
@@ -1631,10 +1555,10 @@
         return [int(x) for x in re.findall(r'<@&([0-9]{15,20})>', self.content)]
 
     @utils.cached_slot_property('_cs_channel_mentions')
-    def channel_mentions(self) -> List[GuildChannel]:
+    def channel_mentions(self) -> List[Union[GuildChannel, Thread]]:
         if self.guild is None:
             return []
-        it = filter(None, map(self.guild.get_channel, self.raw_channel_mentions))
+        it = filter(None, map(self.guild._resolve_channel, self.raw_channel_mentions))
         return utils._unique(it)
 
     @utils.cached_slot_property('_cs_clean_content')
@@ -1654,40 +1578,47 @@
             respectively, along with this function.
         """
 
-        # fmt: off
-        transformations = {
-            re.escape(f'<#{channel.id}>'): '#' + channel.name
-            for channel in self.channel_mentions
+        if self.guild:
+
+            def resolve_member(id: int) -> str:
+                m = self.guild.get_member(id) or utils.get(self.mentions, id=id)  # type: ignore
+                return f'@{m.display_name}' if m else '@deleted-user'
+
+            def resolve_role(id: int) -> str:
+                r = self.guild.get_role(id) or utils.get(self.role_mentions, id=id)  # type: ignore
+                return f'@{r.name}' if r else '@deleted-role'
+
+            def resolve_channel(id: int) -> str:
+                c = self.guild._resolve_channel(id)  # type: ignore
+                return f'#{c.name}' if c else '#deleted-channel'
+
+        else:
+
+            def resolve_member(id: int) -> str:
+                m = utils.get(self.mentions, id=id)
+                return f'@{m.display_name}' if m else '@deleted-user'
+
+            def resolve_role(id: int) -> str:
+                return '@deleted-role'
+
+            def resolve_channel(id: int) -> str:
+                return f'#deleted-channel'
+
+        transforms = {
+            '@': resolve_member,
+            '@!': resolve_member,
+            '#': resolve_channel,
+            '@&': resolve_role,
         }
 
-        mention_transforms = {
-            re.escape(f'<@{member.id}>'): '@' + member.display_name
-            for member in self.mentions
-        }
-
-        # add the <@!user_id> cases as well..
-        second_mention_transforms = {
-            re.escape(f'<@!{member.id}>'): '@' + member.display_name
-            for member in self.mentions
-        }
-
-        transformations.update(mention_transforms)
-        transformations.update(second_mention_transforms)
-
-        if self.guild is not None:
-            role_transforms = {
-                re.escape(f'<@&{role.id}>'): '@' + role.name
-                for role in self.role_mentions
-            }
-            transformations.update(role_transforms)
-
-        # fmt: on
-
-        def repl(obj):
-            return transformations.get(re.escape(obj.group(0)), '')
-
-        pattern = re.compile('|'.join(transformations.keys()))
-        result = pattern.sub(repl, self.content)
+        def repl(match: re.Match) -> str:
+            type = match[1]
+            id = int(match[2])
+            transformed = transforms[type](id)
+            return transformed
+
+        result = re.sub(r'<(@[!&]?|#)([0-9]{15,20})>', repl, self.content)
+
         return escape_mentions(result)
 
     @property
