"""
The MIT License (MIT)

Copyright (c) 2015-present Rapptz

Permission is hereby granted, free of charge, to any person obtaining a
copy of this software and associated documentation files (the "Software"),
to deal in the Software without restriction, including without limitation
the rights to use, copy, modify, merge, publish, distribute, sublicense,
and/or sell copies of the Software, and to permit persons to whom the
Software is furnished to do so, subject to the following conditions:

The above copyright notice and this permission notice shall be included in
all copies or substantial portions of the Software.

THE SOFTWARE IS PROVIDED "AS IS", WITHOUT WARRANTY OF ANY KIND, EXPRESS
OR IMPLIED, INCLUDING BUT NOT LIMITED TO THE WARRANTIES OF MERCHANTABILITY,
FITNESS FOR A PARTICULAR PURPOSE AND NONINFRINGEMENT. IN NO EVENT SHALL THE
AUTHORS OR COPYRIGHT HOLDERS BE LIABLE FOR ANY CLAIM, DAMAGES OR OTHER
LIABILITY, WHETHER IN AN ACTION OF CONTRACT, TORT OR OTHERWISE, ARISING
FROM, OUT OF OR IN CONNECTION WITH THE SOFTWARE OR THE USE OR OTHER
DEALINGS IN THE SOFTWARE.
"""

from __future__ import annotations

from typing import List, TYPE_CHECKING, Literal, Optional

from . import utils
from .asset import Asset
from .flags import ApplicationFlags
from .permissions import Permissions
from .utils import MISSING

if TYPE_CHECKING:
    from typing import Dict, Any

    from .guild import Guild
    from .types.appinfo import (
        AppInfo as AppInfoPayload,
        PartialAppInfo as PartialAppInfoPayload,
        Team as TeamPayload,
        InstallParams as InstallParamsPayload,
        AppIntegrationTypeConfig as AppIntegrationTypeConfigPayload,
    )
    from .user import User
    from .state import ConnectionState

__all__ = (
    'AppInfo',
    'PartialAppInfo',
    'AppInstallParams',
)


class AppInfo:
    """Represents the application info for the bot provided by Discord.


    Attributes
    -------------
    id: :class:`int`
        The application ID.
    name: :class:`str`
        The application name.
    owner: :class:`User`
        The application owner.
    team: Optional[:class:`Team`]
        The application's team.

        .. versionadded:: 1.3

    description: :class:`str`
        The application description.
    bot_public: :class:`bool`
        Whether the bot can be invited by anyone or if it is locked
        to the application owner.
    bot_require_code_grant: :class:`bool`
        Whether the bot requires the completion of the full oauth2 code
        grant flow to join.
    rpc_origins: Optional[List[:class:`str`]]
        A list of RPC origin URLs, if RPC is enabled.

    verify_key: :class:`str`
        The hex encoded key for verification in interactions and the
        GameSDK's :ddocs:`GetTicket <game-sdk/applications#getticket>`.

        .. versionadded:: 1.3

    guild_id: Optional[:class:`int`]
        If this application is a game sold on Discord,
        this field will be the guild to which it has been linked to.

        .. versionadded:: 1.3

    primary_sku_id: Optional[:class:`int`]
        If this application is a game sold on Discord,
        this field will be the id of the "Game SKU" that is created,
        if it exists.

        .. versionadded:: 1.3

    slug: Optional[:class:`str`]
        If this application is a game sold on Discord,
        this field will be the URL slug that links to the store page.

        .. versionadded:: 1.3

    terms_of_service_url: Optional[:class:`str`]
        The application's terms of service URL, if set.

        .. versionadded:: 2.0

    privacy_policy_url: Optional[:class:`str`]
        The application's privacy policy URL, if set.

        .. versionadded:: 2.0

    tags: List[:class:`str`]
        The list of tags describing the functionality of the application.

        .. versionadded:: 2.0

    custom_install_url: List[:class:`str`]
        The custom authorization URL for the application, if enabled.

        .. versionadded:: 2.0

    install_params: Optional[:class:`AppInstallParams`]
        The settings for custom authorization URL of application, if enabled.

        .. versionadded:: 2.0
    role_connections_verification_url: Optional[:class:`str`]
        The application's connection verification URL which will render the application as
        a verification method in the guild's role verification configuration.

        .. versionadded:: 2.2
    interactions_endpoint_url: Optional[:class:`str`]
        The interactions endpoint url of the application to receive interactions over this endpoint rather than
        over the gateway, if configured.

        .. versionadded:: 2.4
    redirect_uris: List[:class:`str`]
        A list of authentication redirect URIs.

        .. versionadded:: 2.4
    approximate_guild_count: :class:`int`
        The approximate count of the guilds the bot was added to.

        .. versionadded:: 2.4
    approximate_user_install_count: Optional[:class:`int`]
        The approximate count of the user-level installations the bot has.

        .. versionadded:: 2.5
    """

    __slots__ = (
        '_state',
        'description',
        'id',
        'name',
        'rpc_origins',
        'bot_public',
        'bot_require_code_grant',
        'owner',
        '_icon',
        'verify_key',
        'team',
        'guild_id',
        'primary_sku_id',
        'slug',
        '_cover_image',
        '_flags',
        'terms_of_service_url',
        'privacy_policy_url',
        'tags',
        'custom_install_url',
        'install_params',
        'role_connections_verification_url',
        'interactions_endpoint_url',
        'redirect_uris',
        'approximate_guild_count',
<<<<<<< HEAD
        '_integration_types_config',
=======
        'approximate_user_install_count',
>>>>>>> db7b2d90
    )

    def __init__(self, state: ConnectionState, data: AppInfoPayload):
        from .team import Team

        self._state: ConnectionState = state
        self.id: int = int(data['id'])
        self.name: str = data['name']
        self.description: str = data['description']
        self._icon: Optional[str] = data['icon']
        self.rpc_origins: Optional[List[str]] = data.get('rpc_origins')
        self.bot_public: bool = data['bot_public']
        self.bot_require_code_grant: bool = data['bot_require_code_grant']
        self.owner: User = state.create_user(data['owner'])

        team: Optional[TeamPayload] = data.get('team')
        self.team: Optional[Team] = Team(state, team) if team else None

        self.verify_key: str = data['verify_key']

        self.guild_id: Optional[int] = utils._get_as_snowflake(data, 'guild_id')

        self.primary_sku_id: Optional[int] = utils._get_as_snowflake(data, 'primary_sku_id')
        self.slug: Optional[str] = data.get('slug')
        self._flags: int = data.get('flags', 0)
        self._cover_image: Optional[str] = data.get('cover_image')
        self.terms_of_service_url: Optional[str] = data.get('terms_of_service_url')
        self.privacy_policy_url: Optional[str] = data.get('privacy_policy_url')
        self.tags: List[str] = data.get('tags', [])
        self.custom_install_url: Optional[str] = data.get('custom_install_url')
        self.role_connections_verification_url: Optional[str] = data.get('role_connections_verification_url')

        params = data.get('install_params')
        self.install_params: Optional[AppInstallParams] = AppInstallParams(params) if params else None
        self.interactions_endpoint_url: Optional[str] = data.get('interactions_endpoint_url')
        self.redirect_uris: List[str] = data.get('redirect_uris', [])
        self.approximate_guild_count: int = data.get('approximate_guild_count', 0)
<<<<<<< HEAD
        self._integration_types_config: Dict[Literal["0", "1"], AppIntegrationTypeConfigPayload] = data.get(
            'integration_types_config', {}
        )
=======
        self.approximate_user_install_count: Optional[int] = data.get('approximate_user_install_count')
>>>>>>> db7b2d90

    def __repr__(self) -> str:
        return (
            f'<{self.__class__.__name__} id={self.id} name={self.name!r} '
            f'description={self.description!r} public={self.bot_public} '
            f'owner={self.owner!r}>'
        )

    @property
    def icon(self) -> Optional[Asset]:
        """Optional[:class:`.Asset`]: Retrieves the application's icon asset, if any."""
        if self._icon is None:
            return None
        return Asset._from_icon(self._state, self.id, self._icon, path='app')

    @property
    def cover_image(self) -> Optional[Asset]:
        """Optional[:class:`.Asset`]: Retrieves the cover image on a store embed, if any.

        This is only available if the application is a game sold on Discord.
        """
        if self._cover_image is None:
            return None
        return Asset._from_cover_image(self._state, self.id, self._cover_image)

    @property
    def guild(self) -> Optional[Guild]:
        """Optional[:class:`Guild`]: If this application is a game sold on Discord,
        this field will be the guild to which it has been linked

        .. versionadded:: 1.3
        """
        return self._state._get_guild(self.guild_id)

    @property
    def flags(self) -> ApplicationFlags:
        """:class:`ApplicationFlags`: The application's flags.

        .. versionadded:: 2.0
        """
        return ApplicationFlags._from_value(self._flags)

    @property
    def default_guild_install_params(self) -> Optional[AppInstallParams]:
        """Optional[:class:`AppInstallParams`]: The default settings for the
        application's installation context in a guild.

        .. versionadded:: 2.4
        """
        if not self._integration_types_config:
            return None

        try:
            return AppInstallParams(self._integration_types_config['0']['oauth2_install_params'])
        except KeyError:
            return None

    @property
    def default_user_install_params(self) -> Optional[AppInstallParams]:
        """Optional[:class:`AppInstallParams`]: The default settings for the
        application's installation context as a user.

        .. versionadded:: 2.4
        """
        if not self._integration_types_config:
            return None

        try:
            return AppInstallParams(self._integration_types_config['1']['oauth2_install_params'])
        except KeyError:
            return None

    async def edit(
        self,
        *,
        reason: Optional[str] = MISSING,
        custom_install_url: Optional[str] = MISSING,
        description: Optional[str] = MISSING,
        role_connections_verification_url: Optional[str] = MISSING,
        install_params_scopes: Optional[List[str]] = MISSING,
        install_params_permissions: Optional[Permissions] = MISSING,
        flags: Optional[ApplicationFlags] = MISSING,
        icon: Optional[bytes] = MISSING,
        cover_image: Optional[bytes] = MISSING,
        interactions_endpoint_url: Optional[str] = MISSING,
        tags: Optional[List[str]] = MISSING,
        default_guild_install_scopes: Optional[List[str]] = MISSING,
        default_guild_install_permissions: Optional[Permissions] = MISSING,
        default_user_install_scopes: Optional[List[str]] = MISSING,
        default_user_install_permissions: Optional[Permissions] = MISSING,
    ) -> AppInfo:
        r"""|coro|

        Edits the application info.

        .. versionadded:: 2.4

        Parameters
        ----------
        custom_install_url: Optional[:class:`str`]
            The new custom authorization URL for the application. Can be ``None`` to remove the URL.
        description: Optional[:class:`str`]
            The new application description. Can be ``None`` to remove the description.
        role_connections_verification_url: Optional[:class:`str`]
            The new application’s connection verification URL which will render the application
            as a verification method in the guild’s role verification configuration. Can be ``None`` to remove the URL.
        install_params_scopes: Optional[List[:class:`str`]]
            The new list of :ddocs:`OAuth2 scopes <topics/oauth2#shared-resources-oauth2-scopes>` of
            the :attr:`~install_params`. Can be ``None`` to remove the scopes.
        install_params_permissions: Optional[:class:`Permissions`]
            The new permissions of the :attr:`~install_params`. Can be ``None`` to remove the permissions.
        flags: Optional[:class:`ApplicationFlags`]
            The new application’s flags. Only limited intent flags (:attr:`~ApplicationFlags.gateway_presence_limited`,
            :attr:`~ApplicationFlags.gateway_guild_members_limited`, :attr:`~ApplicationFlags.gateway_message_content_limited`)
            can be edited. Can be ``None`` to remove the flags.

            .. warning::

                Editing the limited intent flags leads to the termination of the bot.

        icon: Optional[:class:`bytes`]
            The new application’s icon as a :term:`py:bytes-like object`. Can be ``None`` to remove the icon.
        cover_image: Optional[:class:`bytes`]
            The new application’s cover image as a :term:`py:bytes-like object` on a store embed.
            The cover image is only available if the application is a game sold on Discord.
            Can be ``None`` to remove the image.
        interactions_endpoint_url: Optional[:class:`str`]
            The new interactions endpoint url of the application to receive interactions over this endpoint rather than
            over the gateway. Can be ``None`` to remove the URL.
        tags: Optional[List[:class:`str`]]
            The new list of tags describing the functionality of the application. Can be ``None`` to remove the tags.
        default_guild_install_scopes: Optional[List[:class:`str`]]
            The new list of :ddocs:`OAuth2 scopes <topics/oauth2#shared-resources-oauth2-scopes>` of
            the default guild installation context. Can be ``None`` to remove the scopes.
        default_guild_install_permissions: Optional[:class:`Permissions`]
            The new permissions of the default guild installation context. Can be ``None`` to remove the permissions.
        default_user_install_scopes: Optional[List[:class:`str`]]
            The new list of :ddocs:`OAuth2 scopes <topics/oauth2#shared-resources-oauth2-scopes>` of
            the default user installation context. Can be ``None`` to remove the scopes.
        default_user_install_permissions: Optional[:class:`Permissions`]
            The new permissions of the default user installation context. Can be ``None`` to remove the permissions.
        reason: Optional[:class:`str`]
            The reason for editing the application. Shows up on the audit log.

        Raises
        -------
        HTTPException
            Editing the application failed
        ValueError
            The image format passed in to ``icon`` or ``cover_image`` is invalid. This is also raised
            when ``install_params_scopes`` and ``install_params_permissions`` are incompatible with each other.
            or when ``default_guild_install_scopes`` and ``default_guild_install_permissions`` are incompatible with each other.

        Returns
        -------
        :class:`AppInfo`
            The newly updated application info.
        """
        payload: Dict[str, Any] = {}

        if custom_install_url is not MISSING:
            payload['custom_install_url'] = custom_install_url

        if description is not MISSING:
            payload['description'] = description

        if role_connections_verification_url is not MISSING:
            payload['role_connections_verification_url'] = role_connections_verification_url

        if install_params_scopes is not MISSING:
            install_params: Optional[Dict[str, Any]] = {}
            if install_params_scopes is None:
                install_params = None
            else:
                if "bot" not in install_params_scopes and install_params_permissions is not MISSING:
                    raise ValueError("'bot' must be in install_params_scopes if install_params_permissions is set")

                install_params['scopes'] = install_params_scopes

                if install_params_permissions is MISSING:
                    install_params['permissions'] = 0
                else:
                    if install_params_permissions is None:
                        install_params['permissions'] = 0
                    else:
                        install_params['permissions'] = install_params_permissions.value

            payload['install_params'] = install_params

        else:
            if install_params_permissions is not MISSING:
                raise ValueError("install_params_scopes must be set if install_params_permissions is set")

        if flags is not MISSING:
            if flags is None:
                payload['flags'] = flags
            else:
                payload['flags'] = flags.value

        if icon is not MISSING:
            if icon is None:
                payload['icon'] = icon
            else:
                payload['icon'] = utils._bytes_to_base64_data(icon)

        if cover_image is not MISSING:
            if cover_image is None:
                payload['cover_image'] = cover_image
            else:
                payload['cover_image'] = utils._bytes_to_base64_data(cover_image)

        if interactions_endpoint_url is not MISSING:
            payload['interactions_endpoint_url'] = interactions_endpoint_url

        if tags is not MISSING:
            payload['tags'] = tags

        integration_types_config: Dict[str, Any] = {}
        if default_guild_install_scopes is not MISSING or default_guild_install_permissions is not MISSING:
            guild_install_params: Optional[Dict[str, Any]] = {}
            if default_guild_install_scopes in (None, MISSING):
                default_guild_install_scopes = []

            if "bot" not in default_guild_install_scopes and default_guild_install_permissions is not MISSING:
                raise ValueError("'bot' must be in default_guild_install_scopes if default_guild_install_permissions is set")

            if default_guild_install_permissions in (None, MISSING):
                guild_install_params['permissions'] = 0
            else:
                guild_install_params['permissions'] = default_guild_install_permissions.value

            guild_install_params['scopes'] = default_guild_install_scopes

            integration_types_config['0'] = {'oauth2_install_params': guild_install_params or None}
        else:
            if default_guild_install_permissions is not MISSING:
                raise ValueError("default_guild_install_scopes must be set if default_guild_install_permissions is set")

        if default_user_install_scopes is not MISSING or default_user_install_permissions is not MISSING:
            user_install_params: Optional[Dict[str, Any]] = {}
            if default_user_install_scopes in (None, MISSING):
                default_user_install_scopes = []

            if "bot" not in default_user_install_scopes and default_user_install_permissions is not MISSING:
                raise ValueError("'bot' must be in default_user_install_scopes if default_user_install_permissions is set")

            if default_user_install_permissions in (None, MISSING):
                user_install_params['permissions'] = 0
            else:
                user_install_params['permissions'] = default_user_install_permissions.value

            user_install_params['scopes'] = default_user_install_scopes

            integration_types_config['1'] = {'oauth2_install_params': user_install_params or None}
        else:
            if default_user_install_permissions is not MISSING:
                raise ValueError("default_user_install_scopes must be set if default_user_install_permissions is set")

        if integration_types_config:
            payload['integration_types_config'] = integration_types_config

        data = await self._state.http.edit_application_info(reason=reason, payload=payload)
        return AppInfo(data=data, state=self._state)


class PartialAppInfo:
    """Represents a partial AppInfo given by :func:`~discord.abc.GuildChannel.create_invite`

    .. versionadded:: 2.0

    Attributes
    -------------
    id: :class:`int`
        The application ID.
    name: :class:`str`
        The application name.
    description: :class:`str`
        The application description.
    rpc_origins: Optional[List[:class:`str`]]
        A list of RPC origin URLs, if RPC is enabled.
    verify_key: :class:`str`
        The hex encoded key for verification in interactions and the
        GameSDK's :ddocs:`GetTicket <game-sdk/applications#getticket>`.
    terms_of_service_url: Optional[:class:`str`]
        The application's terms of service URL, if set.
    privacy_policy_url: Optional[:class:`str`]
        The application's privacy policy URL, if set.
    approximate_guild_count: :class:`int`
        The approximate count of the guilds the bot was added to.

        .. versionadded:: 2.3
    redirect_uris: List[:class:`str`]
        A list of authentication redirect URIs.

        .. versionadded:: 2.3
    interactions_endpoint_url: Optional[:class:`str`]
        The interactions endpoint url of the application to receive interactions over this endpoint rather than
        over the gateway, if configured.

        .. versionadded:: 2.3
    role_connections_verification_url: Optional[:class:`str`]
        The application's connection verification URL which will render the application as
        a verification method in the guild's role verification configuration.

        .. versionadded:: 2.3
    """

    __slots__ = (
        '_state',
        'id',
        'name',
        'description',
        'rpc_origins',
        'verify_key',
        'terms_of_service_url',
        'privacy_policy_url',
        '_icon',
        '_flags',
        '_cover_image',
        'approximate_guild_count',
        'redirect_uris',
        'interactions_endpoint_url',
        'role_connections_verification_url',
    )

    def __init__(self, *, state: ConnectionState, data: PartialAppInfoPayload):
        self._state: ConnectionState = state
        self.id: int = int(data['id'])
        self.name: str = data['name']
        self._icon: Optional[str] = data.get('icon')
        self._flags: int = data.get('flags', 0)
        self._cover_image: Optional[str] = data.get('cover_image')
        self.description: str = data['description']
        self.rpc_origins: Optional[List[str]] = data.get('rpc_origins')
        self.verify_key: str = data['verify_key']
        self.terms_of_service_url: Optional[str] = data.get('terms_of_service_url')
        self.privacy_policy_url: Optional[str] = data.get('privacy_policy_url')
        self.approximate_guild_count: int = data.get('approximate_guild_count', 0)
        self.redirect_uris: List[str] = data.get('redirect_uris', [])
        self.interactions_endpoint_url: Optional[str] = data.get('interactions_endpoint_url')
        self.role_connections_verification_url: Optional[str] = data.get('role_connections_verification_url')

    def __repr__(self) -> str:
        return f'<{self.__class__.__name__} id={self.id} name={self.name!r} description={self.description!r}>'

    @property
    def icon(self) -> Optional[Asset]:
        """Optional[:class:`.Asset`]: Retrieves the application's icon asset, if any."""
        if self._icon is None:
            return None
        return Asset._from_icon(self._state, self.id, self._icon, path='app')

    @property
    def cover_image(self) -> Optional[Asset]:
        """Optional[:class:`.Asset`]: Retrieves the cover image of the application's default rich presence.

        This is only available if the application is a game sold on Discord.

        .. versionadded:: 2.3
        """
        if self._cover_image is None:
            return None
        return Asset._from_cover_image(self._state, self.id, self._cover_image)

    @property
    def flags(self) -> ApplicationFlags:
        """:class:`ApplicationFlags`: The application's flags.

        .. versionadded:: 2.0
        """
        return ApplicationFlags._from_value(self._flags)


class AppInstallParams:
    """Represents the settings for custom authorization URL of an application.

    .. versionadded:: 2.0

    Attributes
    ----------
    scopes: List[:class:`str`]
        The list of :ddocs:`OAuth2 scopes <topics/oauth2#shared-resources-oauth2-scopes>`
        to add the application to a guild with.
    permissions: :class:`Permissions`
        The permissions to give to application in the guild.
    """

    __slots__ = ('scopes', 'permissions')

    def __init__(self, data: InstallParamsPayload) -> None:
        self.scopes: List[str] = data.get('scopes', [])
        self.permissions: Permissions = Permissions(int(data['permissions']))<|MERGE_RESOLUTION|>--- conflicted
+++ resolved
@@ -180,11 +180,8 @@
         'interactions_endpoint_url',
         'redirect_uris',
         'approximate_guild_count',
-<<<<<<< HEAD
+        'approximate_user_install_count',
         '_integration_types_config',
-=======
-        'approximate_user_install_count',
->>>>>>> db7b2d90
     )
 
     def __init__(self, state: ConnectionState, data: AppInfoPayload):
@@ -222,13 +219,6 @@
         self.interactions_endpoint_url: Optional[str] = data.get('interactions_endpoint_url')
         self.redirect_uris: List[str] = data.get('redirect_uris', [])
         self.approximate_guild_count: int = data.get('approximate_guild_count', 0)
-<<<<<<< HEAD
-        self._integration_types_config: Dict[Literal["0", "1"], AppIntegrationTypeConfigPayload] = data.get(
-            'integration_types_config', {}
-        )
-=======
-        self.approximate_user_install_count: Optional[int] = data.get('approximate_user_install_count')
->>>>>>> db7b2d90
 
     def __repr__(self) -> str:
         return (
