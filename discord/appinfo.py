--- conflicted
+++ resolved
@@ -135,10 +135,6 @@
         a verification method in the guild's role verification configuration.
 
         .. versionadded:: 2.2
-<<<<<<< HEAD
-    bot: Optional[:class:`User`]
-        The bot user, if this application belongs to a bot.
-=======
     interactions_endpoint_url: Optional[:class:`str`]
         The interactions endpoint url of the application to receive interactions over this endpoint rather than
         over the gateway, if configured.
@@ -146,7 +142,10 @@
         .. versionadded:: 2.4
     redirect_uris: List[:class:`str`]
         A list of authentication redirect URIs.
->>>>>>> 425edd2e
+
+        .. versionadded:: 2.4
+    bot: Optional[:class:`User`]
+        The bot user, if this application belongs to a bot.
 
         .. versionadded:: 2.4
     """
