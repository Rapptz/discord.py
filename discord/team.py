"""
The MIT License (MIT)

Copyright (c) 2015-present Rapptz

Permission is hereby granted, free of charge, to any person obtaining a
copy of this software and associated documentation files (the "Software"),
to deal in the Software without restriction, including without limitation
the rights to use, copy, modify, merge, publish, distribute, sublicense,
and/or sell copies of the Software, and to permit persons to whom the
Software is furnished to do so, subject to the following conditions:

The above copyright notice and this permission notice shall be included in
all copies or substantial portions of the Software.

THE SOFTWARE IS PROVIDED "AS IS", WITHOUT WARRANTY OF ANY KIND, EXPRESS
OR IMPLIED, INCLUDING BUT NOT LIMITED TO THE WARRANTIES OF MERCHANTABILITY,
FITNESS FOR A PARTICULAR PURPOSE AND NONINFRINGEMENT. IN NO EVENT SHALL THE
AUTHORS OR COPYRIGHT HOLDERS BE LIABLE FOR ANY CLAIM, DAMAGES OR OTHER
LIABILITY, WHETHER IN AN ACTION OF CONTRACT, TORT OR OTHERWISE, ARISING
FROM, OUT OF OR IN CONNECTION WITH THE SOFTWARE OR THE USE OR OTHER
DEALINGS IN THE SOFTWARE.
"""

from __future__ import annotations

from . import utils
from .user import BaseUser
from .asset import Asset
from .enums import TeamMembershipState, try_enum

from typing import TYPE_CHECKING, Optional, overload, List, Union

if TYPE_CHECKING:
    from .abc import Snowflake
    from .state import ConnectionState

    from .types.team import (
        Team as TeamPayload,
        TeamMember as TeamMemberPayload,
    )
    from .types.user import User as UserPayload

MISSING = utils.MISSING

__all__ = (
    'Team',
    'TeamMember',
)


class Team:
    """Represents an application team.

    Attributes
    -------------
    id: :class:`int`
        The team ID.
    name: :class:`str`
        The team name
    owner_id: :class:`int`
        The team's owner ID.
    members: List[:class:`TeamMember`]
        A list of the members in the team.
        A call to :meth:`fetch_members` may be required to populate this past the owner.
    """

    if TYPE_CHECKING:
        owner_id: int
        members: List[TeamMember]

    __slots__ = ('_state', 'id', 'name', '_icon', 'owner_id', 'members')

    def __init__(self, state: ConnectionState, data: TeamPayload):
        self._state: ConnectionState = state
        self._update(data)

    def _update(self, data: TeamPayload):
        self.id: int = int(data['id'])
        self.name: str = data['name']
        self._icon: Optional[str] = data['icon']
        self.owner_id = owner_id = int(data['owner_user_id'])
        self.members = members = [TeamMember(self, self._state, member) for member in data.get('members', [])]
        if owner_id not in members and owner_id == self._state.self_id:  # Discord moment
            user: UserPayload = self._state.user._to_minimal_user_json()  # type: ignore
            member: TeamMemberPayload = {
                'user': user,
                'team_id': self.id,
                'membership_state': 2,
                'permissions': ['*'],
            }
            members.append(TeamMember(self, self._state, member))

    def __repr__(self) -> str:
        return f'<{self.__class__.__name__} id={self.id} name={self.name}>'

    @property
    def icon(self) -> Optional[Asset]:
        """Optional[:class:`.Asset`]: Retrieves the team's icon asset, if any."""
        if self._icon is None:
            return None
        return Asset._from_icon(self._state, self.id, self._icon, path='team')

    @property
    def owner(self) -> Optional[TeamMember]:
        """Optional[:class:`TeamMember`]: The team's owner."""
        return utils.get(self.members, id=self.owner_id)

    async def edit(
        self,
        *,
        name: str = MISSING,
        icon: Optional[bytes] = MISSING,
        owner: Snowflake = MISSING,
    ) -> None:
        """|coro|

        Edits the team.

        Parameters
        -----------
        name: :class:`str`
            The name of the team.
        icon: Optional[:class:`bytes`]
            The icon of the team.
        owner: :class:`Snowflake`
            The team's owner.

        Raises
        -------
        Forbidden
            You do not have permissions to edit the team.
        HTTPException
            Editing the team failed.
        """
        payload = {}
        if name is not MISSING:
            payload['name'] = name
        if icon is not MISSING:
            if icon is not None:
                payload['icon'] = utils._bytes_to_base64_data(icon)
            else:
                payload['icon'] = ''
        if owner is not MISSING:
            payload['owner_user_id'] = owner.id

        data = await self._state.http.edit_team(self.id, payload)
        self._update(data)

    async def fetch_members(self) -> List[TeamMember]:
        """|coro|

        Retrieves the team's members.

        Returns
        --------
        List[:class:`TeamMember`]
            The team's members.

        Raises
        -------
        Forbidden
            You do not have permissions to fetch the team's members.
        HTTPException
            Retrieving the team members failed.
        """
        data = await self._state.http.get_team_members(self.id)
        members = [TeamMember(self, self._state, member) for member in data]
        self.members = members
        return members

    @overload
    async def invite_member(self, user: BaseUser) -> TeamMember:
        ...

    @overload
    async def invite_member(self, user: str) -> TeamMember:
        ...

    @overload
    async def invite_member(self, username: str, discriminator: str) -> TeamMember:
        ...

    async def invite_member(self, *args: Union[BaseUser, str]) -> TeamMember:
        """|coro|

        Invites a member to the team.

        This function can be used in multiple ways.

        .. code-block:: python

            # Passing a user object:
            await team.invite_member(user)

            # Passing a stringified user:
            await team.invite_member('Jake#0001')

            # Passing a username and discriminator:
            await team.invite_member('Jake', '0001')

        Parameters
        -----------
        user: Union[:class:`User`, :class:`str`]
            The user to invite.
        username: :class:`str`
            The username of the user to invite.
        discriminator: :class:`str`
            The discriminator of the user to invite.

        More than 2 parameters or less than 1 parameter raises a :exc:`TypeError`.

        Raises
        -------
        Forbidden
            You do not have permissions to invite the user.
        :exc:`.HTTPException`
            Inviting the user failed.

        Returns
        -------
        :class:`.TeamMember`
            The new member.
        """
        username: str
        discrim: str
        if len(args) == 1:
            user = args[0]
            if isinstance(user, BaseUser):
                user = str(user)
            username, discrim = user.split('#')  # type: ignore
        elif len(args) == 2:
            username, discrim = args  # type: ignore
        else:
            raise TypeError(f'invite_member() takes 1 or 2 arguments but {len(args)} were given')

        state = self._state
        data = await state.http.invite_team_member(self.id, username, discrim)
        member = TeamMember(self, state, data)
        self.members.append(member)
        return member

    async def delete(self) -> None:
        """|coro|

        Deletes the team.

        Raises
        -------
        Forbidden
            You do not have permissions to delete the team.
        HTTPException
            Deleting the team failed.
        """
        await self._state.http.delete_team(self.id)


class TeamMember(BaseUser):
    """Represents a team member in a team.

    .. container:: operations

        .. describe:: x == y

            Checks if two team members are equal.

        .. describe:: x != y

            Checks if two team members are not equal.

        .. describe:: hash(x)

            Return the team member's hash.

        .. describe:: str(x)

            Returns the team member's name with discriminator.

    .. versionadded:: 1.3

    Attributes
    -------------
<<<<<<< HEAD
    name: :class:`str`
        The team member's username.
    id: :class:`int`
        The team member's unique ID.
    discriminator: :class:`str`
        The team member's discriminator. This is given when the username has conflicts.
    bot: :class:`bool`
        Specifies if the user is a bot account.
=======
>>>>>>> 0f2dda9d
    team: :class:`Team`
        The team that the member is from.
    membership_state: :class:`TeamMembershipState`
        The membership state of the member (i.e. invited or accepted)
    """

    __slots__ = ('team', 'membership_state', 'permissions')

    def __init__(self, team: Team, state: ConnectionState, data: TeamMemberPayload):
        self.team: Team = team
        self.membership_state: TeamMembershipState = try_enum(TeamMembershipState, data['membership_state'])
        self.permissions: List[str] = data['permissions']
        super().__init__(state=state, data=data['user'])

    def __repr__(self) -> str:
        return (
            f'<{self.__class__.__name__} id={self.id} name={self.name!r} '
            f'discriminator={self.discriminator!r} membership_state={self.membership_state!r}>'
        )

    async def remove(self) -> None:
        """|coro|

        Removes the member from the team.

        Raises
        -------
        Forbidden
            You do not have permissions to remove the member.
        HTTPException
            Removing the member failed.
        """
        await self._state.http.remove_team_member(self.team.id, self.id)<|MERGE_RESOLUTION|>--- conflicted
+++ resolved
@@ -280,17 +280,6 @@
 
     Attributes
     -------------
-<<<<<<< HEAD
-    name: :class:`str`
-        The team member's username.
-    id: :class:`int`
-        The team member's unique ID.
-    discriminator: :class:`str`
-        The team member's discriminator. This is given when the username has conflicts.
-    bot: :class:`bool`
-        Specifies if the user is a bot account.
-=======
->>>>>>> 0f2dda9d
     team: :class:`Team`
         The team that the member is from.
     membership_state: :class:`TeamMembershipState`
