"""
The MIT License (MIT)

Copyright (c) 2015-present Rapptz

Permission is hereby granted, free of charge, to any person obtaining a
copy of this software and associated documentation files (the "Software"),
to deal in the Software without restriction, including without limitation
the rights to use, copy, modify, merge, publish, distribute, sublicense,
and/or sell copies of the Software, and to permit persons to whom the
Software is furnished to do so, subject to the following conditions:

The above copyright notice and this permission notice shall be included in
all copies or substantial portions of the Software.

THE SOFTWARE IS PROVIDED "AS IS", WITHOUT WARRANTY OF ANY KIND, EXPRESS
OR IMPLIED, INCLUDING BUT NOT LIMITED TO THE WARRANTIES OF MERCHANTABILITY,
FITNESS FOR A PARTICULAR PURPOSE AND NONINFRINGEMENT. IN NO EVENT SHALL THE
AUTHORS OR COPYRIGHT HOLDERS BE LIABLE FOR ANY CLAIM, DAMAGES OR OTHER
LIABILITY, WHETHER IN AN ACTION OF CONTRACT, TORT OR OTHERWISE, ARISING
FROM, OUT OF OR IN CONNECTION WITH THE SOFTWARE OR THE USE OR OTHER
DEALINGS IN THE SOFTWARE.
"""

from __future__ import annotations

import datetime
from typing import TYPE_CHECKING, Literal, Optional, Set, List, Tuple, Union

<<<<<<< HEAD
from .enums import ChannelType, try_enum
from .utils import _get_as_snowflake, MISSING
=======
from .enums import ChannelType, try_enum, ReactionType
from .utils import _get_as_snowflake
>>>>>>> a5f9350f
from .app_commands import AppCommandPermissions
from .colour import Colour

if TYPE_CHECKING:
    from typing_extensions import Self

    from .types.gateway import (
        MessageDeleteEvent,
        MessageDeleteBulkEvent as BulkMessageDeleteEvent,
        MessageReactionAddEvent,
        MessageReactionRemoveEvent,
        MessageReactionRemoveAllEvent as ReactionClearEvent,
        MessageReactionRemoveEmojiEvent as ReactionClearEmojiEvent,
        MessageUpdateEvent,
        IntegrationDeleteEvent,
        ThreadUpdateEvent,
        ThreadDeleteEvent,
        ThreadMembersUpdate,
        TypingStartEvent,
        GuildMemberRemoveEvent,
<<<<<<< HEAD
        VoiceChannelStatusUpdate,
=======
        PollVoteActionEvent,
>>>>>>> a5f9350f
    )
    from .types.command import GuildApplicationCommandPermissions
    from .message import Message
    from .partial_emoji import PartialEmoji
    from .member import Member
    from .threads import Thread
    from .user import User
    from .state import ConnectionState
    from .guild import Guild

    ReactionActionEvent = Union[MessageReactionAddEvent, MessageReactionRemoveEvent]
    ReactionActionType = Literal['REACTION_ADD', 'REACTION_REMOVE']


__all__ = (
    'RawMessageDeleteEvent',
    'RawBulkMessageDeleteEvent',
    'RawMessageUpdateEvent',
    'RawReactionActionEvent',
    'RawReactionClearEvent',
    'RawReactionClearEmojiEvent',
    'RawIntegrationDeleteEvent',
    'RawThreadUpdateEvent',
    'RawThreadDeleteEvent',
    'RawThreadMembersUpdate',
    'RawTypingEvent',
    'RawMemberRemoveEvent',
    'RawAppCommandPermissionsUpdateEvent',
<<<<<<< HEAD
    'RawVoiceChannelStatusUpdateEvent',
=======
    'RawPollVoteActionEvent',
>>>>>>> a5f9350f
)


class _RawReprMixin:
    __slots__: Tuple[str, ...] = ()

    def __repr__(self) -> str:
        value = ' '.join(f'{attr}={getattr(self, attr)!r}' for attr in self.__slots__)
        return f'<{self.__class__.__name__} {value}>'


class RawMessageDeleteEvent(_RawReprMixin):
    """Represents the event payload for a :func:`on_raw_message_delete` event.

    Attributes
    ------------
    channel_id: :class:`int`
        The channel ID where the deletion took place.
    guild_id: Optional[:class:`int`]
        The guild ID where the deletion took place, if applicable.
    message_id: :class:`int`
        The message ID that got deleted.
    cached_message: Optional[:class:`Message`]
        The cached message, if found in the internal message cache.
    """

    __slots__ = ('message_id', 'channel_id', 'guild_id', 'cached_message')

    def __init__(self, data: MessageDeleteEvent) -> None:
        self.message_id: int = int(data['id'])
        self.channel_id: int = int(data['channel_id'])
        self.cached_message: Optional[Message] = None
        try:
            self.guild_id: Optional[int] = int(data['guild_id'])
        except KeyError:
            self.guild_id: Optional[int] = None


class RawBulkMessageDeleteEvent(_RawReprMixin):
    """Represents the event payload for a :func:`on_raw_bulk_message_delete` event.

    Attributes
    -----------
    message_ids: Set[:class:`int`]
        A :class:`set` of the message IDs that were deleted.
    channel_id: :class:`int`
        The channel ID where the message got deleted.
    guild_id: Optional[:class:`int`]
        The guild ID where the message got deleted, if applicable.
    cached_messages: List[:class:`Message`]
        The cached messages, if found in the internal message cache.
    """

    __slots__ = ('message_ids', 'channel_id', 'guild_id', 'cached_messages')

    def __init__(self, data: BulkMessageDeleteEvent) -> None:
        self.message_ids: Set[int] = {int(x) for x in data.get('ids', [])}
        self.channel_id: int = int(data['channel_id'])
        self.cached_messages: List[Message] = []

        try:
            self.guild_id: Optional[int] = int(data['guild_id'])
        except KeyError:
            self.guild_id: Optional[int] = None


class RawMessageUpdateEvent(_RawReprMixin):
    """Represents the payload for a :func:`on_raw_message_edit` event.

    Attributes
    -----------
    message_id: :class:`int`
        The message ID that got updated.
    channel_id: :class:`int`
        The channel ID where the update took place.

        .. versionadded:: 1.3
    guild_id: Optional[:class:`int`]
        The guild ID where the message got updated, if applicable.

        .. versionadded:: 1.7

    data: :class:`dict`
        The raw data given by the :ddocs:`gateway <topics/gateway-events#message-update>`
    cached_message: Optional[:class:`Message`]
        The cached message, if found in the internal message cache. Represents the message before
        it is modified by the data in :attr:`RawMessageUpdateEvent.data`.
    """

    __slots__ = ('message_id', 'channel_id', 'guild_id', 'data', 'cached_message')

    def __init__(self, data: MessageUpdateEvent) -> None:
        self.message_id: int = int(data['id'])
        self.channel_id: int = int(data['channel_id'])
        self.data: MessageUpdateEvent = data
        self.cached_message: Optional[Message] = None

        try:
            self.guild_id: Optional[int] = int(data['guild_id'])
        except KeyError:
            self.guild_id: Optional[int] = None


class RawReactionActionEvent(_RawReprMixin):
    """Represents the payload for a :func:`on_raw_reaction_add` or
    :func:`on_raw_reaction_remove` event.

    Attributes
    -----------
    message_id: :class:`int`
        The message ID that got or lost a reaction.
    user_id: :class:`int`
        The user ID who added the reaction or whose reaction was removed.
    channel_id: :class:`int`
        The channel ID where the reaction got added or removed.
    guild_id: Optional[:class:`int`]
        The guild ID where the reaction got added or removed, if applicable.
    emoji: :class:`PartialEmoji`
        The custom or unicode emoji being used.
    member: Optional[:class:`Member`]
        The member who added the reaction. Only available if ``event_type`` is ``REACTION_ADD`` and the reaction is inside a guild.

        .. versionadded:: 1.3
    message_author_id: Optional[:class:`int`]
        The author ID of the message being reacted to. Only available if ``event_type`` is ``REACTION_ADD``.

        .. versionadded:: 2.4
    event_type: :class:`str`
        The event type that triggered this action. Can be
        ``REACTION_ADD`` for reaction addition or
        ``REACTION_REMOVE`` for reaction removal.

        .. versionadded:: 1.3
    burst: :class:`bool`
        Whether the reaction was a burst reaction, also known as a "super reaction".

        .. versionadded:: 2.4
    burst_colours: List[:class:`Colour`]
        A list of colours used for burst reaction animation. Only available if ``burst`` is ``True``
        and if ``event_type`` is ``REACTION_ADD``.

        .. versionadded:: 2.0
    type: :class:`ReactionType`
        The type of the reaction.

        .. versionadded:: 2.4
    """

    __slots__ = (
        'message_id',
        'user_id',
        'channel_id',
        'guild_id',
        'emoji',
        'event_type',
        'member',
        'message_author_id',
        'burst',
        'burst_colours',
        'type',
    )

    def __init__(self, data: ReactionActionEvent, emoji: PartialEmoji, event_type: ReactionActionType) -> None:
        self.message_id: int = int(data['message_id'])
        self.channel_id: int = int(data['channel_id'])
        self.user_id: int = int(data['user_id'])
        self.emoji: PartialEmoji = emoji
        self.event_type: ReactionActionType = event_type
        self.member: Optional[Member] = None
        self.message_author_id: Optional[int] = _get_as_snowflake(data, 'message_author_id')
        self.burst: bool = data.get('burst', False)
        self.burst_colours: List[Colour] = [Colour.from_str(c) for c in data.get('burst_colours', [])]
        self.type: ReactionType = try_enum(ReactionType, data['type'])

        try:
            self.guild_id: Optional[int] = int(data['guild_id'])
        except KeyError:
            self.guild_id: Optional[int] = None

    @property
    def burst_colors(self) -> List[Colour]:
        """An alias of :attr:`burst_colours`.

        .. versionadded:: 2.4
        """
        return self.burst_colours


class RawReactionClearEvent(_RawReprMixin):
    """Represents the payload for a :func:`on_raw_reaction_clear` event.

    Attributes
    -----------
    message_id: :class:`int`
        The message ID that got its reactions cleared.
    channel_id: :class:`int`
        The channel ID where the reactions got cleared.
    guild_id: Optional[:class:`int`]
        The guild ID where the reactions got cleared.
    """

    __slots__ = ('message_id', 'channel_id', 'guild_id')

    def __init__(self, data: ReactionClearEvent) -> None:
        self.message_id: int = int(data['message_id'])
        self.channel_id: int = int(data['channel_id'])

        try:
            self.guild_id: Optional[int] = int(data['guild_id'])
        except KeyError:
            self.guild_id: Optional[int] = None


class RawReactionClearEmojiEvent(_RawReprMixin):
    """Represents the payload for a :func:`on_raw_reaction_clear_emoji` event.

    .. versionadded:: 1.3

    Attributes
    -----------
    message_id: :class:`int`
        The message ID that got its reactions cleared.
    channel_id: :class:`int`
        The channel ID where the reactions got cleared.
    guild_id: Optional[:class:`int`]
        The guild ID where the reactions got cleared.
    emoji: :class:`PartialEmoji`
        The custom or unicode emoji being removed.
    """

    __slots__ = ('message_id', 'channel_id', 'guild_id', 'emoji')

    def __init__(self, data: ReactionClearEmojiEvent, emoji: PartialEmoji) -> None:
        self.emoji: PartialEmoji = emoji
        self.message_id: int = int(data['message_id'])
        self.channel_id: int = int(data['channel_id'])

        try:
            self.guild_id: Optional[int] = int(data['guild_id'])
        except KeyError:
            self.guild_id: Optional[int] = None


class RawIntegrationDeleteEvent(_RawReprMixin):
    """Represents the payload for a :func:`on_raw_integration_delete` event.

    .. versionadded:: 2.0

    Attributes
    -----------
    integration_id: :class:`int`
        The ID of the integration that got deleted.
    application_id: Optional[:class:`int`]
        The ID of the bot/OAuth2 application for this deleted integration.
    guild_id: :class:`int`
        The guild ID where the integration got deleted.
    """

    __slots__ = ('integration_id', 'application_id', 'guild_id')

    def __init__(self, data: IntegrationDeleteEvent) -> None:
        self.integration_id: int = int(data['id'])
        self.guild_id: int = int(data['guild_id'])

        try:
            self.application_id: Optional[int] = int(data['application_id'])
        except KeyError:
            self.application_id: Optional[int] = None


class RawThreadUpdateEvent(_RawReprMixin):
    """Represents the payload for a :func:`on_raw_thread_update` event.

    .. versionadded:: 2.0

    Attributes
    ----------
    thread_id: :class:`int`
        The ID of the thread that was updated.
    thread_type: :class:`discord.ChannelType`
        The channel type of the updated thread.
    guild_id: :class:`int`
        The ID of the guild the thread is in.
    parent_id: :class:`int`
        The ID of the channel the thread belongs to.
    data: :class:`dict`
        The raw data given by the :ddocs:`gateway <topics/gateway-events#thread-update>`
    thread: Optional[:class:`discord.Thread`]
        The thread, if it could be found in the internal cache.
    """

    __slots__ = ('thread_id', 'thread_type', 'parent_id', 'guild_id', 'data', 'thread')

    def __init__(self, data: ThreadUpdateEvent) -> None:
        self.thread_id: int = int(data['id'])
        self.thread_type: ChannelType = try_enum(ChannelType, data['type'])
        self.guild_id: int = int(data['guild_id'])
        self.parent_id: int = int(data['parent_id'])
        self.data: ThreadUpdateEvent = data
        self.thread: Optional[Thread] = None


class RawThreadDeleteEvent(_RawReprMixin):
    """Represents the payload for a :func:`on_raw_thread_delete` event.

    .. versionadded:: 2.0

    Attributes
    ----------
    thread_id: :class:`int`
        The ID of the thread that was deleted.
    thread_type: :class:`discord.ChannelType`
        The channel type of the deleted thread.
    guild_id: :class:`int`
        The ID of the guild the thread was deleted in.
    parent_id: :class:`int`
        The ID of the channel the thread belonged to.
    thread: Optional[:class:`discord.Thread`]
        The thread, if it could be found in the internal cache.
    """

    __slots__ = ('thread_id', 'thread_type', 'parent_id', 'guild_id', 'thread')

    def __init__(self, data: ThreadDeleteEvent) -> None:
        self.thread_id: int = int(data['id'])
        self.thread_type: ChannelType = try_enum(ChannelType, data['type'])
        self.guild_id: int = int(data['guild_id'])
        self.parent_id: int = int(data['parent_id'])
        self.thread: Optional[Thread] = None

    @classmethod
    def _from_thread(cls, thread: Thread) -> Self:
        data: ThreadDeleteEvent = {
            'id': thread.id,
            'type': thread.type.value,
            'guild_id': thread.guild.id,
            'parent_id': thread.parent_id,
        }

        instance = cls(data)
        instance.thread = thread

        return instance


class RawThreadMembersUpdate(_RawReprMixin):
    """Represents the payload for a :func:`on_raw_thread_member_remove` event.

    .. versionadded:: 2.0

    Attributes
    ----------
    thread_id: :class:`int`
        The ID of the thread that was updated.
    guild_id: :class:`int`
        The ID of the guild the thread is in.
    member_count: :class:`int`
        The approximate number of members in the thread. This caps at 50.
    data: :class:`dict`
        The raw data given by the :ddocs:`gateway <topics/gateway-events#thread-members-update>`.
    """

    __slots__ = ('thread_id', 'guild_id', 'member_count', 'data')

    def __init__(self, data: ThreadMembersUpdate) -> None:
        self.thread_id: int = int(data['id'])
        self.guild_id: int = int(data['guild_id'])
        self.member_count: int = int(data['member_count'])
        self.data: ThreadMembersUpdate = data


class RawTypingEvent(_RawReprMixin):
    """Represents the payload for a :func:`on_raw_typing` event.

    .. versionadded:: 2.0

    Attributes
    ----------
    channel_id: :class:`int`
        The ID of the channel the user started typing in.
    user_id: :class:`int`
        The ID of the user that started typing.
    user: Optional[Union[:class:`discord.User`, :class:`discord.Member`]]
        The user that started typing, if they could be found in the internal cache.
    timestamp: :class:`datetime.datetime`
        When the typing started as an aware datetime in UTC.
    guild_id: Optional[:class:`int`]
        The ID of the guild the user started typing in, if applicable.
    """

    __slots__ = ('channel_id', 'user_id', 'user', 'timestamp', 'guild_id')

    def __init__(self, data: TypingStartEvent, /) -> None:
        self.channel_id: int = int(data['channel_id'])
        self.user_id: int = int(data['user_id'])
        self.user: Optional[Union[User, Member]] = None
        self.timestamp: datetime.datetime = datetime.datetime.fromtimestamp(data['timestamp'], tz=datetime.timezone.utc)
        self.guild_id: Optional[int] = _get_as_snowflake(data, 'guild_id')


class RawMemberRemoveEvent(_RawReprMixin):
    """Represents the payload for a :func:`on_raw_member_remove` event.

    .. versionadded:: 2.0

    Attributes
    ----------
    user: Union[:class:`discord.User`, :class:`discord.Member`]
        The user that left the guild.
    guild_id: :class:`int`
        The ID of the guild the user left.
    """

    __slots__ = ('user', 'guild_id')

    def __init__(self, data: GuildMemberRemoveEvent, user: User, /) -> None:
        self.user: Union[User, Member] = user
        self.guild_id: int = int(data['guild_id'])


class RawAppCommandPermissionsUpdateEvent(_RawReprMixin):
    """Represents the payload for a :func:`on_raw_app_command_permissions_update` event.

    .. versionadded:: 2.0

    Attributes
    ----------
    target_id: :class:`int`
        The ID of the command or application whose permissions were updated.
        When this is the application ID instead of a command ID, the permissions
        apply to all commands that do not contain explicit overwrites.
    application_id: :class:`int`
        The ID of the application that the command belongs to.
    guild: :class:`~discord.Guild`
        The guild where the permissions were updated.
    permissions: List[:class:`~discord.app_commands.AppCommandPermissions`]
        List of new permissions for the app command.
    """

    __slots__ = ('target_id', 'application_id', 'guild', 'permissions')

    def __init__(self, *, data: GuildApplicationCommandPermissions, state: ConnectionState):
        self.target_id: int = int(data['id'])
        self.application_id: int = int(data['application_id'])
        self.guild: Guild = state._get_or_create_unavailable_guild(int(data['guild_id']))
        self.permissions: List[AppCommandPermissions] = [
            AppCommandPermissions(data=perm, guild=self.guild, state=state) for perm in data['permissions']
        ]


<<<<<<< HEAD
class RawVoiceChannelStatusUpdateEvent(_RawReprMixin):
    """Represents the payload for a :func:`on_raw_voice_channel_status_update` event.
=======
class RawPollVoteActionEvent(_RawReprMixin):
    """Represents the payload for a :func:`on_raw_poll_vote_add` or :func:`on_raw_poll_vote_remove`
    event.
>>>>>>> a5f9350f

    .. versionadded:: 2.4

    Attributes
    ----------
<<<<<<< HEAD
    channel_id: :class:`int`
        The id of the voice channel whose status was updated.
    guild_id: :class:`int`
        The id of the guild the voice channel is in.
    status: Optional[:class:`str`]
        The newly updated status of the voice channel. ``None`` if no status is set.
    cached_status: Optional[:class:`str`]
        The cached status, if the voice channel is found in the internal channel cache otherwise :attr:`utils.MISSING`.
        Represents the status before it is modified. ``None`` if no status was set.
    """

    __slots__ = ('channel_id', 'guild_id', 'status', 'cached_status')

    def __init__(self, data: VoiceChannelStatusUpdate):
        self.channel_id: int = int(data['id'])
        self.guild_id: int = int(data['guild_id'])
        self.status: Optional[str] = data['status'] or None
        self.cached_status: Optional[str] = MISSING
=======
    user_id: :class:`int`
        The ID of the user that added or removed a vote.
    channel_id: :class:`int`
        The channel ID where the poll vote action took place.
    message_id: :class:`int`
        The message ID that contains the poll the user added or removed their vote on.
    guild_id: Optional[:class:`int`]
        The guild ID where the vote got added or removed, if applicable..
    answer_id: :class:`int`
        The poll answer's ID the user voted on.
    """

    __slots__ = ('user_id', 'channel_id', 'message_id', 'guild_id', 'answer_id')

    def __init__(self, data: PollVoteActionEvent) -> None:
        self.user_id: int = int(data['user_id'])
        self.channel_id: int = int(data['channel_id'])
        self.message_id: int = int(data['message_id'])
        self.guild_id: Optional[int] = _get_as_snowflake(data, 'guild_id')
        self.answer_id: int = int(data['answer_id'])
>>>>>>> a5f9350f
<|MERGE_RESOLUTION|>--- conflicted
+++ resolved
@@ -27,13 +27,8 @@
 import datetime
 from typing import TYPE_CHECKING, Literal, Optional, Set, List, Tuple, Union
 
-<<<<<<< HEAD
-from .enums import ChannelType, try_enum
+from .enums import ChannelType, try_enum, ReactionType
 from .utils import _get_as_snowflake, MISSING
-=======
-from .enums import ChannelType, try_enum, ReactionType
-from .utils import _get_as_snowflake
->>>>>>> a5f9350f
 from .app_commands import AppCommandPermissions
 from .colour import Colour
 
@@ -54,11 +49,8 @@
         ThreadMembersUpdate,
         TypingStartEvent,
         GuildMemberRemoveEvent,
-<<<<<<< HEAD
+        PollVoteActionEvent,
         VoiceChannelStatusUpdate,
-=======
-        PollVoteActionEvent,
->>>>>>> a5f9350f
     )
     from .types.command import GuildApplicationCommandPermissions
     from .message import Message
@@ -87,11 +79,8 @@
     'RawTypingEvent',
     'RawMemberRemoveEvent',
     'RawAppCommandPermissionsUpdateEvent',
-<<<<<<< HEAD
+    'RawPollVoteActionEvent',
     'RawVoiceChannelStatusUpdateEvent',
-=======
-    'RawPollVoteActionEvent',
->>>>>>> a5f9350f
 )
 
 
@@ -542,20 +531,43 @@
         ]
 
 
-<<<<<<< HEAD
-class RawVoiceChannelStatusUpdateEvent(_RawReprMixin):
-    """Represents the payload for a :func:`on_raw_voice_channel_status_update` event.
-=======
 class RawPollVoteActionEvent(_RawReprMixin):
     """Represents the payload for a :func:`on_raw_poll_vote_add` or :func:`on_raw_poll_vote_remove`
     event.
->>>>>>> a5f9350f
 
     .. versionadded:: 2.4
 
     Attributes
     ----------
-<<<<<<< HEAD
+    user_id: :class:`int`
+        The ID of the user that added or removed a vote.
+    channel_id: :class:`int`
+        The channel ID where the poll vote action took place.
+    message_id: :class:`int`
+        The message ID that contains the poll the user added or removed their vote on.
+    guild_id: Optional[:class:`int`]
+        The guild ID where the vote got added or removed, if applicable..
+    answer_id: :class:`int`
+        The poll answer's ID the user voted on.
+    """
+
+    __slots__ = ('user_id', 'channel_id', 'message_id', 'guild_id', 'answer_id')
+
+    def __init__(self, data: PollVoteActionEvent) -> None:
+        self.user_id: int = int(data['user_id'])
+        self.channel_id: int = int(data['channel_id'])
+        self.message_id: int = int(data['message_id'])
+        self.guild_id: Optional[int] = _get_as_snowflake(data, 'guild_id')
+        self.answer_id: int = int(data['answer_id'])
+
+
+class RawVoiceChannelStatusUpdateEvent(_RawReprMixin):
+    """Represents the payload for a :func:`on_raw_voice_channel_status_update` event.
+
+    .. versionadded:: 2.4
+
+    Attributes
+    ----------
     channel_id: :class:`int`
         The id of the voice channel whose status was updated.
     guild_id: :class:`int`
@@ -573,26 +585,4 @@
         self.channel_id: int = int(data['id'])
         self.guild_id: int = int(data['guild_id'])
         self.status: Optional[str] = data['status'] or None
-        self.cached_status: Optional[str] = MISSING
-=======
-    user_id: :class:`int`
-        The ID of the user that added or removed a vote.
-    channel_id: :class:`int`
-        The channel ID where the poll vote action took place.
-    message_id: :class:`int`
-        The message ID that contains the poll the user added or removed their vote on.
-    guild_id: Optional[:class:`int`]
-        The guild ID where the vote got added or removed, if applicable..
-    answer_id: :class:`int`
-        The poll answer's ID the user voted on.
-    """
-
-    __slots__ = ('user_id', 'channel_id', 'message_id', 'guild_id', 'answer_id')
-
-    def __init__(self, data: PollVoteActionEvent) -> None:
-        self.user_id: int = int(data['user_id'])
-        self.channel_id: int = int(data['channel_id'])
-        self.message_id: int = int(data['message_id'])
-        self.guild_id: Optional[int] = _get_as_snowflake(data, 'guild_id')
-        self.answer_id: int = int(data['answer_id'])
->>>>>>> a5f9350f
+        self.cached_status: Optional[str] = MISSING