--- conflicted
+++ resolved
@@ -1635,14 +1635,14 @@
         return 1 << 4
 
     @flag_value
-<<<<<<< HEAD
     def clyde_ai(self):
         """:class:`bool`: Returns ``True`` if the thread is created by Clyde AI.
 
         .. versionadded:: 2.3
         """
         return 1 << 8
-=======
+
+    @flag_value
     def hide_media_download_options(self):
         """:class:`bool`: Returns ``True`` if the client hides embedded media download options in a :class:`ForumChannel`.
         Only available in media channels.
@@ -1650,7 +1650,6 @@
         .. versionadded:: 2.4
         """
         return 1 << 15
->>>>>>> e1aa6cc2
 
 
 class ArrayFlags(BaseFlags):
