# -*- coding: utf-8 -*-

"""
The MIT License (MIT)

Copyright (c) 2015-2019 Rapptz

Permission is hereby granted, free of charge, to any person obtaining a
copy of this software and associated documentation files (the "Software"),
to deal in the Software without restriction, including without limitation
the rights to use, copy, modify, merge, publish, distribute, sublicense,
and/or sell copies of the Software, and to permit persons to whom the
Software is furnished to do so, subject to the following conditions:

The above copyright notice and this permission notice shall be included in
all copies or substantial portions of the Software.

THE SOFTWARE IS PROVIDED "AS IS", WITHOUT WARRANTY OF ANY KIND, EXPRESS
OR IMPLIED, INCLUDING BUT NOT LIMITED TO THE WARRANTIES OF MERCHANTABILITY,
FITNESS FOR A PARTICULAR PURPOSE AND NONINFRINGEMENT. IN NO EVENT SHALL THE
AUTHORS OR COPYRIGHT HOLDERS BE LIABLE FOR ANY CLAIM, DAMAGES OR OTHER
LIABILITY, WHETHER IN AN ACTION OF CONTRACT, TORT OR OTHERWISE, ARISING
FROM, OUT OF OR IN CONNECTION WITH THE SOFTWARE OR THE USE OR OTHER
DEALINGS IN THE SOFTWARE.
"""

import asyncio
from collections import deque, namedtuple, OrderedDict
import copy
import datetime
import itertools
import logging
import math
import weakref
import inspect
import gc

from .guild import Guild
from .activity import _ActivityTag
from .user import User, ClientUser
from .emoji import Emoji
from .partial_emoji import PartialEmoji
from .message import Message
from .relationship import Relationship
from .channel import *
from .raw_models import *
from .member import Member
from .role import Role
from .enums import ChannelType, try_enum, Status, Enum
from . import utils
from .embeds import Embed
from .object import Object

class ListenerType(Enum):
    chunk = 0
    query_members = 1

Listener = namedtuple('Listener', ('type', 'future', 'predicate'))
log = logging.getLogger(__name__)
ReadyState = namedtuple('ReadyState', ('launch', 'guilds'))

class ConnectionState:
    def __init__(self, *, dispatch, chunker, handlers, syncer, http, loop, **options):
        self.loop = loop
        self.http = http
        self.max_messages = options.get('max_messages', 1000)
        if self.max_messages is not None and self.max_messages <= 0:
            self.max_messages = 1000

        self.dispatch = dispatch
        self.chunker = chunker
        self.syncer = syncer
        self.is_bot = None
        self.handlers = handlers
        self.shard_count = None
        self._ready_task = None
        self._fetch_offline = options.get('fetch_offline_members', True)
        self.heartbeat_timeout = options.get('heartbeat_timeout', 60.0)
        self.guild_subscriptions = options.get('guild_subscriptions', True)
        # Only disable cache if both fetch_offline and guild_subscriptions are off.
        self._cache_members = (self._fetch_offline or self.guild_subscriptions)
        self._listeners = []

        activity = options.get('activity', None)
        if activity:
            if not isinstance(activity, _ActivityTag):
                raise TypeError('activity parameter must be one of Game, Streaming, or Activity.')

            activity = activity.to_dict()

        status = options.get('status', None)
        if status:
            if status is Status.offline:
                status = 'invisible'
            else:
                status = str(status)

        self._activity = activity
        self._status = status

        self.parsers = parsers = {}
        for attr, func in inspect.getmembers(self):
            if attr.startswith('parse_'):
                parsers[attr[6:].upper()] = func

        self.clear()

    def clear(self):
        self.user = None
        self._users = weakref.WeakValueDictionary()
        self._emojis = {}
        self._calls = {}
        self._guilds = {}
        self._voice_clients = {}

        # LRU of max size 128
        self._private_channels = OrderedDict()
        # extra dict to look up private channels by user id
        self._private_channels_by_user = {}
        self._messages = self.max_messages and deque(maxlen=self.max_messages)

        # In cases of large deallocations the GC should be called explicitly
        # To free the memory more immediately, especially true when it comes
        # to reconnect loops which cause mass allocations and deallocations.
        gc.collect()

    def process_listeners(self, listener_type, argument, result):
        removed = []
        for i, listener in enumerate(self._listeners):
            if listener.type != listener_type:
                continue

            future = listener.future
            if future.cancelled():
                removed.append(i)
                continue

            try:
                passed = listener.predicate(argument)
            except Exception as exc:
                future.set_exception(exc)
                removed.append(i)
            else:
                if passed:
                    future.set_result(result)
                    removed.append(i)
                    if listener.type == ListenerType.chunk:
                        break

        for index in reversed(removed):
            del self._listeners[index]

    def call_handlers(self, key, *args, **kwargs):
        try:
            func = self.handlers[key]
        except KeyError:
            pass
        else:
            func(*args, **kwargs)

    @property
    def self_id(self):
        u = self.user
        return u.id if u else None

    @property
    def voice_clients(self):
        return list(self._voice_clients.values())

    def _get_voice_client(self, guild_id):
        return self._voice_clients.get(guild_id)

    def _add_voice_client(self, guild_id, voice):
        self._voice_clients[guild_id] = voice

    def _remove_voice_client(self, guild_id):
        self._voice_clients.pop(guild_id, None)

    def _update_references(self, ws):
        for vc in self.voice_clients:
            vc.main_ws = ws

    def store_user(self, data):
        # this way is 300% faster than `dict.setdefault`.
        user_id = int(data['id'])
        try:
            return self._users[user_id]
        except KeyError:
            user = User(state=self, data=data)
            if user.discriminator != '0000':
                self._users[user_id] = user
            return user

    def get_user(self, id):
        return self._users.get(id)

    def store_emoji(self, guild, data):
        emoji_id = int(data['id'])
        self._emojis[emoji_id] = emoji = Emoji(guild=guild, state=self, data=data)
        return emoji

    @property
    def guilds(self):
        return list(self._guilds.values())

    def _get_guild(self, guild_id):
        return self._guilds.get(guild_id)

    def _add_guild(self, guild):
        self._guilds[guild.id] = guild

    def _remove_guild(self, guild):
        self._guilds.pop(guild.id, None)

        for emoji in guild.emojis:
            self._emojis.pop(emoji.id, None)

        del guild

        # Much like clear(), if we have a massive deallocation
        # then it's better to explicitly call the GC
        gc.collect()

    @property
    def emojis(self):
        return list(self._emojis.values())

    def get_emoji(self, emoji_id):
        return self._emojis.get(emoji_id)

    @property
    def private_channels(self):
        return list(self._private_channels.values())

    def _get_private_channel(self, channel_id):
        try:
            value = self._private_channels[channel_id]
        except KeyError:
            return None
        else:
            self._private_channels.move_to_end(channel_id)
            return value

    def _get_private_channel_by_user(self, user_id):
        return self._private_channels_by_user.get(user_id)

    def _add_private_channel(self, channel):
        channel_id = channel.id
        self._private_channels[channel_id] = channel

        if self.is_bot and len(self._private_channels) > 128:
            _, to_remove = self._private_channels.popitem(last=False)
            if isinstance(to_remove, DMChannel):
                self._private_channels_by_user.pop(to_remove.recipient.id, None)

        if isinstance(channel, DMChannel):
            self._private_channels_by_user[channel.recipient.id] = channel

    def add_dm_channel(self, data):
        channel = DMChannel(me=self.user, state=self, data=data)
        self._add_private_channel(channel)
        return channel

    def _remove_private_channel(self, channel):
        self._private_channels.pop(channel.id, None)
        if isinstance(channel, DMChannel):
            self._private_channels_by_user.pop(channel.recipient.id, None)

    def _get_message(self, msg_id):
        return utils.find(lambda m: m.id == msg_id, reversed(self._messages)) if self._messages else None

    def _add_guild_from_data(self, guild):
        guild = Guild(data=guild, state=self)
        self._add_guild(guild)
        return guild

    def chunks_needed(self, guild):
        for _ in range(math.ceil(guild._member_count / 1000)):
            yield self.receive_chunk(guild.id)

    def _get_guild_channel(self, data):
        channel_id = int(data['channel_id'])
        try:
            guild = self._get_guild(int(data['guild_id']))
        except KeyError:
            channel = self.get_channel(channel_id)
            guild = None
        else:
            channel = guild and guild.get_channel(channel_id)

        return channel or Object(id=channel_id), guild

    async def request_offline_members(self, guilds):
        # get all the chunks
        chunks = []
        for guild in guilds:
            chunks.extend(self.chunks_needed(guild))

        # we only want to request ~75 guilds per chunk request.
        splits = [guilds[i:i + 75] for i in range(0, len(guilds), 75)]
        for split in splits:
            await self.chunker(split)

        # wait for the chunks
        if chunks:
            try:
                await utils.sane_wait_for(chunks, timeout=len(chunks) * 30.0)
            except asyncio.TimeoutError:
                log.info('Somehow timed out waiting for chunks.')

    async def query_members(self, guild, query, limit, cache, presences):
        guild_id = guild.id
        ws = self._get_websocket(guild_id)
        if ws is None:
            raise RuntimeError('Somehow do not have a websocket for this guild_id')

        # Limits over 1000 cannot be supported since
        # the main use case for this is guild_subscriptions being disabled
        # and they don't receive GUILD_MEMBER events which make computing
        # member_count impossible. The only way to fix it is by limiting
        # the limit parameter to 1 to 1000.
        future = self.receive_member_query(guild_id, query)
        try:
            # start the query operation
<<<<<<< HEAD
            await ws.request_chunks(guild_id, query, limit, presences)
            members = await asyncio.wait_for(future, timeout=5.0, loop=self.loop)
=======
            await ws.request_chunks(guild_id, query, limit)
            members = await asyncio.wait_for(future, timeout=5.0)
>>>>>>> d9a8ae9c

            if cache:
                for member in members:
                    guild._add_member(member)

            return members
        except asyncio.TimeoutError:
            log.info('Timed out waiting for chunks with query %r and limit %d for guild_id %d', query, limit, guild_id)
            raise

    async def _delay_ready(self):
        try:
            launch = self._ready_state.launch

            # only real bots wait for GUILD_CREATE streaming
            if self.is_bot:
                while not launch.is_set():
                    # this snippet of code is basically waiting 2 seconds
                    # until the last GUILD_CREATE was sent
                    launch.set()
                    await asyncio.sleep(2)

            guilds = next(zip(*self._ready_state.guilds), [])
            if self._fetch_offline:
                await self.request_offline_members(guilds)

            for guild, unavailable in self._ready_state.guilds:
                if unavailable is False:
                    self.dispatch('guild_available', guild)
                else:
                    self.dispatch('guild_join', guild)

            # remove the state
            try:
                del self._ready_state
            except AttributeError:
                pass # already been deleted somehow

            # call GUILD_SYNC after we're done chunking
            if not self.is_bot:
                log.info('Requesting GUILD_SYNC for %s guilds', len(self.guilds))
                await self.syncer([s.id for s in self.guilds])
        except asyncio.CancelledError:
            pass
        else:
            # dispatch the event
            self.call_handlers('ready')
            self.dispatch('ready')
        finally:
            self._ready_task = None

    def parse_ready(self, data):
        if self._ready_task is not None:
            self._ready_task.cancel()

        self._ready_state = ReadyState(launch=asyncio.Event(), guilds=[])
        self.clear()
        self.user = user = ClientUser(state=self, data=data['user'])
        self._users[user.id] = user

        guilds = self._ready_state.guilds
        for guild_data in data['guilds']:
            guild = self._add_guild_from_data(guild_data)
            if (not self.is_bot and not guild.unavailable) or guild.large:
                guilds.append((guild, guild.unavailable))

        for relationship in data.get('relationships', []):
            try:
                r_id = int(relationship['id'])
            except KeyError:
                continue
            else:
                user._relationships[r_id] = Relationship(state=self, data=relationship)

        for pm in data.get('private_channels', []):
            factory, _ = _channel_factory(pm['type'])
            self._add_private_channel(factory(me=user, data=pm, state=self))

        self.dispatch('connect')
        self._ready_task = asyncio.ensure_future(self._delay_ready(), loop=self.loop)

    def parse_resumed(self, data):
        self.dispatch('resumed')

    def parse_message_create(self, data):
        channel, _ = self._get_guild_channel(data)
        message = Message(channel=channel, data=data, state=self)
        self.dispatch('message', message)
        if self._messages is not None:
            self._messages.append(message)
        if channel and channel.__class__ is TextChannel:
            channel.last_message_id = message.id

    def parse_message_delete(self, data):
        raw = RawMessageDeleteEvent(data)
        found = self._get_message(raw.message_id)
        raw.cached_message = found
        self.dispatch('raw_message_delete', raw)
        if self._messages is not None and found is not None:
            self.dispatch('message_delete', found)
            self._messages.remove(found)

    def parse_message_delete_bulk(self, data):
        raw = RawBulkMessageDeleteEvent(data)
        if self._messages:
            found_messages = [message for message in self._messages if message.id in raw.message_ids]
        else:
            found_messages = []
        raw.cached_messages = found_messages
        self.dispatch('raw_bulk_message_delete', raw)
        if found_messages:
            self.dispatch('bulk_message_delete', found_messages)
            for msg in found_messages:
                self._messages.remove(msg)

    def parse_message_update(self, data):
        raw = RawMessageUpdateEvent(data)
        message = self._get_message(raw.message_id)
        if message is not None:
            older_message = copy.copy(message)
            raw.cached_message = older_message
            self.dispatch('raw_message_edit', raw)
            message._update(data)
            self.dispatch('message_edit', older_message, message)
        else:
            self.dispatch('raw_message_edit', raw)

    def parse_message_reaction_add(self, data):
        emoji = data['emoji']
        emoji_id = utils._get_as_snowflake(emoji, 'id')
        emoji = PartialEmoji.with_state(self, animated=emoji.get('animated', False), id=emoji_id, name=emoji['name'])
        raw = RawReactionActionEvent(data, emoji, 'REACTION_ADD')

        member_data = data.get('member')
        if member_data:
            guild = self._get_guild(raw.guild_id)
            raw.member = Member(data=member_data, guild=guild, state=self)
        else:
            raw.member = None
        self.dispatch('raw_reaction_add', raw)

        # rich interface here
        message = self._get_message(raw.message_id)
        if message is not None:
            emoji = self._upgrade_partial_emoji(emoji)
            reaction = message._add_reaction(data, emoji, raw.user_id)
            user = raw.member or self._get_reaction_user(message.channel, raw.user_id)

            if user:
                self.dispatch('reaction_add', reaction, user)

    def parse_message_reaction_remove_all(self, data):
        raw = RawReactionClearEvent(data)
        self.dispatch('raw_reaction_clear', raw)

        message = self._get_message(raw.message_id)
        if message is not None:
            old_reactions = message.reactions.copy()
            message.reactions.clear()
            self.dispatch('reaction_clear', message, old_reactions)

    def parse_message_reaction_remove(self, data):
        emoji = data['emoji']
        emoji_id = utils._get_as_snowflake(emoji, 'id')
        emoji = PartialEmoji.with_state(self, animated=emoji.get('animated', False), id=emoji_id, name=emoji['name'])
        raw = RawReactionActionEvent(data, emoji, 'REACTION_REMOVE')
        self.dispatch('raw_reaction_remove', raw)

        message = self._get_message(raw.message_id)
        if message is not None:
            emoji = self._upgrade_partial_emoji(emoji)
            try:
                reaction = message._remove_reaction(data, emoji, raw.user_id)
            except (AttributeError, ValueError): # eventual consistency lol
                pass
            else:
                user = self._get_reaction_user(message.channel, raw.user_id)
                if user:
                    self.dispatch('reaction_remove', reaction, user)

    def parse_presence_update(self, data):
        guild_id = utils._get_as_snowflake(data, 'guild_id')
        guild = self._get_guild(guild_id)
        if guild is None:
            log.warning('PRESENCE_UPDATE referencing an unknown guild ID: %s. Discarding.', guild_id)
            return

        user = data['user']
        member_id = int(user['id'])
        member = guild.get_member(member_id)
        if member is None:
            if 'username' not in user:
                # sometimes we receive 'incomplete' member data post-removal.
                # skip these useless cases.
                return

            member, old_member = Member._from_presence_update(guild=guild, data=data, state=self)
            guild._add_member(member)
        else:
            old_member = Member._copy(member)
            user_update = member._presence_update(data=data, user=user)
            if user_update:
                self.dispatch('user_update', user_update[0], user_update[1])

        self.dispatch('member_update', old_member, member)

    def parse_user_update(self, data):
        self.user._update(data)

    def parse_channel_delete(self, data):
        guild = self._get_guild(utils._get_as_snowflake(data, 'guild_id'))
        channel_id = int(data['id'])
        if guild is not None:
            channel = guild.get_channel(channel_id)
            if channel is not None:
                guild._remove_channel(channel)
                self.dispatch('guild_channel_delete', channel)
        else:
            # the reason we're doing this is so it's also removed from the
            # private channel by user cache as well
            channel = self._get_private_channel(channel_id)
            if channel is not None:
                self._remove_private_channel(channel)
                self.dispatch('private_channel_delete', channel)

    def parse_channel_update(self, data):
        channel_type = try_enum(ChannelType, data.get('type'))
        channel_id = int(data['id'])
        if channel_type is ChannelType.group:
            channel = self._get_private_channel(channel_id)
            old_channel = copy.copy(channel)
            channel._update_group(data)
            self.dispatch('private_channel_update', old_channel, channel)
            return

        guild_id = utils._get_as_snowflake(data, 'guild_id')
        guild = self._get_guild(guild_id)
        if guild is not None:
            channel = guild.get_channel(channel_id)
            if channel is not None:
                old_channel = copy.copy(channel)
                channel._update(guild, data)
                self.dispatch('guild_channel_update', old_channel, channel)
            else:
                log.warning('CHANNEL_UPDATE referencing an unknown channel ID: %s. Discarding.', channel_id)
        else:
            log.warning('CHANNEL_UPDATE referencing an unknown guild ID: %s. Discarding.', guild_id)

    def parse_channel_create(self, data):
        factory, ch_type = _channel_factory(data['type'])
        if factory is None:
            log.warning('CHANNEL_CREATE referencing an unknown channel type %s. Discarding.', data['type'])
            return

        channel = None

        if ch_type in (ChannelType.group, ChannelType.private):
            channel_id = int(data['id'])
            if self._get_private_channel(channel_id) is None:
                channel = factory(me=self.user, data=data, state=self)
                self._add_private_channel(channel)
                self.dispatch('private_channel_create', channel)
        else:
            guild_id = utils._get_as_snowflake(data, 'guild_id')
            guild = self._get_guild(guild_id)
            if guild is not None:
                channel = factory(guild=guild, state=self, data=data)
                guild._add_channel(channel)
                self.dispatch('guild_channel_create', channel)
            else:
                log.warning('CHANNEL_CREATE referencing an unknown guild ID: %s. Discarding.', guild_id)
                return

    def parse_channel_pins_update(self, data):
        channel_id = int(data['channel_id'])
        channel = self.get_channel(channel_id)
        if channel is None:
            log.warning('CHANNEL_PINS_UPDATE referencing an unknown channel ID: %s. Discarding.', channel_id)
            return

        last_pin = utils.parse_time(data['last_pin_timestamp']) if data['last_pin_timestamp'] else None

        try:
            # I have not imported discord.abc in this file
            # the isinstance check is also 2x slower than just checking this attribute
            # so we're just gonna check it since it's easier and faster and lazier
            channel.guild
        except AttributeError:
            self.dispatch('private_channel_pins_update', channel, last_pin)
        else:
            self.dispatch('guild_channel_pins_update', channel, last_pin)

    def parse_channel_recipient_add(self, data):
        channel = self._get_private_channel(int(data['channel_id']))
        user = self.store_user(data['user'])
        channel.recipients.append(user)
        self.dispatch('group_join', channel, user)

    def parse_channel_recipient_remove(self, data):
        channel = self._get_private_channel(int(data['channel_id']))
        user = self.store_user(data['user'])
        try:
            channel.recipients.remove(user)
        except ValueError:
            pass
        else:
            self.dispatch('group_remove', channel, user)

    def parse_guild_member_add(self, data):
        guild = self._get_guild(int(data['guild_id']))
        if guild is None:
            log.warning('GUILD_MEMBER_ADD referencing an unknown guild ID: %s. Discarding.', data['guild_id'])
            return

        member = Member(guild=guild, data=data, state=self)
        if self._cache_members:
            guild._add_member(member)
        guild._member_count += 1
        self.dispatch('member_join', member)

    def parse_guild_member_remove(self, data):
        guild = self._get_guild(int(data['guild_id']))
        if guild is not None:
            user_id = int(data['user']['id'])
            member = guild.get_member(user_id)
            if member is not None:
                guild._remove_member(member)
                guild._member_count -= 1
                self.dispatch('member_remove', member)
        else:
            log.warning('GUILD_MEMBER_REMOVE referencing an unknown guild ID: %s. Discarding.', data['guild_id'])

    def parse_guild_member_update(self, data):
        guild = self._get_guild(int(data['guild_id']))
        user = data['user']
        user_id = int(user['id'])
        if guild is None:
            log.warning('GUILD_MEMBER_UPDATE referencing an unknown guild ID: %s. Discarding.', data['guild_id'])
            return

        member = guild.get_member(user_id)
        if member is not None:
            old_member = copy.copy(member)
            member._update(data)
            self.dispatch('member_update', old_member, member)
        else:
            log.warning('GUILD_MEMBER_UPDATE referencing an unknown member ID: %s. Discarding.', user_id)

    def parse_guild_emojis_update(self, data):
        guild = self._get_guild(int(data['guild_id']))
        if guild is None:
            log.warning('GUILD_EMOJIS_UPDATE referencing an unknown guild ID: %s. Discarding.', data['guild_id'])
            return

        before_emojis = guild.emojis
        for emoji in before_emojis:
            self._emojis.pop(emoji.id, None)
        guild.emojis = tuple(map(lambda d: self.store_emoji(guild, d), data['emojis']))
        self.dispatch('guild_emojis_update', guild, before_emojis, guild.emojis)

    def _get_create_guild(self, data):
        if data.get('unavailable') is False:
            # GUILD_CREATE with unavailable in the response
            # usually means that the guild has become available
            # and is therefore in the cache
            guild = self._get_guild(int(data['id']))
            if guild is not None:
                guild.unavailable = False
                guild._from_data(data)
                return guild

        return self._add_guild_from_data(data)

    async def _chunk_and_dispatch(self, guild, unavailable):
        chunks = list(self.chunks_needed(guild))
        await self.chunker(guild)
        if chunks:
            try:
                await utils.sane_wait_for(chunks, timeout=len(chunks))
            except asyncio.TimeoutError:
                log.info('Somehow timed out waiting for chunks.')

        if unavailable is False:
            self.dispatch('guild_available', guild)
        else:
            self.dispatch('guild_join', guild)

    def parse_guild_create(self, data):
        unavailable = data.get('unavailable')
        if unavailable is True:
            # joined a guild with unavailable == True so..
            return

        guild = self._get_create_guild(data)

        # check if it requires chunking
        if guild.large:
            if unavailable is False:
                # check if we're waiting for 'useful' READY
                # and if we are, we don't want to dispatch any
                # event such as guild_join or guild_available
                # because we're still in the 'READY' phase. Or
                # so we say.
                try:
                    state = self._ready_state
                    state.launch.clear()
                    state.guilds.append((guild, unavailable))
                except AttributeError:
                    # the _ready_state attribute is only there during
                    # processing of useful READY.
                    pass
                else:
                    return

            # since we're not waiting for 'useful' READY we'll just
            # do the chunk request here if wanted
            if self._fetch_offline:
                asyncio.ensure_future(self._chunk_and_dispatch(guild, unavailable), loop=self.loop)
                return

        # Dispatch available if newly available
        if unavailable is False:
            self.dispatch('guild_available', guild)
        else:
            self.dispatch('guild_join', guild)

    def parse_guild_sync(self, data):
        guild = self._get_guild(int(data['id']))
        guild._sync(data)

    def parse_guild_update(self, data):
        guild = self._get_guild(int(data['id']))
        if guild is not None:
            old_guild = copy.copy(guild)
            guild._from_data(data)
            self.dispatch('guild_update', old_guild, guild)
        else:
            log.warning('GUILD_UPDATE referencing an unknown guild ID: %s. Discarding.', data['id'])

    def parse_guild_delete(self, data):
        guild = self._get_guild(int(data['id']))
        if guild is None:
            log.warning('GUILD_DELETE referencing an unknown guild ID: %s. Discarding.', data['id'])
            return

        if data.get('unavailable', False) and guild is not None:
            # GUILD_DELETE with unavailable being True means that the
            # guild that was available is now currently unavailable
            guild.unavailable = True
            self.dispatch('guild_unavailable', guild)
            return

        # do a cleanup of the messages cache
        if self._messages is not None:
            self._messages = deque((msg for msg in self._messages if msg.guild != guild), maxlen=self.max_messages)

        self._remove_guild(guild)
        self.dispatch('guild_remove', guild)

    def parse_guild_ban_add(self, data):
        # we make the assumption that GUILD_BAN_ADD is done
        # before GUILD_MEMBER_REMOVE is called
        # hence we don't remove it from cache or do anything
        # strange with it, the main purpose of this event
        # is mainly to dispatch to another event worth listening to for logging
        guild = self._get_guild(int(data['guild_id']))
        if guild is not None:
            try:
                user = User(data=data['user'], state=self)
            except KeyError:
                pass
            else:
                member = guild.get_member(user.id) or user
                self.dispatch('member_ban', guild, member)

    def parse_guild_ban_remove(self, data):
        guild = self._get_guild(int(data['guild_id']))
        if guild is not None:
            if 'user' in data:
                user = self.store_user(data['user'])
                self.dispatch('member_unban', guild, user)

    def parse_guild_role_create(self, data):
        guild = self._get_guild(int(data['guild_id']))
        if guild is None:
            log.warning('GUILD_ROLE_CREATE referencing an unknown guild ID: %s. Discarding.', data['guild_id'])
            return

        role_data = data['role']
        role = Role(guild=guild, data=role_data, state=self)
        guild._add_role(role)
        self.dispatch('guild_role_create', role)

    def parse_guild_role_delete(self, data):
        guild = self._get_guild(int(data['guild_id']))
        if guild is not None:
            role_id = int(data['role_id'])
            try:
                role = guild._remove_role(role_id)
            except KeyError:
                return
            else:
                self.dispatch('guild_role_delete', role)
        else:
            log.warning('GUILD_ROLE_DELETE referencing an unknown guild ID: %s. Discarding.', data['guild_id'])

    def parse_guild_role_update(self, data):
        guild = self._get_guild(int(data['guild_id']))
        if guild is not None:
            role_data = data['role']
            role_id = int(role_data['id'])
            role = guild.get_role(role_id)
            if role is not None:
                old_role = copy.copy(role)
                role._update(role_data)
                self.dispatch('guild_role_update', old_role, role)
        else:
            log.warning('GUILD_ROLE_UPDATE referencing an unknown guild ID: %s. Discarding.', data['guild_id'])

    def parse_guild_members_chunk(self, data):
        guild_id = int(data['guild_id'])
        guild = self._get_guild(guild_id)
        presences = data.get('presences', [])

        members = [Member(guild=guild, data=member, state=self) for member in data.get('members', [])]
        log.info('Processed a chunk for %s members in guild ID %s.', len(members), guild_id)
        if self._cache_members:
            for member in members:
                existing = guild.get_member(member.id)
                if existing is None or existing.joined_at is None:
                    guild._add_member(member)

        if presences:
            member_dict = {str(member.id): member for member in members}
            for presence in presences:
                user = presence['user']
                member_id = user['id']
                member = member_dict.get(member_id)
                member._presence_update(presence, user)

        self.process_listeners(ListenerType.chunk, guild, len(members))
        names = [x.name.lower() for x in members]
        self.process_listeners(ListenerType.query_members, (guild_id, names), members)

    def parse_guild_integrations_update(self, data):
        guild = self._get_guild(int(data['guild_id']))
        if guild is not None:
            self.dispatch('guild_integrations_update', guild)
        else:
            log.warning('GUILD_INTEGRATIONS_UPDATE referencing an unknown guild ID: %s. Discarding.', data['guild_id'])

    def parse_webhooks_update(self, data):
        channel = self.get_channel(int(data['channel_id']))
        if channel is not None:
            self.dispatch('webhooks_update', channel)
        else:
            log.warning('WEBHOOKS_UPDATE referencing an unknown channel ID: %s. Discarding.', data['channel_id'])

    def parse_voice_state_update(self, data):
        guild = self._get_guild(utils._get_as_snowflake(data, 'guild_id'))
        channel_id = utils._get_as_snowflake(data, 'channel_id')
        if guild is not None:
            if int(data['user_id']) == self.user.id:
                voice = self._get_voice_client(guild.id)
                if voice is not None:
                    ch = guild.get_channel(channel_id)
                    if ch is not None:
                        voice.channel = ch

            member, before, after = guild._update_voice_state(data, channel_id)
            if member is not None:
                self.dispatch('voice_state_update', member, before, after)
            else:
                log.warning('VOICE_STATE_UPDATE referencing an unknown member ID: %s. Discarding.', data['user_id'])
        else:
            # in here we're either at private or group calls
            call = self._calls.get(channel_id)
            if call is not None:
                call._update_voice_state(data)

    def parse_voice_server_update(self, data):
        try:
            key_id = int(data['guild_id'])
        except KeyError:
            key_id = int(data['channel_id'])

        vc = self._get_voice_client(key_id)
        if vc is not None:
            asyncio.ensure_future(vc._create_socket(key_id, data))

    def parse_typing_start(self, data):
        channel, guild = self._get_guild_channel(data)
        if channel is not None:
            member = None
            user_id = utils._get_as_snowflake(data, 'user_id')
            if isinstance(channel, DMChannel):
                member = channel.recipient
            elif isinstance(channel, TextChannel) and guild is not None:
                member = guild.get_member(user_id)
            elif isinstance(channel, GroupChannel):
                member = utils.find(lambda x: x.id == user_id, channel.recipients)

            if member is not None:
                timestamp = datetime.datetime.utcfromtimestamp(data.get('timestamp'))
                self.dispatch('typing', channel, member, timestamp)

    def parse_relationship_add(self, data):
        key = int(data['id'])
        old = self.user.get_relationship(key)
        new = Relationship(state=self, data=data)
        self.user._relationships[key] = new
        if old is not None:
            self.dispatch('relationship_update', old, new)
        else:
            self.dispatch('relationship_add', new)

    def parse_relationship_remove(self, data):
        key = int(data['id'])
        try:
            old = self.user._relationships.pop(key)
        except KeyError:
            pass
        else:
            self.dispatch('relationship_remove', old)

    def _get_reaction_user(self, channel, user_id):
        if isinstance(channel, TextChannel):
            return channel.guild.get_member(user_id)
        return self.get_user(user_id)

    def get_reaction_emoji(self, data):
        emoji_id = utils._get_as_snowflake(data, 'id')

        if not emoji_id:
            return data['name']

        try:
            return self._emojis[emoji_id]
        except KeyError:
            return PartialEmoji(animated=data.get('animated', False), id=emoji_id, name=data['name'])

    def _upgrade_partial_emoji(self, emoji):
        emoji_id = emoji.id
        if not emoji_id:
            return emoji.name
        try:
            return self._emojis[emoji_id]
        except KeyError:
            return emoji

    def get_channel(self, id):
        if id is None:
            return None

        pm = self._get_private_channel(id)
        if pm is not None:
            return pm

        for guild in self.guilds:
            channel = guild.get_channel(id)
            if channel is not None:
                return channel

    def create_message(self, *, channel, data):
        return Message(state=self, channel=channel, data=data)

    def receive_chunk(self, guild_id):
        future = self.loop.create_future()
        listener = Listener(ListenerType.chunk, future, lambda s: s.id == guild_id)
        self._listeners.append(listener)
        return future

    def receive_member_query(self, guild_id, query):
        def predicate(args, *, guild_id=guild_id, query=query.lower()):
            request_guild_id, names = args
            return request_guild_id == guild_id and all(n.startswith(query) for n in names)
        future = self.loop.create_future()
        listener = Listener(ListenerType.query_members, future, predicate)
        self._listeners.append(listener)
        return future

class AutoShardedConnectionState(ConnectionState):
    def __init__(self, *args, **kwargs):
        super().__init__(*args, **kwargs)
        self._ready_task = None

    async def request_offline_members(self, guilds, *, shard_id):
        # get all the chunks
        chunks = []
        for guild in guilds:
            chunks.extend(self.chunks_needed(guild))

        # we only want to request ~75 guilds per chunk request.
        splits = [guilds[i:i + 75] for i in range(0, len(guilds), 75)]
        for split in splits:
            await self.chunker(split, shard_id=shard_id)

        # wait for the chunks
        if chunks:
            try:
                await utils.sane_wait_for(chunks, timeout=len(chunks) * 30.0)
            except asyncio.TimeoutError:
                log.info('Somehow timed out waiting for chunks.')

    async def _delay_ready(self):
        launch = self._ready_state.launch
        while not launch.is_set():
            # this snippet of code is basically waiting 2 seconds
            # until the last GUILD_CREATE was sent
            launch.set()
            await asyncio.sleep(2.0 * self.shard_count)

        if self._fetch_offline:
            guilds = sorted(self._ready_state.guilds, key=lambda g: g[0].shard_id)

            for shard_id, sub_guilds_info in itertools.groupby(guilds, key=lambda g: g[0].shard_id):
                sub_guilds, sub_available = zip(*sub_guilds_info)
                await self.request_offline_members(sub_guilds, shard_id=shard_id)

                for guild, unavailable in zip(sub_guilds, sub_available):
                    if unavailable is False:
                        self.dispatch('guild_available', guild)
                    else:
                        self.dispatch('guild_join', guild)
                self.dispatch('shard_ready', shard_id)
        else:
            for guild, unavailable in self._ready_state.guilds:
                if unavailable is False:
                    self.dispatch('guild_available', guild)
                else:
                    self.dispatch('guild_join', guild)

        # remove the state
        try:
            del self._ready_state
        except AttributeError:
            pass # already been deleted somehow

        # regular users cannot shard so we won't worry about it here.

        # clear the current task
        self._ready_task = None

        # dispatch the event
        self.call_handlers('ready')
        self.dispatch('ready')

    def parse_ready(self, data):
        if not hasattr(self, '_ready_state'):
            self._ready_state = ReadyState(launch=asyncio.Event(), guilds=[])

        self.user = user = ClientUser(state=self, data=data['user'])
        self._users[user.id] = user

        guilds = self._ready_state.guilds
        for guild_data in data['guilds']:
            guild = self._add_guild_from_data(guild_data)
            if guild.large:
                guilds.append((guild, guild.unavailable))

        for pm in data.get('private_channels', []):
            factory, _ = _channel_factory(pm['type'])
            self._add_private_channel(factory(me=user, data=pm, state=self))

        self.dispatch('connect')
        if self._ready_task is None:
            self._ready_task = asyncio.ensure_future(self._delay_ready(), loop=self.loop)<|MERGE_RESOLUTION|>--- conflicted
+++ resolved
@@ -322,13 +322,8 @@
         future = self.receive_member_query(guild_id, query)
         try:
             # start the query operation
-<<<<<<< HEAD
-            await ws.request_chunks(guild_id, query, limit, presences)
-            members = await asyncio.wait_for(future, timeout=5.0, loop=self.loop)
-=======
             await ws.request_chunks(guild_id, query, limit)
             members = await asyncio.wait_for(future, timeout=5.0)
->>>>>>> d9a8ae9c
 
             if cache:
                 for member in members:
