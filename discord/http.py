"""
The MIT License (MIT)

Copyright (c) 2015-present Rapptz

Permission is hereby granted, free of charge, to any person obtaining a
copy of this software and associated documentation files (the "Software"),
to deal in the Software without restriction, including without limitation
the rights to use, copy, modify, merge, publish, distribute, sublicense,
and/or sell copies of the Software, and to permit persons to whom the
Software is furnished to do so, subject to the following conditions:

The above copyright notice and this permission notice shall be included in
all copies or substantial portions of the Software.

THE SOFTWARE IS PROVIDED "AS IS", WITHOUT WARRANTY OF ANY KIND, EXPRESS
OR IMPLIED, INCLUDING BUT NOT LIMITED TO THE WARRANTIES OF MERCHANTABILITY,
FITNESS FOR A PARTICULAR PURPOSE AND NONINFRINGEMENT. IN NO EVENT SHALL THE
AUTHORS OR COPYRIGHT HOLDERS BE LIABLE FOR ANY CLAIM, DAMAGES OR OTHER
LIABILITY, WHETHER IN AN ACTION OF CONTRACT, TORT OR OTHERWISE, ARISING
FROM, OUT OF OR IN CONNECTION WITH THE SOFTWARE OR THE USE OR OTHER
DEALINGS IN THE SOFTWARE.
"""

from __future__ import annotations

import asyncio
import logging
import sys
from typing import (
    Any,
    ClassVar,
    Coroutine,
    Dict,
    Iterable,
    List,
    Literal,
    NamedTuple,
    Optional,
    overload,
    Sequence,
    Tuple,
    TYPE_CHECKING,
    Type,
    TypeVar,
    Union,
)
from urllib.parse import quote as _uriquote
from collections import deque
import datetime

import aiohttp

from .errors import HTTPException, RateLimited, Forbidden, NotFound, LoginFailure, DiscordServerError, GatewayNotFound
from .gateway import DiscordClientWebSocketResponse
from .file import File
from .mentions import AllowedMentions
from . import __version__, utils
from .utils import MISSING

_log = logging.getLogger(__name__)

if TYPE_CHECKING:
    from typing_extensions import Self

    from .ui.view import View
    from .embeds import Embed
    from .message import Attachment
    from .flags import MessageFlags
    from .poll import Poll

    from .types import (
        appinfo,
        audit_log,
        automod,
        channel,
        command,
        emoji,
        guild,
        integration,
        invite,
        member,
        message,
        template,
        role,
        user,
        webhook,
        widget,
        threads,
        scheduled_event,
        sticker,
        welcome_screen,
        sku,
        poll,
<<<<<<< HEAD
        clan,
        member_verification,
=======
        voice,
        soundboard,
        subscription,
>>>>>>> af759857
    )
    from .types.snowflake import Snowflake, SnowflakeList

    from types import TracebackType

    T = TypeVar('T')
    BE = TypeVar('BE', bound=BaseException)
    Response = Coroutine[Any, Any, T]


async def json_or_text(response: aiohttp.ClientResponse) -> Union[Dict[str, Any], str]:
    text = await response.text(encoding='utf-8')
    try:
        if response.headers['content-type'] == 'application/json':
            return utils._from_json(text)
    except KeyError:
        # Thanks Cloudflare
        pass

    return text


class MultipartParameters(NamedTuple):
    payload: Optional[Dict[str, Any]]
    multipart: Optional[List[Dict[str, Any]]]
    files: Optional[Sequence[File]]

    def __enter__(self) -> Self:
        return self

    def __exit__(
        self,
        exc_type: Optional[Type[BE]],
        exc: Optional[BE],
        traceback: Optional[TracebackType],
    ) -> None:
        if self.files:
            for file in self.files:
                file.close()


def handle_message_parameters(
    content: Optional[str] = MISSING,
    *,
    username: str = MISSING,
    avatar_url: Any = MISSING,
    tts: bool = False,
    nonce: Optional[Union[int, str]] = None,
    flags: MessageFlags = MISSING,
    file: File = MISSING,
    files: Sequence[File] = MISSING,
    embed: Optional[Embed] = MISSING,
    embeds: Sequence[Embed] = MISSING,
    attachments: Sequence[Union[Attachment, File]] = MISSING,
    view: Optional[View] = MISSING,
    allowed_mentions: Optional[AllowedMentions] = MISSING,
    message_reference: Optional[message.MessageReference] = MISSING,
    stickers: Optional[SnowflakeList] = MISSING,
    previous_allowed_mentions: Optional[AllowedMentions] = None,
    mention_author: Optional[bool] = None,
    thread_name: str = MISSING,
    channel_payload: Dict[str, Any] = MISSING,
    applied_tags: Optional[SnowflakeList] = MISSING,
    poll: Optional[Poll] = MISSING,
) -> MultipartParameters:
    if files is not MISSING and file is not MISSING:
        raise TypeError('Cannot mix file and files keyword arguments.')
    if embeds is not MISSING and embed is not MISSING:
        raise TypeError('Cannot mix embed and embeds keyword arguments.')

    if file is not MISSING:
        files = [file]

    if attachments is not MISSING and files is not MISSING:
        raise TypeError('Cannot mix attachments and files keyword arguments.')

    payload = {}
    if embeds is not MISSING:
        if len(embeds) > 10:
            raise ValueError('embeds has a maximum of 10 elements.')
        payload['embeds'] = [e.to_dict() for e in embeds]

    if embed is not MISSING:
        if embed is None:
            payload['embeds'] = []
        else:
            payload['embeds'] = [embed.to_dict()]

    if content is not MISSING:
        if content is not None:
            payload['content'] = str(content)
        else:
            payload['content'] = None

    if view is not MISSING:
        if view is not None:
            payload['components'] = view.to_components()
        else:
            payload['components'] = []

    if nonce is not None:
        payload['nonce'] = str(nonce)
        payload['enforce_nonce'] = True

    if message_reference is not MISSING:
        payload['message_reference'] = message_reference

    if stickers is not MISSING:
        if stickers is not None:
            payload['sticker_ids'] = stickers
        else:
            payload['sticker_ids'] = []

    payload['tts'] = tts
    if avatar_url:
        payload['avatar_url'] = str(avatar_url)
    if username:
        payload['username'] = username

    if flags is not MISSING:
        payload['flags'] = flags.value

    if thread_name is not MISSING:
        payload['thread_name'] = thread_name

    if allowed_mentions:
        if previous_allowed_mentions is not None:
            payload['allowed_mentions'] = previous_allowed_mentions.merge(allowed_mentions).to_dict()
        else:
            payload['allowed_mentions'] = allowed_mentions.to_dict()
    elif previous_allowed_mentions is not None:
        payload['allowed_mentions'] = previous_allowed_mentions.to_dict()

    if mention_author is not None:
        if 'allowed_mentions' not in payload:
            payload['allowed_mentions'] = AllowedMentions().to_dict()
        payload['allowed_mentions']['replied_user'] = mention_author

    if attachments is MISSING:
        attachments = files
    else:
        files = [a for a in attachments if isinstance(a, File)]

    if attachments is not MISSING:
        file_index = 0
        attachments_payload = []
        for attachment in attachments:
            if isinstance(attachment, File):
                attachments_payload.append(attachment.to_dict(file_index))
                file_index += 1
            else:
                attachments_payload.append(attachment.to_dict())

        payload['attachments'] = attachments_payload

    if applied_tags is not MISSING:
        if applied_tags is not None:
            payload['applied_tags'] = applied_tags
        else:
            payload['applied_tags'] = []

    if channel_payload is not MISSING:
        payload = {
            'message': payload,
        }
        payload.update(channel_payload)

    if poll not in (MISSING, None):
        payload['poll'] = poll._to_dict()  # type: ignore

    multipart = []
    if files:
        multipart.append({'name': 'payload_json', 'value': utils._to_json(payload)})
        payload = None
        for index, file in enumerate(files):
            multipart.append(
                {
                    'name': f'files[{index}]',
                    'value': file.fp,
                    'filename': file.filename,
                    'content_type': 'application/octet-stream',
                }
            )

    return MultipartParameters(payload=payload, multipart=multipart, files=files)


INTERNAL_API_VERSION: int = 10


def _set_api_version(value: int):
    global INTERNAL_API_VERSION

    if not isinstance(value, int):
        raise TypeError(f'expected int not {value.__class__.__name__}')

    if value not in (9, 10):
        raise ValueError(f'expected either 9 or 10 not {value}')

    INTERNAL_API_VERSION = value
    Route.BASE = f'https://discord.com/api/v{value}'


class Route:
    BASE: ClassVar[str] = 'https://discord.com/api/v10'

    def __init__(self, method: str, path: str, *, metadata: Optional[str] = None, **parameters: Any) -> None:
        self.path: str = path
        self.method: str = method
        # Metadata is a special string used to differentiate between known sub rate limits
        # Since these can't be handled generically, this is the next best way to do so.
        self.metadata: Optional[str] = metadata
        url = self.BASE + self.path
        if parameters:
            url = url.format_map({k: _uriquote(v) if isinstance(v, str) else v for k, v in parameters.items()})
        self.url: str = url

        # major parameters:
        self.channel_id: Optional[Snowflake] = parameters.get('channel_id')
        self.guild_id: Optional[Snowflake] = parameters.get('guild_id')
        self.webhook_id: Optional[Snowflake] = parameters.get('webhook_id')
        self.webhook_token: Optional[str] = parameters.get('webhook_token')

    @property
    def key(self) -> str:
        """The bucket key is used to represent the route in various mappings."""
        if self.metadata:
            return f'{self.method} {self.path}:{self.metadata}'
        return f'{self.method} {self.path}'

    @property
    def major_parameters(self) -> str:
        """Returns the major parameters formatted a string.

        This needs to be appended to a bucket hash to constitute as a full rate limit key.
        """
        return '+'.join(
            str(k) for k in (self.channel_id, self.guild_id, self.webhook_id, self.webhook_token) if k is not None
        )


class Ratelimit:
    """Represents a Discord rate limit.

    This is similar to a semaphore except tailored to Discord's rate limits. This is aware of
    the expiry of a token window, along with the number of tokens available. The goal of this
    design is to increase throughput of requests being sent concurrently rather than forcing
    everything into a single lock queue per route.
    """

    __slots__ = (
        'limit',
        'remaining',
        'outgoing',
        'reset_after',
        'expires',
        'dirty',
        '_last_request',
        '_max_ratelimit_timeout',
        '_loop',
        '_pending_requests',
        '_sleeping',
    )

    def __init__(self, max_ratelimit_timeout: Optional[float]) -> None:
        self.limit: int = 1
        self.remaining: int = self.limit
        self.outgoing: int = 0
        self.reset_after: float = 0.0
        self.expires: Optional[float] = None
        self.dirty: bool = False
        self._max_ratelimit_timeout: Optional[float] = max_ratelimit_timeout
        self._loop: asyncio.AbstractEventLoop = asyncio.get_running_loop()
        self._pending_requests: deque[asyncio.Future[Any]] = deque()
        # Only a single rate limit object should be sleeping at a time.
        # The object that is sleeping is ultimately responsible for freeing the semaphore
        # for the requests currently pending.
        self._sleeping: asyncio.Lock = asyncio.Lock()
        self._last_request: float = self._loop.time()

    def __repr__(self) -> str:
        return (
            f'<RateLimitBucket limit={self.limit} remaining={self.remaining} pending_requests={len(self._pending_requests)}>'
        )

    def reset(self):
        self.remaining = self.limit - self.outgoing
        self.expires = None
        self.reset_after = 0.0
        self.dirty = False

    def update(self, response: aiohttp.ClientResponse, *, use_clock: bool = False) -> None:
        headers = response.headers
        self.limit = int(headers.get('X-Ratelimit-Limit', 1))

        if self.dirty:
            self.remaining = min(int(headers.get('X-Ratelimit-Remaining', 0)), self.limit - self.outgoing)
        else:
            self.remaining = int(headers.get('X-Ratelimit-Remaining', 0))
            self.dirty = True

        reset_after = headers.get('X-Ratelimit-Reset-After')
        if use_clock or not reset_after:
            utc = datetime.timezone.utc
            now = datetime.datetime.now(utc)
            reset = datetime.datetime.fromtimestamp(float(headers['X-Ratelimit-Reset']), utc)
            self.reset_after = (reset - now).total_seconds()
        else:
            self.reset_after = float(reset_after)

        self.expires = self._loop.time() + self.reset_after

    def _wake_next(self) -> None:
        while self._pending_requests:
            future = self._pending_requests.popleft()
            if not future.done():
                future.set_result(None)
                break

    def _wake(self, count: int = 1, *, exception: Optional[RateLimited] = None) -> None:
        awaken = 0
        while self._pending_requests:
            future = self._pending_requests.popleft()
            if not future.done():
                if exception:
                    future.set_exception(exception)
                else:
                    future.set_result(None)
                awaken += 1

            if awaken >= count:
                break

    async def _refresh(self) -> None:
        error = self._max_ratelimit_timeout and self.reset_after > self._max_ratelimit_timeout
        exception = RateLimited(self.reset_after) if error else None
        async with self._sleeping:
            if not error:
                await asyncio.sleep(self.reset_after)

        self.reset()
        self._wake(self.remaining, exception=exception)

    def is_expired(self) -> bool:
        return self.expires is not None and self._loop.time() > self.expires

    def is_inactive(self) -> bool:
        delta = self._loop.time() - self._last_request
        return delta >= 300 and self.outgoing == 0 and len(self._pending_requests) == 0

    async def acquire(self) -> None:
        self._last_request = self._loop.time()
        if self.is_expired():
            self.reset()

        if self._max_ratelimit_timeout is not None and self.expires is not None:
            # Check if we can pre-emptively block this request for having too large of a timeout
            current_reset_after = self.expires - self._loop.time()
            if current_reset_after > self._max_ratelimit_timeout:
                raise RateLimited(current_reset_after)

        while self.remaining <= 0:
            future = self._loop.create_future()
            self._pending_requests.append(future)
            try:
                await future
            except:
                future.cancel()
                if self.remaining > 0 and not future.cancelled():
                    self._wake_next()
                raise

        self.remaining -= 1
        self.outgoing += 1

    async def __aenter__(self) -> Self:
        await self.acquire()
        return self

    async def __aexit__(self, type: Type[BE], value: BE, traceback: TracebackType) -> None:
        self.outgoing -= 1
        tokens = self.remaining - self.outgoing
        # Check whether the rate limit needs to be pre-emptively slept on
        # Note that this is a Lock to prevent multiple rate limit objects from sleeping at once
        if not self._sleeping.locked():
            if tokens <= 0:
                await self._refresh()
            elif self._pending_requests:
                exception = (
                    RateLimited(self.reset_after)
                    if self._max_ratelimit_timeout and self.reset_after > self._max_ratelimit_timeout
                    else None
                )
                self._wake(tokens, exception=exception)


# For some reason, the Discord voice websocket expects this header to be
# completely lowercase while aiohttp respects spec and does it as case-insensitive
aiohttp.hdrs.WEBSOCKET = 'websocket'  # type: ignore


class HTTPClient:
    """Represents an HTTP client sending HTTP requests to the Discord API."""

    def __init__(
        self,
        loop: asyncio.AbstractEventLoop,
        connector: Optional[aiohttp.BaseConnector] = None,
        *,
        proxy: Optional[str] = None,
        proxy_auth: Optional[aiohttp.BasicAuth] = None,
        unsync_clock: bool = True,
        http_trace: Optional[aiohttp.TraceConfig] = None,
        max_ratelimit_timeout: Optional[float] = None,
    ) -> None:
        self.loop: asyncio.AbstractEventLoop = loop
        self.connector: aiohttp.BaseConnector = connector or MISSING
        self.__session: aiohttp.ClientSession = MISSING  # filled in static_login
        # Route key -> Bucket hash
        self._bucket_hashes: Dict[str, str] = {}
        # Bucket Hash + Major Parameters -> Rate limit
        # or
        # Route key + Major Parameters -> Rate limit
        # When the key is the latter, it is used for temporary
        # one shot requests that don't have a bucket hash
        # When this reaches 256 elements, it will try to evict based off of expiry
        self._buckets: Dict[str, Ratelimit] = {}
        self._global_over: asyncio.Event = MISSING
        self.token: Optional[str] = None
        self.proxy: Optional[str] = proxy
        self.proxy_auth: Optional[aiohttp.BasicAuth] = proxy_auth
        self.http_trace: Optional[aiohttp.TraceConfig] = http_trace
        self.use_clock: bool = not unsync_clock
        self.max_ratelimit_timeout: Optional[float] = max(30.0, max_ratelimit_timeout) if max_ratelimit_timeout else None

        user_agent = 'DiscordBot (https://github.com/Rapptz/discord.py {0}) Python/{1[0]}.{1[1]} aiohttp/{2}'
        self.user_agent: str = user_agent.format(__version__, sys.version_info, aiohttp.__version__)

    def clear(self) -> None:
        if self.__session and self.__session.closed:
            self.__session = MISSING

    async def ws_connect(self, url: str, *, compress: int = 0) -> aiohttp.ClientWebSocketResponse:
        kwargs = {
            'proxy_auth': self.proxy_auth,
            'proxy': self.proxy,
            'max_msg_size': 0,
            'timeout': 30.0,
            'autoclose': False,
            'headers': {
                'User-Agent': self.user_agent,
            },
            'compress': compress,
        }

        return await self.__session.ws_connect(url, **kwargs)

    def _try_clear_expired_ratelimits(self) -> None:
        if len(self._buckets) < 256:
            return

        keys = [key for key, bucket in self._buckets.items() if bucket.is_inactive()]
        for key in keys:
            del self._buckets[key]

    def get_ratelimit(self, key: str) -> Ratelimit:
        try:
            value = self._buckets[key]
        except KeyError:
            self._buckets[key] = value = Ratelimit(self.max_ratelimit_timeout)
            self._try_clear_expired_ratelimits()
        return value

    async def request(
        self,
        route: Route,
        *,
        files: Optional[Sequence[File]] = None,
        form: Optional[Iterable[Dict[str, Any]]] = None,
        **kwargs: Any,
    ) -> Any:
        method = route.method
        url = route.url
        route_key = route.key

        bucket_hash = None
        try:
            bucket_hash = self._bucket_hashes[route_key]
        except KeyError:
            key = f'{route_key}:{route.major_parameters}'
        else:
            key = f'{bucket_hash}:{route.major_parameters}'

        ratelimit = self.get_ratelimit(key)

        # header creation
        headers: Dict[str, str] = {
            'User-Agent': self.user_agent,
        }

        if self.token is not None:
            headers['Authorization'] = 'Bot ' + self.token
        # some checking if it's a JSON request
        if 'json' in kwargs:
            headers['Content-Type'] = 'application/json'
            kwargs['data'] = utils._to_json(kwargs.pop('json'))

        try:
            reason = kwargs.pop('reason')
        except KeyError:
            pass
        else:
            if reason:
                headers['X-Audit-Log-Reason'] = _uriquote(reason, safe='/ ')

        kwargs['headers'] = headers

        # Proxy support
        if self.proxy is not None:
            kwargs['proxy'] = self.proxy
        if self.proxy_auth is not None:
            kwargs['proxy_auth'] = self.proxy_auth

        if not self._global_over.is_set():
            # wait until the global lock is complete
            await self._global_over.wait()

        response: Optional[aiohttp.ClientResponse] = None
        data: Optional[Union[Dict[str, Any], str]] = None
        async with ratelimit:
            for tries in range(5):
                if files:
                    for f in files:
                        f.reset(seek=tries)

                if form:
                    # with quote_fields=True '[' and ']' in file field names are escaped, which discord does not support
                    form_data = aiohttp.FormData(quote_fields=False)
                    for params in form:
                        form_data.add_field(**params)
                    kwargs['data'] = form_data

                try:
                    async with self.__session.request(method, url, **kwargs) as response:
                        _log.debug('%s %s with %s has returned %s', method, url, kwargs.get('data'), response.status)

                        # even errors have text involved in them so this is safe to call
                        data = await json_or_text(response)

                        # Update and use rate limit information if the bucket header is present
                        discord_hash = response.headers.get('X-Ratelimit-Bucket')
                        # I am unsure if X-Ratelimit-Bucket is always available
                        # However, X-Ratelimit-Remaining has been a consistent cornerstone that worked
                        has_ratelimit_headers = 'X-Ratelimit-Remaining' in response.headers
                        if discord_hash is not None:
                            # If the hash Discord has provided is somehow different from our current hash something changed
                            if bucket_hash != discord_hash:
                                if bucket_hash is not None:
                                    # If the previous hash was an actual Discord hash then this means the
                                    # hash has changed sporadically.
                                    # This can be due to two reasons
                                    # 1. It's a sub-ratelimit which is hard to handle
                                    # 2. The rate limit information genuinely changed
                                    # There is no good way to discern these, Discord doesn't provide a way to do so.
                                    # At best, there will be some form of logging to help catch it.
                                    # Alternating sub-ratelimits means that the requests oscillate between
                                    # different underlying rate limits -- this can lead to unexpected 429s
                                    # It is unavoidable.
                                    fmt = 'A route (%s) has changed hashes: %s -> %s.'
                                    _log.debug(fmt, route_key, bucket_hash, discord_hash)

                                    self._bucket_hashes[route_key] = discord_hash
                                    recalculated_key = discord_hash + route.major_parameters
                                    self._buckets[recalculated_key] = ratelimit
                                    self._buckets.pop(key, None)
                                elif route_key not in self._bucket_hashes:
                                    fmt = '%s has found its initial rate limit bucket hash (%s).'
                                    _log.debug(fmt, route_key, discord_hash)
                                    self._bucket_hashes[route_key] = discord_hash
                                    self._buckets[discord_hash + route.major_parameters] = ratelimit

                        if has_ratelimit_headers:
                            if response.status != 429:
                                ratelimit.update(response, use_clock=self.use_clock)
                                if ratelimit.remaining == 0:
                                    _log.debug(
                                        'A rate limit bucket (%s) has been exhausted. Pre-emptively rate limiting...',
                                        discord_hash or route_key,
                                    )

                        # the request was successful so just return the text/json
                        if 300 > response.status >= 200:
                            _log.debug('%s %s has received %s', method, url, data)
                            return data

                        # we are being rate limited
                        if response.status == 429:
                            if not response.headers.get('Via') or isinstance(data, str):
                                # Banned by Cloudflare more than likely.
                                raise HTTPException(response, data)

                            if ratelimit.remaining > 0:
                                # According to night
                                # https://github.com/discord/discord-api-docs/issues/2190#issuecomment-816363129
                                # Remaining > 0 and 429 means that a sub ratelimit was hit.
                                # It is unclear what should happen in these cases other than just using the retry_after
                                # value in the body.
                                _log.debug(
                                    '%s %s received a 429 despite having %s remaining requests. This is a sub-ratelimit.',
                                    method,
                                    url,
                                    ratelimit.remaining,
                                )

                            retry_after: float = data['retry_after']
                            if self.max_ratelimit_timeout and retry_after > self.max_ratelimit_timeout:
                                _log.warning(
                                    'We are being rate limited. %s %s responded with 429. Timeout of %.2f was too long, erroring instead.',
                                    method,
                                    url,
                                    retry_after,
                                )
                                raise RateLimited(retry_after)

                            fmt = 'We are being rate limited. %s %s responded with 429. Retrying in %.2f seconds.'
                            _log.warning(fmt, method, url, retry_after)

                            _log.debug(
                                'Rate limit is being handled by bucket hash %s with %r major parameters',
                                bucket_hash,
                                route.major_parameters,
                            )

                            # check if it's a global rate limit
                            is_global = data.get('global', False)
                            if is_global:
                                _log.warning('Global rate limit has been hit. Retrying in %.2f seconds.', retry_after)
                                self._global_over.clear()

                            await asyncio.sleep(retry_after)
                            _log.debug('Done sleeping for the rate limit. Retrying...')

                            # release the global lock now that the
                            # global rate limit has passed
                            if is_global:
                                self._global_over.set()
                                _log.debug('Global rate limit is now over.')

                            continue

                        # we've received a 500, 502, 504, or 524, unconditional retry
                        if response.status in {500, 502, 504, 524}:
                            await asyncio.sleep(1 + tries * 2)
                            continue

                        # the usual error cases
                        if response.status == 403:
                            raise Forbidden(response, data)
                        elif response.status == 404:
                            raise NotFound(response, data)
                        elif response.status >= 500:
                            raise DiscordServerError(response, data)
                        else:
                            raise HTTPException(response, data)

                # This is handling exceptions from the request
                except OSError as e:
                    # Connection reset by peer
                    if tries < 4 and e.errno in (54, 10054):
                        await asyncio.sleep(1 + tries * 2)
                        continue
                    raise

            if response is not None:
                # We've run out of retries, raise.
                if response.status >= 500:
                    raise DiscordServerError(response, data)

                raise HTTPException(response, data)

            raise RuntimeError('Unreachable code in HTTP handling')

    async def get_from_cdn(self, url: str) -> bytes:
        kwargs = {}

        # Proxy support
        if self.proxy is not None:
            kwargs['proxy'] = self.proxy
        if self.proxy_auth is not None:
            kwargs['proxy_auth'] = self.proxy_auth

        async with self.__session.get(url, **kwargs) as resp:
            if resp.status == 200:
                return await resp.read()
            elif resp.status == 404:
                raise NotFound(resp, 'asset not found')
            elif resp.status == 403:
                raise Forbidden(resp, 'cannot retrieve asset')
            else:
                raise HTTPException(resp, 'failed to get asset')

        raise RuntimeError('Unreachable')

    # state management

    async def close(self) -> None:
        if self.__session:
            await self.__session.close()

    # login management

    async def static_login(self, token: str) -> user.User:
        # Necessary to get aiohttp to stop complaining about session creation
        if self.connector is MISSING:
            self.connector = aiohttp.TCPConnector(limit=0)

        self.__session = aiohttp.ClientSession(
            connector=self.connector,
            ws_response_class=DiscordClientWebSocketResponse,
            trace_configs=None if self.http_trace is None else [self.http_trace],
            cookie_jar=aiohttp.DummyCookieJar(),
        )
        self._global_over = asyncio.Event()
        self._global_over.set()

        old_token = self.token
        self.token = token

        try:
            data = await self.request(Route('GET', '/users/@me'))
        except HTTPException as exc:
            self.token = old_token
            if exc.status == 401:
                raise LoginFailure('Improper token has been passed.') from exc
            raise

        return data

    def logout(self) -> Response[None]:
        return self.request(Route('POST', '/auth/logout'))

    # Group functionality

    def start_group(self, user_id: Snowflake, recipients: List[int]) -> Response[channel.GroupDMChannel]:
        payload = {
            'recipients': recipients,
        }

        return self.request(Route('POST', '/users/{user_id}/channels', user_id=user_id), json=payload)

    def leave_group(self, channel_id: Snowflake) -> Response[None]:
        return self.request(Route('DELETE', '/channels/{channel_id}', channel_id=channel_id))

    # Message management

    def start_private_message(self, user_id: Snowflake) -> Response[channel.DMChannel]:
        payload = {
            'recipient_id': user_id,
        }

        return self.request(Route('POST', '/users/@me/channels'), json=payload)

    def send_message(
        self,
        channel_id: Snowflake,
        *,
        params: MultipartParameters,
    ) -> Response[message.Message]:
        r = Route('POST', '/channels/{channel_id}/messages', channel_id=channel_id)
        if params.files:
            return self.request(r, files=params.files, form=params.multipart)
        else:
            return self.request(r, json=params.payload)

    def send_typing(self, channel_id: Snowflake) -> Response[None]:
        return self.request(Route('POST', '/channels/{channel_id}/typing', channel_id=channel_id))

    def delete_message(
        self, channel_id: Snowflake, message_id: Snowflake, *, reason: Optional[str] = None
    ) -> Response[None]:
        # Special case certain sub-rate limits
        # https://github.com/discord/discord-api-docs/issues/1092
        # https://github.com/discord/discord-api-docs/issues/1295
        difference = utils.utcnow() - utils.snowflake_time(int(message_id))
        metadata: Optional[str] = None
        if difference <= datetime.timedelta(seconds=10):
            metadata = 'sub-10-seconds'
        elif difference >= datetime.timedelta(days=14):
            metadata = 'older-than-two-weeks'
        r = Route(
            'DELETE',
            '/channels/{channel_id}/messages/{message_id}',
            channel_id=channel_id,
            message_id=message_id,
            metadata=metadata,
        )
        return self.request(r, reason=reason)

    def delete_messages(
        self, channel_id: Snowflake, message_ids: SnowflakeList, *, reason: Optional[str] = None
    ) -> Response[None]:
        r = Route('POST', '/channels/{channel_id}/messages/bulk-delete', channel_id=channel_id)
        payload = {
            'messages': message_ids,
        }

        return self.request(r, json=payload, reason=reason)

    def edit_message(
        self, channel_id: Snowflake, message_id: Snowflake, *, params: MultipartParameters
    ) -> Response[message.Message]:
        r = Route('PATCH', '/channels/{channel_id}/messages/{message_id}', channel_id=channel_id, message_id=message_id)
        if params.files:
            return self.request(r, files=params.files, form=params.multipart)
        else:
            return self.request(r, json=params.payload)

    def add_reaction(self, channel_id: Snowflake, message_id: Snowflake, emoji: str) -> Response[None]:
        r = Route(
            'PUT',
            '/channels/{channel_id}/messages/{message_id}/reactions/{emoji}/@me',
            channel_id=channel_id,
            message_id=message_id,
            emoji=emoji,
        )
        return self.request(r)

    def remove_reaction(
        self, channel_id: Snowflake, message_id: Snowflake, emoji: str, member_id: Snowflake
    ) -> Response[None]:
        r = Route(
            'DELETE',
            '/channels/{channel_id}/messages/{message_id}/reactions/{emoji}/{member_id}',
            channel_id=channel_id,
            message_id=message_id,
            member_id=member_id,
            emoji=emoji,
        )
        return self.request(r)

    def remove_own_reaction(self, channel_id: Snowflake, message_id: Snowflake, emoji: str) -> Response[None]:
        r = Route(
            'DELETE',
            '/channels/{channel_id}/messages/{message_id}/reactions/{emoji}/@me',
            channel_id=channel_id,
            message_id=message_id,
            emoji=emoji,
        )
        return self.request(r)

    def get_reaction_users(
        self,
        channel_id: Snowflake,
        message_id: Snowflake,
        emoji: str,
        limit: int,
        after: Optional[Snowflake] = None,
        type: Optional[message.ReactionType] = None,
    ) -> Response[List[user.User]]:
        r = Route(
            'GET',
            '/channels/{channel_id}/messages/{message_id}/reactions/{emoji}',
            channel_id=channel_id,
            message_id=message_id,
            emoji=emoji,
        )

        params: Dict[str, Any] = {
            'limit': limit,
        }
        if after:
            params['after'] = after

        if type is not None:
            params['type'] = type

        return self.request(r, params=params)

    def clear_reactions(self, channel_id: Snowflake, message_id: Snowflake) -> Response[None]:
        r = Route(
            'DELETE',
            '/channels/{channel_id}/messages/{message_id}/reactions',
            channel_id=channel_id,
            message_id=message_id,
        )

        return self.request(r)

    def clear_single_reaction(self, channel_id: Snowflake, message_id: Snowflake, emoji: str) -> Response[None]:
        r = Route(
            'DELETE',
            '/channels/{channel_id}/messages/{message_id}/reactions/{emoji}',
            channel_id=channel_id,
            message_id=message_id,
            emoji=emoji,
        )
        return self.request(r)

    def get_message(self, channel_id: Snowflake, message_id: Snowflake) -> Response[message.Message]:
        r = Route('GET', '/channels/{channel_id}/messages/{message_id}', channel_id=channel_id, message_id=message_id)
        return self.request(r)

    def get_channel(self, channel_id: Snowflake) -> Response[channel.Channel]:
        r = Route('GET', '/channels/{channel_id}', channel_id=channel_id)
        return self.request(r)

    def logs_from(
        self,
        channel_id: Snowflake,
        limit: int,
        before: Optional[Snowflake] = None,
        after: Optional[Snowflake] = None,
        around: Optional[Snowflake] = None,
    ) -> Response[List[message.Message]]:
        params: Dict[str, Any] = {
            'limit': limit,
        }

        if before is not None:
            params['before'] = before
        if after is not None:
            params['after'] = after
        if around is not None:
            params['around'] = around

        return self.request(Route('GET', '/channels/{channel_id}/messages', channel_id=channel_id), params=params)

    def publish_message(self, channel_id: Snowflake, message_id: Snowflake) -> Response[message.Message]:
        return self.request(
            Route(
                'POST',
                '/channels/{channel_id}/messages/{message_id}/crosspost',
                channel_id=channel_id,
                message_id=message_id,
            )
        )

    def pin_message(self, channel_id: Snowflake, message_id: Snowflake, reason: Optional[str] = None) -> Response[None]:
        r = Route(
            'PUT',
            '/channels/{channel_id}/pins/{message_id}',
            channel_id=channel_id,
            message_id=message_id,
        )
        return self.request(r, reason=reason)

    def unpin_message(self, channel_id: Snowflake, message_id: Snowflake, reason: Optional[str] = None) -> Response[None]:
        r = Route(
            'DELETE',
            '/channels/{channel_id}/pins/{message_id}',
            channel_id=channel_id,
            message_id=message_id,
        )
        return self.request(r, reason=reason)

    def pins_from(self, channel_id: Snowflake) -> Response[List[message.Message]]:
        return self.request(Route('GET', '/channels/{channel_id}/pins', channel_id=channel_id))

    # Member management

    def kick(self, user_id: Snowflake, guild_id: Snowflake, reason: Optional[str] = None) -> Response[None]:
        r = Route('DELETE', '/guilds/{guild_id}/members/{user_id}', guild_id=guild_id, user_id=user_id)
        return self.request(r, reason=reason)

    def ban(
        self,
        user_id: Snowflake,
        guild_id: Snowflake,
        delete_message_seconds: int = 86400,  # one day
        reason: Optional[str] = None,
    ) -> Response[None]:
        r = Route('PUT', '/guilds/{guild_id}/bans/{user_id}', guild_id=guild_id, user_id=user_id)
        params = {
            'delete_message_seconds': delete_message_seconds,
        }

        return self.request(r, params=params, reason=reason)

    def unban(self, user_id: Snowflake, guild_id: Snowflake, *, reason: Optional[str] = None) -> Response[None]:
        r = Route('DELETE', '/guilds/{guild_id}/bans/{user_id}', guild_id=guild_id, user_id=user_id)
        return self.request(r, reason=reason)

    def bulk_ban(
        self,
        guild_id: Snowflake,
        user_ids: List[Snowflake],
        delete_message_seconds: int = 86400,
        reason: Optional[str] = None,
    ) -> Response[guild.BulkBanUserResponse]:
        r = Route('POST', '/guilds/{guild_id}/bulk-ban', guild_id=guild_id)
        payload = {
            'user_ids': user_ids,
            'delete_message_seconds': delete_message_seconds,
        }
        return self.request(r, json=payload, reason=reason)

    def guild_voice_state(
        self,
        user_id: Snowflake,
        guild_id: Snowflake,
        *,
        mute: Optional[bool] = None,
        deafen: Optional[bool] = None,
        reason: Optional[str] = None,
    ) -> Response[member.Member]:
        r = Route('PATCH', '/guilds/{guild_id}/members/{user_id}', guild_id=guild_id, user_id=user_id)
        payload = {}
        if mute is not None:
            payload['mute'] = mute

        if deafen is not None:
            payload['deaf'] = deafen

        return self.request(r, json=payload, reason=reason)

    def edit_profile(self, payload: Dict[str, Any]) -> Response[user.User]:
        return self.request(Route('PATCH', '/users/@me'), json=payload)

    def change_my_nickname(
        self,
        guild_id: Snowflake,
        nickname: str,
        *,
        reason: Optional[str] = None,
    ) -> Response[member.Nickname]:
        r = Route('PATCH', '/guilds/{guild_id}/members/@me/nick', guild_id=guild_id)
        payload = {
            'nick': nickname,
        }
        return self.request(r, json=payload, reason=reason)

    def change_nickname(
        self,
        guild_id: Snowflake,
        user_id: Snowflake,
        nickname: str,
        *,
        reason: Optional[str] = None,
    ) -> Response[member.Member]:
        r = Route('PATCH', '/guilds/{guild_id}/members/{user_id}', guild_id=guild_id, user_id=user_id)
        payload = {
            'nick': nickname,
        }
        return self.request(r, json=payload, reason=reason)

    def edit_my_voice_state(self, guild_id: Snowflake, payload: Dict[str, Any]) -> Response[None]:
        r = Route('PATCH', '/guilds/{guild_id}/voice-states/@me', guild_id=guild_id)
        return self.request(r, json=payload)

    def edit_voice_state(self, guild_id: Snowflake, user_id: Snowflake, payload: Dict[str, Any]) -> Response[None]:
        r = Route('PATCH', '/guilds/{guild_id}/voice-states/{user_id}', guild_id=guild_id, user_id=user_id)
        return self.request(r, json=payload)

    def edit_member(
        self,
        guild_id: Snowflake,
        user_id: Snowflake,
        *,
        reason: Optional[str] = None,
        **fields: Any,
    ) -> Response[member.MemberWithUser]:
        r = Route('PATCH', '/guilds/{guild_id}/members/{user_id}', guild_id=guild_id, user_id=user_id)
        return self.request(r, json=fields, reason=reason)

    def get_my_voice_state(self, guild_id: Snowflake) -> Response[voice.GuildVoiceState]:
        return self.request(Route('GET', '/guilds/{guild_id}/voice-states/@me', guild_id=guild_id))

    def get_voice_state(self, guild_id: Snowflake, user_id: Snowflake) -> Response[voice.GuildVoiceState]:
        return self.request(Route('GET', '/guilds/{guild_id}/voice-states/{user_id}', guild_id=guild_id, user_id=user_id))

    # Channel management

    def edit_channel(
        self,
        channel_id: Snowflake,
        *,
        reason: Optional[str] = None,
        **options: Any,
    ) -> Response[channel.Channel]:
        r = Route('PATCH', '/channels/{channel_id}', channel_id=channel_id)
        valid_keys = (
            'name',
            'parent_id',
            'topic',
            'bitrate',
            'nsfw',
            'user_limit',
            'position',
            'permission_overwrites',
            'rate_limit_per_user',
            'type',
            'rtc_region',
            'video_quality_mode',
            'archived',
            'auto_archive_duration',
            'locked',
            'invitable',
            'default_auto_archive_duration',
            'flags',
            'default_thread_rate_limit_per_user',
            'default_reaction_emoji',
            'available_tags',
            'applied_tags',
            'default_forum_layout',
            'default_sort_order',
        )

        payload = {k: v for k, v in options.items() if k in valid_keys}
        return self.request(r, reason=reason, json=payload)

    def edit_voice_channel_status(
        self, status: Optional[str], *, channel_id: int, reason: Optional[str] = None
    ) -> Response[None]:
        r = Route('PUT', '/channels/{channel_id}/voice-status', channel_id=channel_id)
        payload = {'status': status}
        return self.request(r, reason=reason, json=payload)

    def bulk_channel_update(
        self,
        guild_id: Snowflake,
        data: List[guild.ChannelPositionUpdate],
        *,
        reason: Optional[str] = None,
    ) -> Response[None]:
        r = Route('PATCH', '/guilds/{guild_id}/channels', guild_id=guild_id)
        return self.request(r, json=data, reason=reason)

    def create_channel(
        self,
        guild_id: Snowflake,
        channel_type: channel.ChannelType,
        *,
        reason: Optional[str] = None,
        **options: Any,
    ) -> Response[channel.GuildChannel]:
        payload = {
            'type': channel_type,
        }

        valid_keys = (
            'name',
            'parent_id',
            'topic',
            'bitrate',
            'nsfw',
            'user_limit',
            'position',
            'permission_overwrites',
            'rate_limit_per_user',
            'rtc_region',
            'video_quality_mode',
            'default_auto_archive_duration',
            'default_thread_rate_limit_per_user',
            'default_sort_order',
            'default_reaction_emoji',
            'default_forum_layout',
            'available_tags',
        )
        payload.update({k: v for k, v in options.items() if k in valid_keys and v is not None})

        return self.request(Route('POST', '/guilds/{guild_id}/channels', guild_id=guild_id), json=payload, reason=reason)

    def delete_channel(
        self,
        channel_id: Snowflake,
        *,
        reason: Optional[str] = None,
    ) -> Response[None]:
        return self.request(Route('DELETE', '/channels/{channel_id}', channel_id=channel_id), reason=reason)

    # Thread management

    def start_thread_with_message(
        self,
        channel_id: Snowflake,
        message_id: Snowflake,
        *,
        name: str,
        auto_archive_duration: threads.ThreadArchiveDuration,
        rate_limit_per_user: Optional[int] = None,
        reason: Optional[str] = None,
    ) -> Response[threads.Thread]:
        payload = {
            'name': name,
            'auto_archive_duration': auto_archive_duration,
            'rate_limit_per_user': rate_limit_per_user,
        }

        route = Route(
            'POST', '/channels/{channel_id}/messages/{message_id}/threads', channel_id=channel_id, message_id=message_id
        )
        return self.request(route, json=payload, reason=reason)

    def start_thread_without_message(
        self,
        channel_id: Snowflake,
        *,
        name: str,
        auto_archive_duration: threads.ThreadArchiveDuration,
        type: threads.ThreadType,
        invitable: bool = True,
        rate_limit_per_user: Optional[int] = None,
        reason: Optional[str] = None,
    ) -> Response[threads.Thread]:
        payload = {
            'name': name,
            'auto_archive_duration': auto_archive_duration,
            'type': type,
            'invitable': invitable,
            'rate_limit_per_user': rate_limit_per_user,
        }

        route = Route('POST', '/channels/{channel_id}/threads', channel_id=channel_id)
        return self.request(route, json=payload, reason=reason)

    def start_thread_in_forum(
        self,
        channel_id: Snowflake,
        *,
        params: MultipartParameters,
        reason: Optional[str] = None,
    ) -> Response[threads.ForumThread]:
        query = {'use_nested_fields': 1}
        r = Route('POST', '/channels/{channel_id}/threads', channel_id=channel_id)
        if params.files:
            return self.request(r, files=params.files, form=params.multipart, params=query, reason=reason)
        else:
            return self.request(r, json=params.payload, params=query, reason=reason)

    def join_thread(self, channel_id: Snowflake) -> Response[None]:
        return self.request(Route('POST', '/channels/{channel_id}/thread-members/@me', channel_id=channel_id))

    def add_user_to_thread(self, channel_id: Snowflake, user_id: Snowflake) -> Response[None]:
        return self.request(
            Route('PUT', '/channels/{channel_id}/thread-members/{user_id}', channel_id=channel_id, user_id=user_id)
        )

    def leave_thread(self, channel_id: Snowflake) -> Response[None]:
        return self.request(Route('DELETE', '/channels/{channel_id}/thread-members/@me', channel_id=channel_id))

    def remove_user_from_thread(self, channel_id: Snowflake, user_id: Snowflake) -> Response[None]:
        route = Route('DELETE', '/channels/{channel_id}/thread-members/{user_id}', channel_id=channel_id, user_id=user_id)
        return self.request(route)

    def get_public_archived_threads(
        self, channel_id: Snowflake, before: Optional[Snowflake] = None, limit: int = 50
    ) -> Response[threads.ThreadPaginationPayload]:
        route = Route('GET', '/channels/{channel_id}/threads/archived/public', channel_id=channel_id)

        params = {}
        if before:
            params['before'] = before
        params['limit'] = limit
        return self.request(route, params=params)

    def get_private_archived_threads(
        self, channel_id: Snowflake, before: Optional[Snowflake] = None, limit: int = 50
    ) -> Response[threads.ThreadPaginationPayload]:
        route = Route('GET', '/channels/{channel_id}/threads/archived/private', channel_id=channel_id)

        params = {}
        if before:
            params['before'] = before
        params['limit'] = limit
        return self.request(route, params=params)

    def get_joined_private_archived_threads(
        self, channel_id: Snowflake, before: Optional[Snowflake] = None, limit: int = 50
    ) -> Response[threads.ThreadPaginationPayload]:
        route = Route('GET', '/channels/{channel_id}/users/@me/threads/archived/private', channel_id=channel_id)
        params = {}
        if before:
            params['before'] = before
        params['limit'] = limit
        return self.request(route, params=params)

    def get_active_threads(self, guild_id: Snowflake) -> Response[threads.ThreadPaginationPayload]:
        route = Route('GET', '/guilds/{guild_id}/threads/active', guild_id=guild_id)
        return self.request(route)

    def get_thread_member(self, channel_id: Snowflake, user_id: Snowflake) -> Response[threads.ThreadMember]:
        route = Route('GET', '/channels/{channel_id}/thread-members/{user_id}', channel_id=channel_id, user_id=user_id)
        return self.request(route)

    def get_thread_members(self, channel_id: Snowflake) -> Response[List[threads.ThreadMember]]:
        route = Route('GET', '/channels/{channel_id}/thread-members', channel_id=channel_id)
        return self.request(route)

    # Webhook management

    def create_webhook(
        self,
        channel_id: Snowflake,
        *,
        name: str,
        avatar: Optional[bytes] = None,
        reason: Optional[str] = None,
    ) -> Response[webhook.Webhook]:
        payload: Dict[str, Any] = {
            'name': name,
        }
        if avatar is not None:
            payload['avatar'] = avatar

        r = Route('POST', '/channels/{channel_id}/webhooks', channel_id=channel_id)
        return self.request(r, json=payload, reason=reason)

    def channel_webhooks(self, channel_id: Snowflake) -> Response[List[webhook.Webhook]]:
        return self.request(Route('GET', '/channels/{channel_id}/webhooks', channel_id=channel_id))

    def guild_webhooks(self, guild_id: Snowflake) -> Response[List[webhook.Webhook]]:
        return self.request(Route('GET', '/guilds/{guild_id}/webhooks', guild_id=guild_id))

    def get_webhook(self, webhook_id: Snowflake) -> Response[webhook.Webhook]:
        return self.request(Route('GET', '/webhooks/{webhook_id}', webhook_id=webhook_id))

    def follow_webhook(
        self,
        channel_id: Snowflake,
        webhook_channel_id: Snowflake,
        reason: Optional[str] = None,
    ) -> Response[None]:
        payload = {
            'webhook_channel_id': str(webhook_channel_id),
        }
        return self.request(
            Route('POST', '/channels/{channel_id}/followers', channel_id=channel_id), json=payload, reason=reason
        )

    # Guild management

    def get_guilds(
        self,
        limit: int,
        before: Optional[Snowflake] = None,
        after: Optional[Snowflake] = None,
        with_counts: bool = True,
    ) -> Response[List[guild.Guild]]:
        params: Dict[str, Any] = {
            'limit': limit,
            'with_counts': int(with_counts),
        }

        if before:
            params['before'] = before
        if after:
            params['after'] = after

        return self.request(Route('GET', '/users/@me/guilds'), params=params)

    def leave_guild(self, guild_id: Snowflake) -> Response[None]:
        return self.request(Route('DELETE', '/users/@me/guilds/{guild_id}', guild_id=guild_id))

    def get_guild(self, guild_id: Snowflake, *, with_counts: bool = True) -> Response[guild.Guild]:
        params = {'with_counts': int(with_counts)}
        return self.request(Route('GET', '/guilds/{guild_id}', guild_id=guild_id), params=params)

    def delete_guild(self, guild_id: Snowflake) -> Response[None]:
        return self.request(Route('DELETE', '/guilds/{guild_id}', guild_id=guild_id))

    def create_guild(self, name: str, icon: Optional[str]) -> Response[guild.Guild]:
        payload = {
            'name': name,
        }
        if icon:
            payload['icon'] = icon

        return self.request(Route('POST', '/guilds'), json=payload)

    def edit_guild(self, guild_id: Snowflake, *, reason: Optional[str] = None, **fields: Any) -> Response[guild.Guild]:
        valid_keys = (
            'name',
            'region',
            'icon',
            'afk_timeout',
            'owner_id',
            'afk_channel_id',
            'splash',
            'discovery_splash',
            'features',
            'verification_level',
            'system_channel_id',
            'default_message_notifications',
            'description',
            'explicit_content_filter',
            'banner',
            'system_channel_flags',
            'rules_channel_id',
            'public_updates_channel_id',
            'preferred_locale',
            'premium_progress_bar_enabled',
            'safety_alerts_channel_id',
        )

        payload = {k: v for k, v in fields.items() if k in valid_keys}

        return self.request(Route('PATCH', '/guilds/{guild_id}', guild_id=guild_id), json=payload, reason=reason)

    def edit_guild_mfa_level(
        self, guild_id: Snowflake, *, mfa_level: int, reason: Optional[str] = None
    ) -> Response[guild.GuildMFALevel]:
        payload = {'level': mfa_level}
        return self.request(Route('POST', '/guilds/{guild_id}/mfa', guild_id=guild_id), json=payload, reason=reason)

    def get_template(self, code: str) -> Response[template.Template]:
        return self.request(Route('GET', '/guilds/templates/{code}', code=code))

    def guild_templates(self, guild_id: Snowflake) -> Response[List[template.Template]]:
        return self.request(Route('GET', '/guilds/{guild_id}/templates', guild_id=guild_id))

    def create_template(self, guild_id: Snowflake, payload: Dict[str, Any]) -> Response[template.Template]:
        return self.request(Route('POST', '/guilds/{guild_id}/templates', guild_id=guild_id), json=payload)

    def sync_template(self, guild_id: Snowflake, code: str) -> Response[template.Template]:
        return self.request(Route('PUT', '/guilds/{guild_id}/templates/{code}', guild_id=guild_id, code=code))

    def edit_template(self, guild_id: Snowflake, code: str, payload: Dict[str, Any]) -> Response[template.Template]:
        valid_keys = (
            'name',
            'description',
        )
        payload = {k: v for k, v in payload.items() if k in valid_keys}
        return self.request(
            Route('PATCH', '/guilds/{guild_id}/templates/{code}', guild_id=guild_id, code=code), json=payload
        )

    def delete_template(self, guild_id: Snowflake, code: str) -> Response[None]:
        return self.request(Route('DELETE', '/guilds/{guild_id}/templates/{code}', guild_id=guild_id, code=code))

    def create_from_template(self, code: str, name: str, icon: Optional[str]) -> Response[guild.Guild]:
        payload = {
            'name': name,
        }
        if icon:
            payload['icon'] = icon
        return self.request(Route('POST', '/guilds/templates/{code}', code=code), json=payload)

    def get_bans(
        self,
        guild_id: Snowflake,
        limit: int,
        before: Optional[Snowflake] = None,
        after: Optional[Snowflake] = None,
    ) -> Response[List[guild.Ban]]:
        params: Dict[str, Any] = {
            'limit': limit,
        }
        if before is not None:
            params['before'] = before
        if after is not None:
            params['after'] = after

        return self.request(Route('GET', '/guilds/{guild_id}/bans', guild_id=guild_id), params=params)

    def get_welcome_screen(self, guild_id: Snowflake) -> Response[welcome_screen.WelcomeScreen]:
        return self.request(Route('GET', '/guilds/{guild_id}/welcome-screen', guild_id=guild_id))

    def edit_welcome_screen(
        self, guild_id: Snowflake, *, reason: Optional[str] = None, **fields: Any
    ) -> Response[welcome_screen.WelcomeScreen]:
        valid_keys = (
            'description',
            'welcome_channels',
            'enabled',
        )
        payload = {k: v for k, v in fields.items() if k in valid_keys}
        return self.request(
            Route('PATCH', '/guilds/{guild_id}/welcome-screen', guild_id=guild_id), json=payload, reason=reason
        )

    def get_ban(self, user_id: Snowflake, guild_id: Snowflake) -> Response[guild.Ban]:
        return self.request(Route('GET', '/guilds/{guild_id}/bans/{user_id}', guild_id=guild_id, user_id=user_id))

    def get_vanity_code(self, guild_id: Snowflake) -> Response[invite.VanityInvite]:
        return self.request(Route('GET', '/guilds/{guild_id}/vanity-url', guild_id=guild_id))

    def change_vanity_code(self, guild_id: Snowflake, code: str, *, reason: Optional[str] = None) -> Response[None]:
        payload: Dict[str, Any] = {'code': code}
        return self.request(Route('PATCH', '/guilds/{guild_id}/vanity-url', guild_id=guild_id), json=payload, reason=reason)

    def get_all_guild_channels(self, guild_id: Snowflake) -> Response[List[guild.GuildChannel]]:
        return self.request(Route('GET', '/guilds/{guild_id}/channels', guild_id=guild_id))

    def get_members(
        self, guild_id: Snowflake, limit: int, after: Optional[Snowflake]
    ) -> Response[List[member.MemberWithUser]]:
        params: Dict[str, Any] = {
            'limit': limit,
        }
        if after:
            params['after'] = after

        r = Route('GET', '/guilds/{guild_id}/members', guild_id=guild_id)
        return self.request(r, params=params)

    def get_member(self, guild_id: Snowflake, member_id: Snowflake) -> Response[member.MemberWithUser]:
        return self.request(Route('GET', '/guilds/{guild_id}/members/{member_id}', guild_id=guild_id, member_id=member_id))

    def prune_members(
        self,
        guild_id: Snowflake,
        days: int,
        compute_prune_count: bool,
        roles: Iterable[str],
        *,
        reason: Optional[str] = None,
    ) -> Response[guild.GuildPrune]:
        payload: Dict[str, Any] = {
            'days': days,
            'compute_prune_count': 'true' if compute_prune_count else 'false',
        }
        if roles:
            payload['include_roles'] = ', '.join(roles)

        return self.request(Route('POST', '/guilds/{guild_id}/prune', guild_id=guild_id), json=payload, reason=reason)

    def estimate_pruned_members(
        self,
        guild_id: Snowflake,
        days: int,
        roles: Iterable[str],
    ) -> Response[guild.GuildPrune]:
        params: Dict[str, Any] = {
            'days': days,
        }
        if roles:
            params['include_roles'] = ', '.join(roles)

        return self.request(Route('GET', '/guilds/{guild_id}/prune', guild_id=guild_id), params=params)

    def get_sticker(self, sticker_id: Snowflake) -> Response[sticker.Sticker]:
        return self.request(Route('GET', '/stickers/{sticker_id}', sticker_id=sticker_id))

    def get_sticker_pack(self, sticker_pack_id: Snowflake) -> Response[sticker.StickerPack]:
        return self.request(Route('GET', '/sticker-packs/{sticker_pack_id}', sticker_pack_id=sticker_pack_id))

    def list_premium_sticker_packs(self) -> Response[sticker.ListPremiumStickerPacks]:
        return self.request(Route('GET', '/sticker-packs'))

    def get_all_guild_stickers(self, guild_id: Snowflake) -> Response[List[sticker.GuildSticker]]:
        return self.request(Route('GET', '/guilds/{guild_id}/stickers', guild_id=guild_id))

    def get_guild_sticker(self, guild_id: Snowflake, sticker_id: Snowflake) -> Response[sticker.GuildSticker]:
        return self.request(
            Route('GET', '/guilds/{guild_id}/stickers/{sticker_id}', guild_id=guild_id, sticker_id=sticker_id)
        )

    def create_guild_sticker(
        self, guild_id: Snowflake, payload: Dict[str, Any], file: File, reason: Optional[str]
    ) -> Response[sticker.GuildSticker]:
        initial_bytes = file.fp.read(16)

        try:
            mime_type = utils._get_mime_type_for_image(initial_bytes)
        except ValueError:
            if initial_bytes.startswith(b'{'):
                mime_type = 'application/json'
            else:
                mime_type = 'application/octet-stream'
        finally:
            file.reset()

        form: List[Dict[str, Any]] = [
            {
                'name': 'file',
                'value': file.fp,
                'filename': file.filename,
                'content_type': mime_type,
            }
        ]

        for k, v in payload.items():
            form.append(
                {
                    'name': k,
                    'value': v,
                }
            )

        return self.request(
            Route('POST', '/guilds/{guild_id}/stickers', guild_id=guild_id), form=form, files=[file], reason=reason
        )

    def modify_guild_sticker(
        self,
        guild_id: Snowflake,
        sticker_id: Snowflake,
        payload: Dict[str, Any],
        reason: Optional[str],
    ) -> Response[sticker.GuildSticker]:
        return self.request(
            Route('PATCH', '/guilds/{guild_id}/stickers/{sticker_id}', guild_id=guild_id, sticker_id=sticker_id),
            json=payload,
            reason=reason,
        )

    def delete_guild_sticker(self, guild_id: Snowflake, sticker_id: Snowflake, reason: Optional[str]) -> Response[None]:
        return self.request(
            Route('DELETE', '/guilds/{guild_id}/stickers/{sticker_id}', guild_id=guild_id, sticker_id=sticker_id),
            reason=reason,
        )

    def get_all_custom_emojis(self, guild_id: Snowflake) -> Response[List[emoji.Emoji]]:
        return self.request(Route('GET', '/guilds/{guild_id}/emojis', guild_id=guild_id))

    def get_custom_emoji(self, guild_id: Snowflake, emoji_id: Snowflake) -> Response[emoji.Emoji]:
        return self.request(Route('GET', '/guilds/{guild_id}/emojis/{emoji_id}', guild_id=guild_id, emoji_id=emoji_id))

    def create_custom_emoji(
        self,
        guild_id: Snowflake,
        name: str,
        image: str,
        *,
        roles: Optional[SnowflakeList] = None,
        reason: Optional[str] = None,
    ) -> Response[emoji.Emoji]:
        payload = {
            'name': name,
            'image': image,
            'roles': roles or [],
        }

        r = Route('POST', '/guilds/{guild_id}/emojis', guild_id=guild_id)
        return self.request(r, json=payload, reason=reason)

    def delete_custom_emoji(
        self,
        guild_id: Snowflake,
        emoji_id: Snowflake,
        *,
        reason: Optional[str] = None,
    ) -> Response[None]:
        r = Route('DELETE', '/guilds/{guild_id}/emojis/{emoji_id}', guild_id=guild_id, emoji_id=emoji_id)
        return self.request(r, reason=reason)

    def edit_custom_emoji(
        self,
        guild_id: Snowflake,
        emoji_id: Snowflake,
        *,
        payload: Dict[str, Any],
        reason: Optional[str] = None,
    ) -> Response[emoji.Emoji]:
        r = Route('PATCH', '/guilds/{guild_id}/emojis/{emoji_id}', guild_id=guild_id, emoji_id=emoji_id)
        return self.request(r, json=payload, reason=reason)

    def get_all_integrations(self, guild_id: Snowflake) -> Response[List[integration.Integration]]:
        r = Route('GET', '/guilds/{guild_id}/integrations', guild_id=guild_id)

        return self.request(r)

    def create_integration(self, guild_id: Snowflake, type: integration.IntegrationType, id: int) -> Response[None]:
        payload = {
            'type': type,
            'id': id,
        }

        r = Route('POST', '/guilds/{guild_id}/integrations', guild_id=guild_id)
        return self.request(r, json=payload)

    def edit_integration(self, guild_id: Snowflake, integration_id: Snowflake, **payload: Any) -> Response[None]:
        r = Route(
            'PATCH', '/guilds/{guild_id}/integrations/{integration_id}', guild_id=guild_id, integration_id=integration_id
        )

        return self.request(r, json=payload)

    def sync_integration(self, guild_id: Snowflake, integration_id: Snowflake) -> Response[None]:
        r = Route(
            'POST', '/guilds/{guild_id}/integrations/{integration_id}/sync', guild_id=guild_id, integration_id=integration_id
        )

        return self.request(r)

    def delete_integration(
        self, guild_id: Snowflake, integration_id: Snowflake, *, reason: Optional[str] = None
    ) -> Response[None]:
        r = Route(
            'DELETE', '/guilds/{guild_id}/integrations/{integration_id}', guild_id=guild_id, integration_id=integration_id
        )

        return self.request(r, reason=reason)

    def get_audit_logs(
        self,
        guild_id: Snowflake,
        limit: int = 100,
        before: Optional[Snowflake] = None,
        after: Optional[Snowflake] = None,
        user_id: Optional[Snowflake] = None,
        action_type: Optional[audit_log.AuditLogEvent] = None,
    ) -> Response[audit_log.AuditLog]:
        params: Dict[str, Any] = {'limit': limit}
        if before:
            params['before'] = before
        if after is not None:
            params['after'] = after
        if user_id:
            params['user_id'] = user_id
        if action_type:
            params['action_type'] = action_type

        r = Route('GET', '/guilds/{guild_id}/audit-logs', guild_id=guild_id)
        return self.request(r, params=params)

    def get_widget(self, guild_id: Snowflake) -> Response[widget.Widget]:
        return self.request(Route('GET', '/guilds/{guild_id}/widget.json', guild_id=guild_id))

    def edit_widget(
        self, guild_id: Snowflake, payload: widget.EditWidgetSettings, reason: Optional[str] = None
    ) -> Response[widget.WidgetSettings]:
        return self.request(Route('PATCH', '/guilds/{guild_id}/widget', guild_id=guild_id), json=payload, reason=reason)

    def edit_incident_actions(self, guild_id: Snowflake, payload: guild.IncidentData) -> Response[guild.IncidentData]:
        return self.request(Route('PUT', '/guilds/{guild_id}/incident-actions', guild_id=guild_id), json=payload)

    def get_guild_member_verification(self, guild_id: Snowflake, *, with_guild: bool = MISSING, invite_code: str = MISSING) -> Response[member_verification.MemberVerificationForm]:
        params = {}

        if with_guild is not MISSING:
            params['with_guild'] = with_guild
        if invite_code is not MISSING:
            params['invite_code'] = invite_code

        return self.request(Route('GET', '/guilds/{guild_id}/member-verification', guild_id=guild_id), params=params)

    # Invite management

    def create_invite(
        self,
        channel_id: Snowflake,
        *,
        reason: Optional[str] = None,
        max_age: int = 0,
        max_uses: int = 0,
        temporary: bool = False,
        unique: bool = True,
        target_type: Optional[invite.InviteTargetType] = None,
        target_user_id: Optional[Snowflake] = None,
        target_application_id: Optional[Snowflake] = None,
    ) -> Response[invite.Invite]:
        r = Route('POST', '/channels/{channel_id}/invites', channel_id=channel_id)
        payload = {
            'max_age': max_age,
            'max_uses': max_uses,
            'temporary': temporary,
            'unique': unique,
        }

        if target_type:
            payload['target_type'] = target_type

        if target_user_id:
            payload['target_user_id'] = target_user_id

        if target_application_id:
            payload['target_application_id'] = str(target_application_id)

        return self.request(r, reason=reason, json=payload)

    def get_invite(
        self,
        invite_id: str,
        *,
        with_counts: bool = True,
        with_expiration: bool = True,
        guild_scheduled_event_id: Optional[Snowflake] = None,
    ) -> Response[invite.Invite]:
        params: Dict[str, Any] = {
            'with_counts': int(with_counts),
            'with_expiration': int(with_expiration),
        }

        if guild_scheduled_event_id:
            params['guild_scheduled_event_id'] = guild_scheduled_event_id

        return self.request(Route('GET', '/invites/{invite_id}', invite_id=invite_id), params=params)

    def invites_from(self, guild_id: Snowflake) -> Response[List[invite.Invite]]:
        return self.request(Route('GET', '/guilds/{guild_id}/invites', guild_id=guild_id))

    def invites_from_channel(self, channel_id: Snowflake) -> Response[List[invite.Invite]]:
        return self.request(Route('GET', '/channels/{channel_id}/invites', channel_id=channel_id))

    def delete_invite(self, invite_id: str, *, reason: Optional[str] = None) -> Response[None]:
        return self.request(Route('DELETE', '/invites/{invite_id}', invite_id=invite_id), reason=reason)

    # Role management

    def get_roles(self, guild_id: Snowflake) -> Response[List[role.Role]]:
        return self.request(Route('GET', '/guilds/{guild_id}/roles', guild_id=guild_id))

    def get_role(self, guild_id: Snowflake, role_id: Snowflake) -> Response[role.Role]:
        return self.request(Route('GET', '/guilds/{guild_id}/roles/{role_id}', guild_id=guild_id, role_id=role_id))

    def edit_role(
        self, guild_id: Snowflake, role_id: Snowflake, *, reason: Optional[str] = None, **fields: Any
    ) -> Response[role.Role]:
        r = Route('PATCH', '/guilds/{guild_id}/roles/{role_id}', guild_id=guild_id, role_id=role_id)
        valid_keys = ('name', 'permissions', 'color', 'hoist', 'icon', 'unicode_emoji', 'mentionable')
        payload = {k: v for k, v in fields.items() if k in valid_keys}
        return self.request(r, json=payload, reason=reason)

    def delete_role(self, guild_id: Snowflake, role_id: Snowflake, *, reason: Optional[str] = None) -> Response[None]:
        r = Route('DELETE', '/guilds/{guild_id}/roles/{role_id}', guild_id=guild_id, role_id=role_id)
        return self.request(r, reason=reason)

    def replace_roles(
        self,
        user_id: Snowflake,
        guild_id: Snowflake,
        role_ids: List[int],
        *,
        reason: Optional[str] = None,
    ) -> Response[member.MemberWithUser]:
        return self.edit_member(guild_id=guild_id, user_id=user_id, roles=role_ids, reason=reason)

    def create_role(self, guild_id: Snowflake, *, reason: Optional[str] = None, **fields: Any) -> Response[role.Role]:
        r = Route('POST', '/guilds/{guild_id}/roles', guild_id=guild_id)
        return self.request(r, json=fields, reason=reason)

    def move_role_position(
        self,
        guild_id: Snowflake,
        positions: List[guild.RolePositionUpdate],
        *,
        reason: Optional[str] = None,
    ) -> Response[List[role.Role]]:
        r = Route('PATCH', '/guilds/{guild_id}/roles', guild_id=guild_id)
        return self.request(r, json=positions, reason=reason)

    def add_role(
        self, guild_id: Snowflake, user_id: Snowflake, role_id: Snowflake, *, reason: Optional[str] = None
    ) -> Response[None]:
        r = Route(
            'PUT',
            '/guilds/{guild_id}/members/{user_id}/roles/{role_id}',
            guild_id=guild_id,
            user_id=user_id,
            role_id=role_id,
        )
        return self.request(r, reason=reason)

    def remove_role(
        self, guild_id: Snowflake, user_id: Snowflake, role_id: Snowflake, *, reason: Optional[str] = None
    ) -> Response[None]:
        r = Route(
            'DELETE',
            '/guilds/{guild_id}/members/{user_id}/roles/{role_id}',
            guild_id=guild_id,
            user_id=user_id,
            role_id=role_id,
        )
        return self.request(r, reason=reason)

    def edit_channel_permissions(
        self,
        channel_id: Snowflake,
        target: Snowflake,
        allow: str,
        deny: str,
        type: channel.OverwriteType,
        *,
        reason: Optional[str] = None,
    ) -> Response[None]:
        payload = {'id': target, 'allow': allow, 'deny': deny, 'type': type}
        r = Route('PUT', '/channels/{channel_id}/permissions/{target}', channel_id=channel_id, target=target)
        return self.request(r, json=payload, reason=reason)

    def delete_channel_permissions(
        self, channel_id: Snowflake, target: Snowflake, *, reason: Optional[str] = None
    ) -> Response[None]:
        r = Route('DELETE', '/channels/{channel_id}/permissions/{target}', channel_id=channel_id, target=target)
        return self.request(r, reason=reason)

    # Voice management

    def move_member(
        self,
        user_id: Snowflake,
        guild_id: Snowflake,
        channel_id: Snowflake,
        *,
        reason: Optional[str] = None,
    ) -> Response[member.MemberWithUser]:
        return self.edit_member(guild_id=guild_id, user_id=user_id, channel_id=channel_id, reason=reason)

    # Stage instance management

    def get_stage_instance(self, channel_id: Snowflake) -> Response[channel.StageInstance]:
        return self.request(Route('GET', '/stage-instances/{channel_id}', channel_id=channel_id))

    def create_stage_instance(self, *, reason: Optional[str], **payload: Any) -> Response[channel.StageInstance]:
        valid_keys = (
            'channel_id',
            'topic',
            'privacy_level',
            'send_start_notification',
            'guild_scheduled_event_id',
        )
        payload = {k: v for k, v in payload.items() if k in valid_keys}

        return self.request(Route('POST', '/stage-instances'), json=payload, reason=reason)

    def edit_stage_instance(self, channel_id: Snowflake, *, reason: Optional[str] = None, **payload: Any) -> Response[None]:
        valid_keys = (
            'topic',
            'privacy_level',
        )
        payload = {k: v for k, v in payload.items() if k in valid_keys}

        return self.request(
            Route('PATCH', '/stage-instances/{channel_id}', channel_id=channel_id), json=payload, reason=reason
        )

    def delete_stage_instance(self, channel_id: Snowflake, *, reason: Optional[str] = None) -> Response[None]:
        return self.request(Route('DELETE', '/stage-instances/{channel_id}', channel_id=channel_id), reason=reason)

    # Guild scheduled event management

    @overload
    def get_scheduled_events(
        self, guild_id: Snowflake, with_user_count: Literal[True]
    ) -> Response[List[scheduled_event.GuildScheduledEventWithUserCount]]:
        ...

    @overload
    def get_scheduled_events(
        self, guild_id: Snowflake, with_user_count: Literal[False]
    ) -> Response[List[scheduled_event.GuildScheduledEvent]]:
        ...

    @overload
    def get_scheduled_events(
        self, guild_id: Snowflake, with_user_count: bool
    ) -> Union[
        Response[List[scheduled_event.GuildScheduledEventWithUserCount]], Response[List[scheduled_event.GuildScheduledEvent]]
    ]:
        ...

    def get_scheduled_events(self, guild_id: Snowflake, with_user_count: bool) -> Response[Any]:
        params = {'with_user_count': int(with_user_count)}
        return self.request(Route('GET', '/guilds/{guild_id}/scheduled-events', guild_id=guild_id), params=params)

    def create_guild_scheduled_event(
        self, guild_id: Snowflake, *, reason: Optional[str] = None, **payload: Any
    ) -> Response[scheduled_event.GuildScheduledEvent]:
        valid_keys = (
            'channel_id',
            'entity_metadata',
            'name',
            'privacy_level',
            'scheduled_start_time',
            'scheduled_end_time',
            'description',
            'entity_type',
            'image',
        )
        payload = {k: v for k, v in payload.items() if k in valid_keys}

        return self.request(
            Route('POST', '/guilds/{guild_id}/scheduled-events', guild_id=guild_id), json=payload, reason=reason
        )

    @overload
    def get_scheduled_event(
        self, guild_id: Snowflake, guild_scheduled_event_id: Snowflake, with_user_count: Literal[True]
    ) -> Response[scheduled_event.GuildScheduledEventWithUserCount]:
        ...

    @overload
    def get_scheduled_event(
        self, guild_id: Snowflake, guild_scheduled_event_id: Snowflake, with_user_count: Literal[False]
    ) -> Response[scheduled_event.GuildScheduledEvent]:
        ...

    @overload
    def get_scheduled_event(
        self, guild_id: Snowflake, guild_scheduled_event_id: Snowflake, with_user_count: bool
    ) -> Union[Response[scheduled_event.GuildScheduledEventWithUserCount], Response[scheduled_event.GuildScheduledEvent]]:
        ...

    def get_scheduled_event(
        self, guild_id: Snowflake, guild_scheduled_event_id: Snowflake, with_user_count: bool
    ) -> Response[Any]:
        params = {'with_user_count': int(with_user_count)}
        return self.request(
            Route(
                'GET',
                '/guilds/{guild_id}/scheduled-events/{guild_scheduled_event_id}',
                guild_id=guild_id,
                guild_scheduled_event_id=guild_scheduled_event_id,
            ),
            params=params,
        )

    def edit_scheduled_event(
        self, guild_id: Snowflake, guild_scheduled_event_id: Snowflake, *, reason: Optional[str] = None, **payload: Any
    ) -> Response[scheduled_event.GuildScheduledEvent]:
        valid_keys = (
            'channel_id',
            'entity_metadata',
            'name',
            'privacy_level',
            'scheduled_start_time',
            'scheduled_end_time',
            'status',
            'description',
            'entity_type',
            'image',
        )
        payload = {k: v for k, v in payload.items() if k in valid_keys}

        return self.request(
            Route(
                'PATCH',
                '/guilds/{guild_id}/scheduled-events/{guild_scheduled_event_id}',
                guild_id=guild_id,
                guild_scheduled_event_id=guild_scheduled_event_id,
            ),
            json=payload,
            reason=reason,
        )

    def delete_scheduled_event(
        self,
        guild_id: Snowflake,
        guild_scheduled_event_id: Snowflake,
        *,
        reason: Optional[str] = None,
    ) -> Response[None]:
        return self.request(
            Route(
                'DELETE',
                '/guilds/{guild_id}/scheduled-events/{guild_scheduled_event_id}',
                guild_id=guild_id,
                guild_scheduled_event_id=guild_scheduled_event_id,
            ),
            reason=reason,
        )

    @overload
    def get_scheduled_event_users(
        self,
        guild_id: Snowflake,
        guild_scheduled_event_id: Snowflake,
        limit: int,
        with_member: Literal[True],
        before: Optional[Snowflake] = ...,
        after: Optional[Snowflake] = ...,
    ) -> Response[scheduled_event.ScheduledEventUsersWithMember]:
        ...

    @overload
    def get_scheduled_event_users(
        self,
        guild_id: Snowflake,
        guild_scheduled_event_id: Snowflake,
        limit: int,
        with_member: Literal[False],
        before: Optional[Snowflake] = ...,
        after: Optional[Snowflake] = ...,
    ) -> Response[scheduled_event.ScheduledEventUsers]:
        ...

    @overload
    def get_scheduled_event_users(
        self,
        guild_id: Snowflake,
        guild_scheduled_event_id: Snowflake,
        limit: int,
        with_member: bool,
        before: Optional[Snowflake] = ...,
        after: Optional[Snowflake] = ...,
    ) -> Union[Response[scheduled_event.ScheduledEventUsersWithMember], Response[scheduled_event.ScheduledEventUsers]]:
        ...

    def get_scheduled_event_users(
        self,
        guild_id: Snowflake,
        guild_scheduled_event_id: Snowflake,
        limit: int,
        with_member: bool,
        before: Optional[Snowflake] = None,
        after: Optional[Snowflake] = None,
    ) -> Response[Any]:
        params: Dict[str, Any] = {
            'limit': limit,
            'with_member': int(with_member),
        }

        if before is not None:
            params['before'] = before
        if after is not None:
            params['after'] = after

        return self.request(
            Route(
                'GET',
                '/guilds/{guild_id}/scheduled-events/{guild_scheduled_event_id}/users',
                guild_id=guild_id,
                guild_scheduled_event_id=guild_scheduled_event_id,
            ),
            params=params,
        )

    # Application commands (global)

    def get_global_commands(self, application_id: Snowflake) -> Response[List[command.ApplicationCommand]]:
        return self.request(Route('GET', '/applications/{application_id}/commands', application_id=application_id))

    def get_global_command(self, application_id: Snowflake, command_id: Snowflake) -> Response[command.ApplicationCommand]:
        r = Route(
            'GET',
            '/applications/{application_id}/commands/{command_id}',
            application_id=application_id,
            command_id=command_id,
        )
        return self.request(r)

    def upsert_global_command(
        self, application_id: Snowflake, payload: command.ApplicationCommand
    ) -> Response[command.ApplicationCommand]:
        r = Route('POST', '/applications/{application_id}/commands', application_id=application_id)
        return self.request(r, json=payload)

    def edit_global_command(
        self,
        application_id: Snowflake,
        command_id: Snowflake,
        payload: Dict[str, Any],
    ) -> Response[command.ApplicationCommand]:
        valid_keys = (
            'name',
            'description',
            'options',
        )
        payload = {k: v for k, v in payload.items() if k in valid_keys}
        r = Route(
            'PATCH',
            '/applications/{application_id}/commands/{command_id}',
            application_id=application_id,
            command_id=command_id,
        )
        return self.request(r, json=payload)

    def delete_global_command(self, application_id: Snowflake, command_id: Snowflake) -> Response[None]:
        r = Route(
            'DELETE',
            '/applications/{application_id}/commands/{command_id}',
            application_id=application_id,
            command_id=command_id,
        )
        return self.request(r)

    def bulk_upsert_global_commands(
        self, application_id: Snowflake, payload: List[Dict[str, Any]]
    ) -> Response[List[command.ApplicationCommand]]:
        r = Route('PUT', '/applications/{application_id}/commands', application_id=application_id)
        return self.request(r, json=payload)

    # Application commands (guild)

    def get_guild_commands(
        self, application_id: Snowflake, guild_id: Snowflake
    ) -> Response[List[command.ApplicationCommand]]:
        r = Route(
            'GET',
            '/applications/{application_id}/guilds/{guild_id}/commands',
            application_id=application_id,
            guild_id=guild_id,
        )
        return self.request(r)

    def get_guild_command(
        self,
        application_id: Snowflake,
        guild_id: Snowflake,
        command_id: Snowflake,
    ) -> Response[command.ApplicationCommand]:
        r = Route(
            'GET',
            '/applications/{application_id}/guilds/{guild_id}/commands/{command_id}',
            application_id=application_id,
            guild_id=guild_id,
            command_id=command_id,
        )
        return self.request(r)

    def upsert_guild_command(
        self,
        application_id: Snowflake,
        guild_id: Snowflake,
        payload: Dict[str, Any],
    ) -> Response[command.ApplicationCommand]:
        r = Route(
            'POST',
            '/applications/{application_id}/guilds/{guild_id}/commands',
            application_id=application_id,
            guild_id=guild_id,
        )
        return self.request(r, json=payload)

    def edit_guild_command(
        self,
        application_id: Snowflake,
        guild_id: Snowflake,
        command_id: Snowflake,
        payload: Dict[str, Any],
    ) -> Response[command.ApplicationCommand]:
        valid_keys = (
            'name',
            'description',
            'options',
        )
        payload = {k: v for k, v in payload.items() if k in valid_keys}
        r = Route(
            'PATCH',
            '/applications/{application_id}/guilds/{guild_id}/commands/{command_id}',
            application_id=application_id,
            guild_id=guild_id,
            command_id=command_id,
        )
        return self.request(r, json=payload)

    def delete_guild_command(
        self,
        application_id: Snowflake,
        guild_id: Snowflake,
        command_id: Snowflake,
    ) -> Response[None]:
        r = Route(
            'DELETE',
            '/applications/{application_id}/guilds/{guild_id}/commands/{command_id}',
            application_id=application_id,
            guild_id=guild_id,
            command_id=command_id,
        )
        return self.request(r)

    def bulk_upsert_guild_commands(
        self,
        application_id: Snowflake,
        guild_id: Snowflake,
        payload: List[Dict[str, Any]],
    ) -> Response[List[command.ApplicationCommand]]:
        r = Route(
            'PUT',
            '/applications/{application_id}/guilds/{guild_id}/commands',
            application_id=application_id,
            guild_id=guild_id,
        )
        return self.request(r, json=payload)

    def get_guild_application_command_permissions(
        self,
        application_id: Snowflake,
        guild_id: Snowflake,
    ) -> Response[List[command.GuildApplicationCommandPermissions]]:
        r = Route(
            'GET',
            '/applications/{application_id}/guilds/{guild_id}/commands/permissions',
            application_id=application_id,
            guild_id=guild_id,
        )
        return self.request(r)

    def get_application_command_permissions(
        self,
        application_id: Snowflake,
        guild_id: Snowflake,
        command_id: Snowflake,
    ) -> Response[command.GuildApplicationCommandPermissions]:
        r = Route(
            'GET',
            '/applications/{application_id}/guilds/{guild_id}/commands/{command_id}/permissions',
            application_id=application_id,
            guild_id=guild_id,
            command_id=command_id,
        )
        return self.request(r)

    def edit_application_command_permissions(
        self,
        application_id: Snowflake,
        guild_id: Snowflake,
        command_id: Snowflake,
        payload: Dict[str, Any],
    ) -> Response[None]:
        r = Route(
            'PUT',
            '/applications/{application_id}/guilds/{guild_id}/commands/{command_id}/permissions',
            application_id=application_id,
            guild_id=guild_id,
            command_id=command_id,
        )
        return self.request(r, json=payload)

    def get_auto_moderation_rules(self, guild_id: Snowflake) -> Response[List[automod.AutoModerationRule]]:
        return self.request(Route('GET', '/guilds/{guild_id}/auto-moderation/rules', guild_id=guild_id))

    def get_auto_moderation_rule(self, guild_id: Snowflake, rule_id: Snowflake) -> Response[automod.AutoModerationRule]:
        return self.request(
            Route('GET', '/guilds/{guild_id}/auto-moderation/rules/{rule_id}', guild_id=guild_id, rule_id=rule_id)
        )

    def create_auto_moderation_rule(
        self, guild_id: Snowflake, *, reason: Optional[str], **payload: Any
    ) -> Response[automod.AutoModerationRule]:
        valid_keys = (
            'name',
            'event_type',
            'trigger_type',
            'trigger_metadata',
            'actions',
            'enabled',
            'exempt_roles',
            'exempt_channels',
        )

        payload = {k: v for k, v in payload.items() if k in valid_keys and v is not None}

        return self.request(
            Route('POST', '/guilds/{guild_id}/auto-moderation/rules', guild_id=guild_id), json=payload, reason=reason
        )

    def edit_auto_moderation_rule(
        self, guild_id: Snowflake, rule_id: Snowflake, *, reason: Optional[str], **payload: Any
    ) -> Response[automod.AutoModerationRule]:
        valid_keys = (
            'name',
            'event_type',
            'trigger_metadata',
            'actions',
            'enabled',
            'exempt_roles',
            'exempt_channels',
        )

        payload = {k: v for k, v in payload.items() if k in valid_keys and v is not None}

        return self.request(
            Route('PATCH', '/guilds/{guild_id}/auto-moderation/rules/{rule_id}', guild_id=guild_id, rule_id=rule_id),
            json=payload,
            reason=reason,
        )

    def delete_auto_moderation_rule(
        self, guild_id: Snowflake, rule_id: Snowflake, *, reason: Optional[str]
    ) -> Response[None]:
        return self.request(
            Route('DELETE', '/guilds/{guild_id}/auto-moderation/rules/{rule_id}', guild_id=guild_id, rule_id=rule_id),
            reason=reason,
        )

    # SKU

    def get_skus(self, application_id: Snowflake) -> Response[List[sku.SKU]]:
        return self.request(Route('GET', '/applications/{application_id}/skus', application_id=application_id))

    def get_entitlements(
        self,
        application_id: Snowflake,
        user_id: Optional[Snowflake] = None,
        sku_ids: Optional[SnowflakeList] = None,
        before: Optional[Snowflake] = None,
        after: Optional[Snowflake] = None,
        limit: Optional[int] = None,
        guild_id: Optional[Snowflake] = None,
        exclude_ended: Optional[bool] = None,
    ) -> Response[List[sku.Entitlement]]:
        params: Dict[str, Any] = {}

        if user_id is not None:
            params['user_id'] = user_id
        if sku_ids is not None:
            params['sku_ids'] = ','.join(map(str, sku_ids))
        if before is not None:
            params['before'] = before
        if after is not None:
            params['after'] = after
        if limit is not None:
            params['limit'] = limit
        if guild_id is not None:
            params['guild_id'] = guild_id
        if exclude_ended is not None:
            params['exclude_ended'] = int(exclude_ended)

        return self.request(
            Route('GET', '/applications/{application_id}/entitlements', application_id=application_id), params=params
        )

    def get_entitlement(self, application_id: Snowflake, entitlement_id: Snowflake) -> Response[sku.Entitlement]:
        return self.request(
            Route(
                'GET',
                '/applications/{application_id}/entitlements/{entitlement_id}',
                application_id=application_id,
                entitlement_id=entitlement_id,
            ),
        )

    def consume_entitlement(self, application_id: Snowflake, entitlement_id: Snowflake) -> Response[None]:
        return self.request(
            Route(
                'POST',
                '/applications/{application_id}/entitlements/{entitlement_id}/consume',
                application_id=application_id,
                entitlement_id=entitlement_id,
            ),
        )

    def create_entitlement(
        self, application_id: Snowflake, sku_id: Snowflake, owner_id: Snowflake, owner_type: sku.EntitlementOwnerType
    ) -> Response[sku.Entitlement]:
        payload = {
            'sku_id': sku_id,
            'owner_id': owner_id,
            'owner_type': owner_type,
        }

        return self.request(
            Route(
                'POST',
                '/applications/{application_id}/entitlements',
                application_id=application_id,
            ),
            json=payload,
        )

    def delete_entitlement(self, application_id: Snowflake, entitlement_id: Snowflake) -> Response[None]:
        return self.request(
            Route(
                'DELETE',
                '/applications/{application_id}/entitlements/{entitlement_id}',
                application_id=application_id,
                entitlement_id=entitlement_id,
            ),
        )

<<<<<<< HEAD
    # Clans

    def get_clan(self, guild_id: int) -> Response[clan.Clan]:
        return self.request(
            Route(
                'GET',
                '/discovery/{guild_id}/clan',
                guild_id=guild_id,
            ),
        )

    # Misc
=======
    # Soundboard

    def get_soundboard_default_sounds(self) -> Response[List[soundboard.SoundboardDefaultSound]]:
        return self.request(Route('GET', '/soundboard-default-sounds'))

    def get_soundboard_sound(self, guild_id: Snowflake, sound_id: Snowflake) -> Response[soundboard.SoundboardSound]:
        return self.request(
            Route('GET', '/guilds/{guild_id}/soundboard-sounds/{sound_id}', guild_id=guild_id, sound_id=sound_id)
        )

    def get_soundboard_sounds(self, guild_id: Snowflake) -> Response[Dict[str, List[soundboard.SoundboardSound]]]:
        return self.request(Route('GET', '/guilds/{guild_id}/soundboard-sounds', guild_id=guild_id))

    def create_soundboard_sound(
        self, guild_id: Snowflake, *, reason: Optional[str], **payload: Any
    ) -> Response[soundboard.SoundboardSound]:
        valid_keys = (
            'name',
            'sound',
            'volume',
            'emoji_id',
            'emoji_name',
        )

        payload = {k: v for k, v in payload.items() if k in valid_keys and v is not None}

        return self.request(
            Route('POST', '/guilds/{guild_id}/soundboard-sounds', guild_id=guild_id), json=payload, reason=reason
        )

    def edit_soundboard_sound(
        self, guild_id: Snowflake, sound_id: Snowflake, *, reason: Optional[str], **payload: Any
    ) -> Response[soundboard.SoundboardSound]:
        valid_keys = (
            'name',
            'volume',
            'emoji_id',
            'emoji_name',
        )

        payload = {k: v for k, v in payload.items() if k in valid_keys}

        return self.request(
            Route(
                'PATCH',
                '/guilds/{guild_id}/soundboard-sounds/{sound_id}',
                guild_id=guild_id,
                sound_id=sound_id,
            ),
            json=payload,
            reason=reason,
        )

    def delete_soundboard_sound(self, guild_id: Snowflake, sound_id: Snowflake, *, reason: Optional[str]) -> Response[None]:
        return self.request(
            Route(
                'DELETE',
                '/guilds/{guild_id}/soundboard-sounds/{sound_id}',
                guild_id=guild_id,
                sound_id=sound_id,
            ),
            reason=reason,
        )

    def send_soundboard_sound(self, channel_id: Snowflake, **payload: Any) -> Response[None]:
        valid_keys = ('sound_id', 'source_guild_id')
        payload = {k: v for k, v in payload.items() if k in valid_keys}
        return self.request(
            (Route('POST', '/channels/{channel_id}/send-soundboard-sound', channel_id=channel_id)), json=payload
        )

    # Application
>>>>>>> af759857

    def application_info(self) -> Response[appinfo.AppInfo]:
        return self.request(Route('GET', '/oauth2/applications/@me'))

    def edit_application_info(self, *, reason: Optional[str], payload: Any) -> Response[appinfo.AppInfo]:
        valid_keys = (
            'custom_install_url',
            'description',
            'role_connections_verification_url',
            'install_params',
            'flags',
            'icon',
            'cover_image',
            'interactions_endpoint_url ',
            'tags',
        )

        payload = {k: v for k, v in payload.items() if k in valid_keys}
        return self.request(Route('PATCH', '/applications/@me'), json=payload, reason=reason)

    def get_application_emojis(self, application_id: Snowflake) -> Response[appinfo.ListAppEmojis]:
        return self.request(Route('GET', '/applications/{application_id}/emojis', application_id=application_id))

    def get_application_emoji(self, application_id: Snowflake, emoji_id: Snowflake) -> Response[emoji.Emoji]:
        return self.request(
            Route(
                'GET', '/applications/{application_id}/emojis/{emoji_id}', application_id=application_id, emoji_id=emoji_id
            )
        )

    def create_application_emoji(
        self,
        application_id: Snowflake,
        name: str,
        image: str,
    ) -> Response[emoji.Emoji]:
        payload = {
            'name': name,
            'image': image,
        }

        return self.request(
            Route('POST', '/applications/{application_id}/emojis', application_id=application_id), json=payload
        )

    def edit_application_emoji(
        self,
        application_id: Snowflake,
        emoji_id: Snowflake,
        *,
        payload: Dict[str, Any],
    ) -> Response[emoji.Emoji]:
        r = Route(
            'PATCH', '/applications/{application_id}/emojis/{emoji_id}', application_id=application_id, emoji_id=emoji_id
        )
        return self.request(r, json=payload)

    def delete_application_emoji(
        self,
        application_id: Snowflake,
        emoji_id: Snowflake,
    ) -> Response[None]:
        return self.request(
            Route(
                'DELETE',
                '/applications/{application_id}/emojis/{emoji_id}',
                application_id=application_id,
                emoji_id=emoji_id,
            )
        )

    # Poll

    def get_poll_answer_voters(
        self,
        channel_id: Snowflake,
        message_id: Snowflake,
        answer_id: Snowflake,
        after: Optional[Snowflake] = None,
        limit: Optional[int] = None,
    ) -> Response[poll.PollAnswerVoters]:
        params = {}

        if after:
            params['after'] = int(after)

        if limit is not None:
            params['limit'] = limit

        return self.request(
            Route(
                'GET',
                '/channels/{channel_id}/polls/{message_id}/answers/{answer_id}',
                channel_id=channel_id,
                message_id=message_id,
                answer_id=answer_id,
            ),
            params=params,
        )

    def end_poll(self, channel_id: Snowflake, message_id: Snowflake) -> Response[message.Message]:
        return self.request(
            Route(
                'POST',
                '/channels/{channel_id}/polls/{message_id}/expire',
                channel_id=channel_id,
                message_id=message_id,
            )
        )

    # Subscriptions

    def list_sku_subscriptions(
        self,
        sku_id: Snowflake,
        before: Optional[Snowflake] = None,
        after: Optional[Snowflake] = None,
        limit: Optional[int] = None,
        user_id: Optional[Snowflake] = None,
    ) -> Response[List[subscription.Subscription]]:
        params = {}

        if before is not None:
            params['before'] = before

        if after is not None:
            params['after'] = after

        if limit is not None:
            params['limit'] = limit

        if user_id is not None:
            params['user_id'] = user_id

        return self.request(
            Route(
                'GET',
                '/skus/{sku_id}/subscriptions',
                sku_id=sku_id,
            ),
            params=params,
        )

    def get_sku_subscription(self, sku_id: Snowflake, subscription_id: Snowflake) -> Response[subscription.Subscription]:
        return self.request(
            Route(
                'GET',
                '/skus/{sku_id}/subscriptions/{subscription_id}',
                sku_id=sku_id,
                subscription_id=subscription_id,
            )
        )

    # Misc

    async def get_bot_gateway(self) -> Tuple[int, str]:
        try:
            data = await self.request(Route('GET', '/gateway/bot'))
        except HTTPException as exc:
            raise GatewayNotFound() from exc

        return data['shards'], data['url']

    def get_user(self, user_id: Snowflake) -> Response[user.User]:
        return self.request(Route('GET', '/users/{user_id}', user_id=user_id))<|MERGE_RESOLUTION|>--- conflicted
+++ resolved
@@ -92,14 +92,11 @@
         welcome_screen,
         sku,
         poll,
-<<<<<<< HEAD
-        clan,
-        member_verification,
-=======
         voice,
         soundboard,
         subscription,
->>>>>>> af759857
+        clan,
+        member_verification,
     )
     from .types.snowflake import Snowflake, SnowflakeList
 
@@ -2541,7 +2538,6 @@
             ),
         )
 
-<<<<<<< HEAD
     # Clans
 
     def get_clan(self, guild_id: int) -> Response[clan.Clan]:
@@ -2553,8 +2549,6 @@
             ),
         )
 
-    # Misc
-=======
     # Soundboard
 
     def get_soundboard_default_sounds(self) -> Response[List[soundboard.SoundboardDefaultSound]]:
@@ -2627,7 +2621,6 @@
         )
 
     # Application
->>>>>>> af759857
 
     def application_info(self) -> Response[appinfo.AppInfo]:
         return self.request(Route('GET', '/oauth2/applications/@me'))
