--- conflicted
+++ resolved
@@ -90,15 +90,11 @@
         scheduled_event,
         sticker,
         welcome_screen,
-<<<<<<< HEAD
-        onboarding,
-=======
         sku,
         poll,
         voice,
         soundboard,
         subscription,
->>>>>>> 774b934f
     )
     from .types.snowflake import Snowflake, SnowflakeList
     from .types.gateway import SessionStartLimit
@@ -1821,13 +1817,8 @@
     ) -> Response[widget.WidgetSettings]:
         return self.request(Route('PATCH', '/guilds/{guild_id}/widget', guild_id=guild_id), json=payload, reason=reason)
 
-<<<<<<< HEAD
-    def get_guild_onboarding(self, guild_id: Snowflake) -> Response[onboarding.Onboarding]:
-        return self.request(Route('GET', '/guilds/{guild_id}/onboarding', guild_id=guild_id))
-=======
     def edit_incident_actions(self, guild_id: Snowflake, payload: guild.IncidentData) -> Response[guild.IncidentData]:
         return self.request(Route('PUT', '/guilds/{guild_id}/incident-actions', guild_id=guild_id), json=payload)
->>>>>>> 774b934f
 
     # Invite management
 
