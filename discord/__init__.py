--- conflicted
+++ resolved
@@ -73,11 +73,8 @@
 from .soundboard import *
 from .subscription import *
 from .presences import *
-<<<<<<< HEAD
+from .primary_guild import *
 from .onboarding import *
-=======
-from .primary_guild import *
->>>>>>> 348c7d78
 
 
 class VersionInfo(NamedTuple):
