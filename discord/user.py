"""
The MIT License (MIT)

Copyright (c) 2015-present Rapptz

Permission is hereby granted, free of charge, to any person obtaining a
copy of this software and associated documentation files (the "Software"),
to deal in the Software without restriction, including without limitation
the rights to use, copy, modify, merge, publish, distribute, sublicense,
and/or sell copies of the Software, and to permit persons to whom the
Software is furnished to do so, subject to the following conditions:

The above copyright notice and this permission notice shall be included in
all copies or substantial portions of the Software.

THE SOFTWARE IS PROVIDED "AS IS", WITHOUT WARRANTY OF ANY KIND, EXPRESS
OR IMPLIED, INCLUDING BUT NOT LIMITED TO THE WARRANTIES OF MERCHANTABILITY,
FITNESS FOR A PARTICULAR PURPOSE AND NONINFRINGEMENT. IN NO EVENT SHALL THE
AUTHORS OR COPYRIGHT HOLDERS BE LIABLE FOR ANY CLAIM, DAMAGES OR OTHER
LIABILITY, WHETHER IN AN ACTION OF CONTRACT, TORT OR OTHERWISE, ARISING
FROM, OUT OF OR IN CONNECTION WITH THE SOFTWARE OR THE USE OR OTHER
DEALINGS IN THE SOFTWARE.
"""

from typing import Any, Dict, Optional, TYPE_CHECKING
import discord.abc
from .flags import PublicUserFlags
from .utils import snowflake_time, _bytes_to_base64_data, MISSING
from .enums import DefaultAvatar
from .colour import Colour
from .asset import Asset

__all__ = (
    'User',
    'ClientUser',
)


class _UserTag:
    __slots__ = ()
    id: int

<<<<<<< HEAD
class BaseUser(_BaseUser):
    __slots__ = ('name', 'id', 'discriminator', '_avatar', '_banner', '_accent_colour', 'bot', 'system', '_public_flags', '_state')
=======

class BaseUser(_UserTag):
    __slots__ = ('name', 'id', 'discriminator', '_avatar', 'bot', 'system', '_public_flags', '_state')
>>>>>>> fc51736b

    if TYPE_CHECKING:
        name: str
        id: int
        discriminator: str
        bot: bool
        system: bool

    def __init__(self, *, state, data):
        self._state = state
        self._update(data)

    def __repr__(self):
        return (
            f"<BaseUser id={self.id} name={self.name!r} discriminator={self.discriminator!r}"
            f" bot={self.bot} system={self.system}>"
        )

    def __str__(self):
        return f'{self.name}#{self.discriminator}'

    def __eq__(self, other):
        return isinstance(other, _UserTag) and other.id == self.id

    def __ne__(self, other):
        return not self.__eq__(other)

    def __hash__(self):
        return self.id >> 22

    def _update(self, data):
        self.name = data['username']
        self.id = int(data['id'])
        self.discriminator = data['discriminator']
        self._avatar = data['avatar']
        self._banner = data.get('banner', None)
        self._accent_colour = data.get("accent_color", None)
        self._public_flags = data.get('public_flags', 0)
        self.bot = data.get('bot', False)
        self.system = data.get('system', False)

    @classmethod
    def _copy(cls, user):
        self = cls.__new__(cls)  # bypass __init__

        self.name = user.name
        self.id = user.id
        self.discriminator = user.discriminator
        self._avatar = user._avatar
        self._banner = user._banner
        self._accent_colour = user._accent_colour
        self.bot = user.bot
        self._state = user._state
        self._public_flags = user._public_flags

        return self

    def _to_minimal_user_json(self):
        return {
            'username': self.name,
            'id': self.id,
            'avatar': self._avatar,
            'discriminator': self.discriminator,
            'bot': self.bot,
        }

    @property
    def public_flags(self):
        """:class:`PublicUserFlags`: The publicly available flags the user has."""
        return PublicUserFlags._from_value(self._public_flags)

    @property
    def avatar(self):
        """:class:`Asset`: Returns an :class:`Asset` for the avatar the user has.

        If the user does not have a traditional avatar, an asset for
        the default avatar is returned instead.
        """
        if self._avatar is None:
            return Asset._from_default_avatar(self._state, int(self.discriminator) % len(DefaultAvatar))
        else:
            return Asset._from_avatar(self._state, self.id, self._avatar)

    @property
    def default_avatar(self):
        """:class:`Asset`: Returns the default avatar for a given user. This is calculated by the user's discriminator."""
        return Asset._from_default_avatar(self._state, int(self.discriminator) % len(DefaultAvatar))

    @property
    def banner(self) -> Optional[Asset]:
        """Optional[:class:`Asset`]: Returns the user's banner asset, if available.

        .. versionadded:: 2.0


        .. note::
            This information is only available via :meth:`Client.fetch_user`.
        """
        if self._banner is None:
            return None
        return Asset._from_user_banner(self._state, self.id, self._banner)

    @property
    def accent_colour(self) -> Optional[Colour]:
        """Optional[:class:`Colour`]: Returns the user's accent colour, if applicable.

        There is an alias for this named :attr:`accent_color`.

        .. versionadded:: 2.0


        .. note::
            This information is only available via :meth:`Client.fetch_user`.
        """
        if self._accent_color is None:
            return None
        return Colour(self._accent_color)

    @property
    def accent_color(self) -> Optional[Colour]:
        """Optional[:class:`Colour`]: Returns the user's accent color, if applicable.

        There is an alias for this named :attr:`accent_colour`.

        .. versionadded:: 2.0


        .. note::
            This information is only available via :meth:`Client.fetch_user`.
        """
        return self.accent_colour

    @property
    def colour(self):
        """:class:`Colour`: A property that returns a colour denoting the rendered colour
        for the user. This always returns :meth:`Colour.default`.

        There is an alias for this named :attr:`color`.
        """
        return Colour.default()

    @property
    def color(self):
        """:class:`Colour`: A property that returns a color denoting the rendered color
        for the user. This always returns :meth:`Colour.default`.

        There is an alias for this named :attr:`colour`.
        """
        return self.colour

    @property
    def mention(self):
        """:class:`str`: Returns a string that allows you to mention the given user."""
        return f'<@{self.id}>'

    @property
    def created_at(self):
        """:class:`datetime.datetime`: Returns the user's creation time in UTC.

        This is when the user's Discord account was created.
        """
        return snowflake_time(self.id)

    @property
    def display_name(self):
        """:class:`str`: Returns the user's display name.

        For regular users this is just their username, but
        if they have a guild specific nickname then that
        is returned instead.
        """
        return self.name

    def mentioned_in(self, message):
        """Checks if the user is mentioned in the specified message.

        Parameters
        -----------
        message: :class:`Message`
            The message to check if you're mentioned in.

        Returns
        -------
        :class:`bool`
            Indicates if the user is mentioned in the message.
        """

        if message.mention_everyone:
            return True

        return any(user.id == self.id for user in message.mentions)


class ClientUser(BaseUser):
    """Represents your Discord user.

    .. container:: operations

        .. describe:: x == y

            Checks if two users are equal.

        .. describe:: x != y

            Checks if two users are not equal.

        .. describe:: hash(x)

            Return the user's hash.

        .. describe:: str(x)

            Returns the user's name with discriminator.

    Attributes
    -----------
    name: :class:`str`
        The user's username.
    id: :class:`int`
        The user's unique ID.
    discriminator: :class:`str`
        The user's discriminator. This is given when the username has conflicts.
    bot: :class:`bool`
        Specifies if the user is a bot account.
    system: :class:`bool`
        Specifies if the user is a system user (i.e. represents Discord officially).

        .. versionadded:: 1.3

    verified: :class:`bool`
        Specifies if the user's email is verified.
    locale: Optional[:class:`str`]
        The IETF language tag used to identify the language the user is using.
    mfa_enabled: :class:`bool`
        Specifies if the user has MFA turned on and working.
    """

    __slots__ = ('locale', '_flags', 'verified', 'mfa_enabled', '__weakref__')

    def __init__(self, *, state, data):
        super().__init__(state=state, data=data)

    def __repr__(self):
        return (
            f'<ClientUser id={self.id} name={self.name!r} discriminator={self.discriminator!r}'
            f' bot={self.bot} verified={self.verified} mfa_enabled={self.mfa_enabled}>'
        )

    def _update(self, data):
        super()._update(data)
        # There's actually an Optional[str] phone field as well but I won't use it
        self.verified = data.get('verified', False)
        self.locale = data.get('locale')
        self._flags = data.get('flags', 0)
        self.mfa_enabled = data.get('mfa_enabled', False)

    async def edit(self, *, username: str = MISSING, avatar: bytes = MISSING) -> None:
        """|coro|

        Edits the current profile of the client.

        .. note::

            To upload an avatar, a :term:`py:bytes-like object` must be passed in that
            represents the image being uploaded. If this is done through a file
            then the file must be opened via ``open('some_filename', 'rb')`` and
            the :term:`py:bytes-like object` is given through the use of ``fp.read()``.

            The only image formats supported for uploading is JPEG and PNG.

        Parameters
        -----------
        username: :class:`str`
            The new username you wish to change to.
        avatar: :class:`bytes`
            A :term:`py:bytes-like object` representing the image to upload.
            Could be ``None`` to denote no avatar.

        Raises
        ------
        HTTPException
            Editing your profile failed.
        InvalidArgument
            Wrong image format passed for ``avatar``.
        """
        payload: Dict[str, Any] = {}
        if username is not MISSING:
            payload['username'] = username

        if avatar is not MISSING:
            payload['avatar'] = _bytes_to_base64_data(avatar)

        data = await self._state.http.edit_profile(payload)
        self._update(data)


class User(BaseUser, discord.abc.Messageable):
    """Represents a Discord user.

    .. container:: operations

        .. describe:: x == y

            Checks if two users are equal.

        .. describe:: x != y

            Checks if two users are not equal.

        .. describe:: hash(x)

            Return the user's hash.

        .. describe:: str(x)

            Returns the user's name with discriminator.

    Attributes
    -----------
    name: :class:`str`
        The user's username.
    id: :class:`int`
        The user's unique ID.
    discriminator: :class:`str`
        The user's discriminator. This is given when the username has conflicts.
    bot: :class:`bool`
        Specifies if the user is a bot account.
    system: :class:`bool`
        Specifies if the user is a system user (i.e. represents Discord officially).
    """

    __slots__ = ('_stored',)

    def __init__(self, *, state, data):
        super().__init__(state=state, data=data)
        self._stored = False

    def __repr__(self):
        return f'<User id={self.id} name={self.name!r} discriminator={self.discriminator!r} bot={self.bot}>'

    def __del__(self) -> None:
        try:
            if self._stored:
                self._state.deref_user(self.id)
        except Exception:
            pass

    @classmethod
    def _copy(cls, user):
        self = super()._copy(user)
        self._stored = getattr(user, '_stored', False)
        return self

    async def _get_channel(self):
        ch = await self.create_dm()
        return ch

    @property
    def dm_channel(self):
        """Optional[:class:`DMChannel`]: Returns the channel associated with this user if it exists.

        If this returns ``None``, you can create a DM channel by calling the
        :meth:`create_dm` coroutine function.
        """
        return self._state._get_private_channel_by_user(self.id)

    @property
    def mutual_guilds(self):
        """List[:class:`Guild`]: The guilds that the user shares with the client.

        .. note::

            This will only return mutual guilds within the client's internal cache.

        .. versionadded:: 1.7
        """
        return [guild for guild in self._state._guilds.values() if guild.get_member(self.id)]

    async def create_dm(self):
        """|coro|

        Creates a :class:`DMChannel` with this user.

        This should be rarely called, as this is done transparently for most
        people.

        Returns
        -------
        :class:`.DMChannel`
            The channel that was created.
        """
        found = self.dm_channel
        if found is not None:
            return found

        state = self._state
        data = await state.http.start_private_message(self.id)
        return state.add_dm_channel(data)<|MERGE_RESOLUTION|>--- conflicted
+++ resolved
@@ -40,14 +40,9 @@
     __slots__ = ()
     id: int
 
-<<<<<<< HEAD
+
 class BaseUser(_BaseUser):
     __slots__ = ('name', 'id', 'discriminator', '_avatar', '_banner', '_accent_colour', 'bot', 'system', '_public_flags', '_state')
-=======
-
-class BaseUser(_UserTag):
-    __slots__ = ('name', 'id', 'discriminator', '_avatar', 'bot', 'system', '_public_flags', '_state')
->>>>>>> fc51736b
 
     if TYPE_CHECKING:
         name: str
